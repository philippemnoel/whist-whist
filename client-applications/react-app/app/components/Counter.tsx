import React, {Component} from 'react';
import { Link } from 'react-router-dom';
import { connect } from 'react-redux';
import styles from './Counter.css';
import routes from '../constants/routes.json';
import Row from 'react-bootstrap/Row'
import Col from 'react-bootstrap/Col'
import { configureStore, history } from '../store/configureStore';

import Titlebar from 'react-electron-titlebar';
import Logo from "../../resources/images/logo.svg";
import Car from "../../resources/images/car.jpg";
import Folder from "../../resources/images/folder.svg";
import Video from "../../resources/images/video.svg";
import Spinner from "../../resources/images/spinner.svg";

import { Offline, Online } from "react-detect-offline";
import * as geolib from 'geolib';
import Popup from "reactjs-popup"

import { FontAwesomeIcon } from '@fortawesome/react-fontawesome'
import { faSpinner, faWindowMinimize, faTimes } from '@fortawesome/free-solid-svg-icons'

import { storeUserInfo } from "../actions/counter"

import { FontAwesomeIcon } from '@fortawesome/react-fontawesome'
import { faSpinner, faWindowMinimize, faTimes } from '@fortawesome/free-solid-svg-icons'


class Counter extends Component {
  constructor(props) {
    super(props)
    this.state = {isLoading: true, username: '', internetspeed: 0, distance: 0, internetbar: 50, distancebar: 50, cores: 0, corebar: 40}
  }

  CloseWindow = () => {
    const remote = require('electron').remote
    let win = remote.getCurrentWindow()

    win.close()
  }

  MinimizeWindow = () => {
    const remote = require('electron').remote
    let win = remote.getCurrentWindow()

    win.minimize()
  }

  MeasureConnectionSpeed = () => {
    let component = this;
    var imageAddr = "http://www.kenrockwell.com/contax/images/g2/examples/31120037-5mb.jpg"; 
    var downloadSize = 4995374; //bytes
    var startTime, endTime;
    var download = new Image();
    download.onload = function () {
        endTime = (new Date()).getTime();
        var duration = (endTime - startTime) / 1000;
        var bitsLoaded = downloadSize * 8;
        var speedBps = (bitsLoaded / duration).toFixed(2);
        var speedKbps = (speedBps / 1024).toFixed(2);
        var speedMbps = (speedKbps / 1024).toFixed(2);
        component.setState({internetspeed: speedMbps});
        component.setState({internetbar: Math.min(Math.max(speedMbps, 50), 200)})
    }
    
    startTime = (new Date()).getTime();
    var cacheBuster = "?nnn=" + startTime;
    download.src = imageAddr + cacheBuster;
  }

  MeasureDistance = () => {
    const localIpUrl = require('local-ip-url');
    const iplocation = require("iplocation").default; 

    var local_ip = localIpUrl('private', 'ipv4')

    iplocation(local_ip)
       .then((res) => {
         var dist = geolib.getDistance(
         { latitude: 38.676233, longitude: -78.156443 },
         { latitude: res.latitude, longitude: res.longitude }
        );
         dist = dist / 1609.34 + 1
         this.setState({distance: Math.round(dist)})
         dist = 200 * (dist / 1000)
         this.setState({distancebar: Math.min(Math.max(dist, 80), 200)})
    })
    .catch(err => {
      console.log(err)
    });
  }

  MeasureCores = () => {
    const si = require('systeminformation')
    si.cpu().then(data => {
      this.setState({cores: data.cores})
      this.setState({corebar: Math.min(Math.max(40, 200 * (data.cores / 32)), 200)})
    })
  }

  LaunchProtocol = () => {
    var child = require('child_process').execFile;
    var path = process.cwd() + "\\fractal-protocol\\desktop\\desktop.exe"
    var parameters = [this.props.public_ip, 123]

    child(path, parameters, {detached: true, stdio: 'ignore'});
  }

  LogOut = () => {
    this.props.dispatch(storeUserInfo(null, null))
    history.push("/");
  }

  componentDidMount() {
    this.MeasureConnectionSpeed();
    this.MeasureDistance();
    this.MeasureCores();
    this.setState({isLoading: false})
  }

  render() {
    let internetBox;
    let distanceBox;
    let cpuBox;

    if(this.state.internetspeed < 10) {
      internetBox =  
        <div>
          <div style = {{background: "none", border: "solid 1px #d13628", height: 6, width: 6, borderRadius: 3, display: "inline", float: "left", position: 'relative', top: 5, marginRight: 7}}>
          </div>
          <div style = {{marginTop: 5, fontSize: 14, fontWeight: "bold"}}>
            Internet: <span style = {{color: "#5EC4EB", fontWeight: "bold"}}>{this.state.internetspeed} Mbps</span>
          </div>
          <div style = {{marginTop: 8, fontSize: 11, color: "#D6D6D6"}}>
            Your Internet bandwidth is slow. Try closing streaming apps like Youtube, Netflix, or Spotify.
          </div>
        </div>
    } else if(this.state.internetspeed < 20) {
      internetBox = 
        <div>
          <div style = {{background: "none", border: "solid 1px #f2a20c", height: 6, width: 6, borderRadius: 3, display: "inline", float: "left", position: 'relative', top: 5, marginRight: 7}}>
          </div>
          <div style = {{marginTop: 5, fontSize: 14, fontWeight: "bold"}}>
            Internet: <span style = {{color: "#5EC4EB", fontWeight: "bold"}}>{this.state.internetspeed} Mbps</span>
          </div>
          <div style = {{marginTop: 8, fontSize: 11, color: "#D6D6D6"}}>
            Expect a smooth streaming experience, although dips in Internet speed below 10 Mbps could cause low image quality.
          </div>
        </div>
    } else {
      internetBox =
        <div>
          <div style = {{background: "none", border: "solid 1px #3ce655", height: 6, width: 6, borderRadius: 3, display: "inline", float: "left", position: 'relative', top: 5, marginRight: 7}}>
          </div>
          <div style = {{marginTop: 5, fontSize: 14, fontWeight: "bold"}}>
            Internet: <span style = {{color: "#5EC4EB", fontWeight: "bold"}}>{this.state.internetspeed} Mbps</span>
          </div>
          <div style = {{marginTop: 8, fontSize: 11, color: "#D6D6D6"}}>
            Your Internet is fast enough to support high-quality streaming.
          </div>
        </div>
    }

    if(this.state.distance < 250) {
      distanceBox = 
        <div>
         <div style = {{background: "none", border: "solid 1px #3ce655", height: 6, width: 6, borderRadius: 3, borderRadius: 4, display: "inline", float: "left", position: 'relative', top: 5, marginRight: 7}}>
         </div>
          <div style = {{marginTop: 5, fontSize: 14, fontWeight: "bold"}}>
            Cloud PC Distance: <span style = {{color: "#5EC4EB", fontWeight: "bold"}}> {this.state.distance} mi </span>
          </div>
          <div style = {{marginTop: 8, fontSize: 11, color: "#D6D6D6"}}>
            You are close enough to your cloud PC to experience low-latency streaming.
          </div>
        </div>
    } else if(this.state.distance < 500) {
      distanceBox = 
        <div>
         <div style = {{background: "none", border: "solid 1px #f2a20c", height: 6, width: 6, borderRadius: 3, borderRadius: 4, display: "inline", float: "left", position: 'relative', top: 5, marginRight: 7}}>
         </div>
          <div style = {{marginTop: 5, fontSize: 14, fontWeight: "bold"}}>
            Cloud PC Distance: <span style = {{color: "#5EC4EB", fontWeight: "bold"}}> {this.state.distance} mi </span>
          </div>
          <div style = {{marginTop: 8, fontSize: 11, color: "#D6D6D6"}}>
            You may experience slightly higher latency due to your distance from your cloud PC.
          </div>
        </div>
    } else {
      distanceBox = 
        <div>
         <div style = {{background: "none", border: "solid 1px #d13628", height: 6, width: 6, borderRadius: 3, borderRadius: 4, display: "inline", float: "left", position: 'relative', top: 5, marginRight: 7}}>
         </div>
          <div style = {{marginTop: 5, fontSize: 14, fontWeight: "bold"}}>
            Cloud PC Distance: <span style = {{color: "#5EC4EB", fontWeight: "bold"}}> {this.state.distance} mi </span>
          </div>
          <div style = {{marginTop: 8, fontSize: 11, color: "#D6D6D6"}}>
            You may experience latency because you are far away from your cloud PC.
          </div>
        </div>   
    }

    if(this.state.cores < 4) {
      cpuBox = 
      <div>
       <div style = {{background: "none", border: "solid 1px #d13628", height: 6, width: 6, borderRadius: 3, borderRadius: 4, display: "inline", float: "left", position: 'relative', top: 5, marginRight: 7}}>
       </div>
        <div style = {{marginTop: 5, fontSize: 13, fontWeight: "bold"}}>
          CPU: <span style = {{color: "#5EC4EB", fontWeight: "bold"}}> {this.state.cores} cores </span>
        </div>
        <div style = {{marginTop: 8, fontSize: 10, color: "#D6D6D6"}}>
          You need at least three logical CPU cores to run Fractal.
        </div>
      </div>
    } else {
      cpuBox = 
      <div>
       <div style = {{background: "none", border: "solid 1px #3ce655", height: 6, width: 6, borderRadius: 3, borderRadius: 4, display: "inline", float: "left", position: 'relative', top: 5, marginRight: 7}}>
       </div>
        <div style = {{marginTop: 5, fontSize: 14, fontWeight: "bold"}}>
          CPU: <span style = {{color: "#5EC4EB", fontWeight: "bold"}}> {this.state.cores} cores </span>
        </div>
        <div style = {{marginTop: 8, fontSize: 11, color: "#D6D6D6"}}>
          Your CPU has enough cores to run Fractal.
        </div>
      </div>   
    }

    return (
      <div className={styles.container} data-tid="container" style = {{fontFamily: "Maven Pro"}}>
        <div style = {{textAlign: 'right', paddingTop: 10, paddingRight: 20}}>
<<<<<<< HEAD
          <div onClick = {this.MinimizeWindow} style = {{display: 'inline', paddingRight: 25, position: 'relative', bottom: 8}}>
             <FontAwesomeIcon className = {styles.windowControl} icon={faWindowMinimize} style = {{color: '#999999', height: 10}}/>
          </div>
          <div onClick = {this.CloseWindow} style = {{display: 'inline'}}>
             <FontAwesomeIcon className = {styles.windowControl} icon={faTimes} style = {{color: '#999999', height: 20}}/>
=======
          <div onClick = {this.MinimizeWindow} style = {{display: 'inline', paddingRight: 25, position: 'relative', bottom: 6}}>
             <FontAwesomeIcon className = {styles.windowControl} icon={faWindowMinimize} style = {{color: '#999999', height: 10}}/>
          </div>
          <div onClick = {this.CloseWindow} style = {{display: 'inline'}}>
             <FontAwesomeIcon className = {styles.windowControl} icon={faTimes} style = {{color: '#999999', height: 16}}/>
>>>>>>> c6af6e7a
          </div>
        </div>
        {
        this.state.isLoading
        ?
        <div>
        </div>
        :
        <div>
        <div className = {styles.landingHeader}>
          <div className = {styles.landingHeaderLeft}>
            <img src = {Logo} width = "20" height = "20"/>
            <span className = {styles.logoTitle}>Fractal</span>
          </div>
          <div className = {styles.landingHeaderRight}>
            <Popup trigger = {
              <span className = {styles.headerButton}>Settings</span> 
            } modal contentStyle = {{width: 300, borderRadius: 5, backgroundColor: "#111111", border: "none", height: 100, padding: 30, textAlign: "center"}}>
              <div style = {{fontWeight: 'bold', fontSize: 20}} className = {styles.blueGradient}><strong>Coming Soon</strong></div>
              <div style = {{fontSize: 12, color: "#D6D6D6", marginTop: 20}}>Toggle bandwidth consumption, image quality, and more.</div>
            </Popup>
            <Popup trigger = {
            <span className = {styles.headerButton}>
              Refer a Friend
             </span> 
            } modal contentStyle = {{width: 300, borderRadius: 5, backgroundColor: "#111111", border: "none", height: 100, padding: 30, textAlign: "center"}}>
              <div style = {{fontWeight: 'bold', fontSize: 20}} className = {styles.blueGradient}><strong>Coming Soon</strong></div>
              <div style = {{fontSize: 12, color: "#D6D6D6", marginTop: 20}}>Get rewarded when you refer a friend.</div>
            </Popup>
            <button onClick = {this.LogOut} type = "button" className = {styles.signupButton} id = "signup-button" style = {{marginLeft: 25, fontFamily: "Maven Pro", fontWeight: 'bold'}}>Sign Out</button>
          </div>
        </div>
        <div style = {{display: 'flex', padding: '20px 75px' }}>
          <div style = {{width: '65%', textAlign: 'left', paddingRight: 20}}>
            <div onClick = {this.LaunchProtocol} className = {styles.bigBox} style = {{position: 'relative', backgroundImage: "linear-gradient(to bottom, rgba(0, 0, 0, 0.0), rgba(0,0,0,0.6)), url(" + Car + ")", width: "100%", height: 250, backgroundSize: "cover", backgroundRepeat: "no-repeat", backgroundPosition: "center", borderRadius: 5}}>
              <div style = {{position: 'absolute', bottom: 10, right: 15, fontWeight: 'bold', fontSize: 16}}>
                Launch My Cloud PC
              </div>
            </div>
            <div style = {{display: 'flex', marginTop: 20}}>
              <div style = {{width: '50%', paddingRight: 20, textAlign: 'center'}}>
                <Popup trigger = {
                <div className = {styles.bigBox} style = {{background: "linear-gradient(217.69deg, #363868 0%, rgba(30, 31, 66, 0.5) 101.4%)", borderRadius: 5, padding: 10, minHeight: 110, paddingTop: 30, paddingBottom: 0}}>
                  <img src = {Video} style = {{height: 40}}/>
                  <div style = {{marginTop: 20, fontSize: 14, fontWeight: 'bold'}}>
                    Ultra-Fast Video Upload
                  </div>
                </div>
                } modal contentStyle = {{width: 300, borderRadius: 5, backgroundColor: "#111111", border: "none", height: 100, padding: 30}}>
                  <div style = {{fontWeight: 'bold', fontSize: 20}} className = {styles.blueGradient}><strong>Coming Soon</strong></div>
                  <div style = {{fontSize: 12, color: "#D6D6D6", marginTop: 20}}>Uses proprietary compression algorithms to upload large video files in minutes.</div>
                </Popup>
              </div>
              <div style = {{width: '50%', textAlign: 'center'}}>
                <Popup trigger = {
                  <div className = {styles.bigBox} style = {{background: "linear-gradient(133.09deg, rgba(73, 238, 228, 0.8) 1.86%, rgba(109, 151, 234, 0.8) 100%)", borderRadius: 5, padding: 10, minHeight: 110, paddingTop: 25, paddingBottom: 5}}>
                    <img src = {Folder} style = {{height: 50}}/>
                    <div style = {{marginTop: 15, fontSize: 14, fontWeight: 'bold'}}>
                      File Upload
                    </div>
                  </div>
                } modal contentStyle = {{width: 300, borderRadius: 5, backgroundColor: "#111111", border: "none", height: 100, padding: 30, textAlign: "center"}}>
                  <div style = {{fontWeight: 'bold', fontSize: 20}} className = {styles.blueGradient}><strong>Coming Soon</strong></div>
                  <div style = {{fontSize: 12, color: "#D6D6D6", marginTop: 20}}>Upload an entire disk to your cloud PC.</div>
                </Popup>
              </div>
            </div>
          </div>
          <div className = {styles.statBox} style = {{width: '35%', textAlign: 'left', background: "linear-gradient(217.69deg, #363868 0%, rgba(30, 31, 66, 0.5) 101.4%)", borderRadius: 5, padding: 30, minHeight: 350}}>
            <div style = {{fontWeight: 'bold', fontSize: 20}}>
              Welcome, {this.props.username}
            </div>
            <div style = {{marginTop: 10, display: "inline-block"}}>
              <Online>
                <div style = {{background: "none", border: "solid 1px #3ce655", height: 6, width: 6, borderRadius: 3, display: "inline", float: "left", position: 'relative', top: 3.5}}>
                </div>
                <div style = {{display: "inline", float: "left", marginLeft: 5, fontSize: 12, color: "#D6D6D6"}}>
                  Online
                </div>
              </Online>
              <Offline>
                <div style = {{background: "none", border: "solid 1px #3ce655", height: 6, width: 6, borderRadius: 3, display: "inline", float: "left", position: 'relative', top: 3.5}}>
                </div>
                <div style = {{display: "inline", float: "left", marginLeft: 5, fontSize: 12, color: "#D6D6D6"}}>
                  Offline
                </div>
              </Offline>
            </div>
            <div style = {{marginTop: 40}}>
              {
                this.state.internetspeed === 0
                ?
                <div>
                  <div style = {{width: 200, height: 4, borderRadius: "0px 2px 2px 0px", background: "#999999"}}>
                  </div>
                  <div style = {{marginTop: 8, fontSize: 11, color: "#D6D6D6"}}>
                    Checking Internet speed
                  </div>
                </div>
                :
                <div>
                  <div style = {{width: `${ this.state.internetbar }px`, height: 4, borderRadius: "0px 2px 2px 0px", background: "#5EC4EB"}}>
                  </div>
                  {internetBox}
                </div>
              }
            </div>
            <div style = {{marginTop: 35}}>
              {
                this.state.distance === 0
                ?
                <div>
                  <div style = {{width: 200, height: 4, borderRadius: "0px 2px 2px 0px", background: "#999999"}}>
                  </div>
                  <div style = {{marginTop: 8, fontSize: 11, color: "#D6D6D6"}}>
                    Checking current location
                  </div>
                </div>
                :
                <div>
                  <div style = {{width: `${ this.state.distancebar }px`, height: 4, borderRadius: "0px 2px 2px 0px", background: "#5EC4EB"}}>
                  </div>
                  {distanceBox}
                </div>
              }
            </div>
            <div style = {{marginTop: 35}}>
              {
                this.state.cores === 0
                ?
                <div>
                  <div style = {{width: 200, height: 4, borderRadius: "0px 2px 2px 0px", background: "#999999"}}>
                  </div>
                  <div style = {{marginTop: 8, fontSize: 11, color: "#D6D6D6"}}>
                    Scanning CPU
                  </div>
                </div>
                :
                <div>
                  <div style = {{width: `${ this.state.corebar }px`, height: 4, borderRadius: "0px 2px 2px 0px", background: "#5EC4EB"}}>
                  </div>
                  {cpuBox}
                </div>
              }
            </div>
          </div>
        </div>
        </div>
        }
      </div>
    );
  }
}

function mapStateToProps(state) {
  return { 
    username: state.counter.username,
    public_ip: state.counter.public_ip
  }
}

export default  connect(mapStateToProps)(Counter);<|MERGE_RESOLUTION|>--- conflicted
+++ resolved
@@ -229,19 +229,11 @@
     return (
       <div className={styles.container} data-tid="container" style = {{fontFamily: "Maven Pro"}}>
         <div style = {{textAlign: 'right', paddingTop: 10, paddingRight: 20}}>
-<<<<<<< HEAD
-          <div onClick = {this.MinimizeWindow} style = {{display: 'inline', paddingRight: 25, position: 'relative', bottom: 8}}>
-             <FontAwesomeIcon className = {styles.windowControl} icon={faWindowMinimize} style = {{color: '#999999', height: 10}}/>
-          </div>
-          <div onClick = {this.CloseWindow} style = {{display: 'inline'}}>
-             <FontAwesomeIcon className = {styles.windowControl} icon={faTimes} style = {{color: '#999999', height: 20}}/>
-=======
           <div onClick = {this.MinimizeWindow} style = {{display: 'inline', paddingRight: 25, position: 'relative', bottom: 6}}>
              <FontAwesomeIcon className = {styles.windowControl} icon={faWindowMinimize} style = {{color: '#999999', height: 10}}/>
           </div>
           <div onClick = {this.CloseWindow} style = {{display: 'inline'}}>
              <FontAwesomeIcon className = {styles.windowControl} icon={faTimes} style = {{color: '#999999', height: 16}}/>
->>>>>>> c6af6e7a
           </div>
         </div>
         {
