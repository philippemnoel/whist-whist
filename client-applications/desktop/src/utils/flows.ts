--- conflicted
+++ resolved
@@ -1,12 +1,6 @@
-<<<<<<< HEAD
-import { Observable, Subject, EMPTY } from "rxjs"
+import { Observable, Subject } from "rxjs"
 import { filter, share, tap, map } from "rxjs/operators"
 import { mapValues, truncate } from "lodash"
-=======
-import { Observable } from "rxjs"
-import { filter, share, tap, map, mergeMap } from "rxjs/operators"
-import { mapValues, truncate, values } from "lodash"
->>>>>>> 1b0299cc
 import stringify from "json-stringify-safe"
 import { withMocking } from "@app/main/testing"
 
@@ -41,44 +35,29 @@
   console.log(`DEBUG: ${logFormat(...args)}`)
 }
 
-export const fork = <T, A extends { [gate: string]: (result: T) => boolean }>(
+export const fork = <T>(
   source: Observable<T>,
-<<<<<<< HEAD
   filters: { [gate: string]: (result: T) => boolean }
-): { [key: string]: Observable<T> } => {
-=======
-  filters: A
-): { [P in keyof A]: Observable<T> } => {
->>>>>>> 1b0299cc
+): { [gate: string]: Observable<T> } => {
   const shared = source.pipe(share())
   return mapValues(filters, (fn) => shared.pipe(filter(fn)))
 }
 
-<<<<<<< HEAD
-export const flow = <A>(
-  name: string,
-  fn: (trigger: Observable<A>) => { [key: string]: Observable<any> }
-) => (trigger: Observable<A>) =>
-  mapValues(fn(trigger), (obs, key) =>
-    obs !== undefined
-      ? obs.pipe(
-          tap((value) => logDebug(`${name}.${key}`, value)),
-          share()
-        )
-      : EMPTY
-  )
+export const flow =
+  <T>(
+    name: string,
+    fn: (t: Observable<T>) => { [key: string]: Observable<any> }
+  ): ((t: Observable<T>) => { [key: string]: Observable<any> }) =>
+  (trigger: Observable<T>) => {
+    let channels = fn(trigger)
 
-export const withEffect = <A>(
-  trigger: Observable<A>,
-  flows: Record<string, any>,
-  effect?: (x: A) => void
-) => {
-  mapValues(flows).forEach((flow: any) => {
-    flow(trigger)
-  })
-
-  trigger.subscribe((x: A) => effect?.(x))
-}
+    return mapValues(withMocking(name, trigger, channels), (obs, key) =>
+      obs.pipe(
+        tap((value) => logDebug(`${name}.${key}`, value)),
+        share()
+      )
+    )
+  }
 
 export const createTrigger = <A>(name: string, obs: Observable<A>) => {
   obs.subscribe((x: A) => {
@@ -95,21 +74,4 @@
     filter((x: Trigger) => x.name === name),
     // Flatten the trigger so that it can be consumed by a subscriber without transforms
     map((x: Trigger) => x.payload)
-  )
-=======
-export const flow =
-  <T, A extends { [key: string]: Observable<any> }>(
-    name: string,
-    fn: (c: string, t: Observable<T>) => A
-  ): ((c: string, t: Observable<T>) => { [P in keyof A]: Observable<any> }) =>
-  (_childName: string, trigger: Observable<T>) => {
-    let channels = fn(name, trigger)
-
-    return mapValues(withMocking(name, trigger, channels), (obs, key) =>
-      obs.pipe(
-        tap((value) => logDebug(`${name}.${key}`, value)),
-        share()
-      )
-    )
-  }
->>>>>>> 1b0299cc
+  )