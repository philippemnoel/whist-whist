--- conflicted
+++ resolved
@@ -170,24 +170,6 @@
             : "us-east-1"
         const app = action.app
 
-<<<<<<< HEAD
-        console.log(state.MainReducer.client.region)
-        console.log(app)
-
-        var { json, response } = yield call(
-            apiPost,
-            `/container/create`,
-            { username: username, region: region, app: app },
-            state.MainReducer.auth.accessToken
-        )
-        // var { json, response } = yield call(
-        //     apiGet,
-        //     `/dummy`,
-        //     state.MainReducer.auth.accessToken
-        // )
-
-        const id = json.ID
-=======
     var { json, response } = yield call(
         apiPost,
         `/container/create`,
@@ -209,7 +191,6 @@
     )
 
     while (json.state !== "SUCCESS" && json.state !== "FAILURE") {
->>>>>>> e2c445d6
         var { json, response } = yield call(
             apiGet,
             `/status/` + id,
