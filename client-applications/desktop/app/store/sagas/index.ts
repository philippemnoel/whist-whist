import { put, takeEvery, all, call, select, delay } from "redux-saga/effects"
import moment from "moment"

import * as Action from "store/actions/pure"
import * as SideEffect from "store/actions/sideEffects"

import { apiPost, apiGet } from "shared/utils/api"
import { history } from "store/history"
import { generateMessage } from "shared/utils/loading"
import { FractalRoute } from "shared/types/navigation"
import { FractalAPI } from "shared/types/api"
import { FractalAuthCache } from "shared/types/cache"
<<<<<<< HEAD
import { config } from "shared/constants/config"
=======
import { AWSRegion } from "shared/types/aws"
>>>>>>> e88a5ac3

function* refreshAccess() {
    const state = yield select()
    const username = state.MainReducer.auth.username

    if (!username || username === "None" || username === "") {
        history.push(FractalRoute.LOGIN)
        return
    }

    const { json, success } = yield call(
        apiPost,
        FractalAPI.TOKEN.REFRESH,
        {},
        state.MainReducer.auth.refreshToken
    )
    if (success) {
        yield put(
            Action.updateAuth({
                accessToken: json.access_token,
                refreshToken: json.refresh_token,
            })
        )
    }
}

function* validateAccessToken(action: { accessToken: string }) {
    const { json, success } = yield call(
        apiGet,
        FractalAPI.TOKEN.VALIDATE,
        action.accessToken
    )

    if (success && json.user) {
        const Store = require("electron-store")
        const storage = new Store()

        storage.set(FractalAuthCache.ACCESS_TOKEN, action.accessToken)

        yield put(
            Action.updateAuth({
                username: json.user.user_id,
                accessToken: action.accessToken,
                refreshToken: json.user.refresh_token,
            })
        )
    } else {
        yield put(
            Action.updateAuth({
                loginWarning: true,
                loginMessage: "Login unsuccessful. Please try again.",
            })
        )
    }
}

<<<<<<< HEAD
function* createContainer<T extends {}>(action: { body: T }) {
    const test = action.test
    const app = action.app
    const url = action.url

    // console.log(`create container saga, test, app, url : ${test}, ${app}, ${url}`)

=======
function* createContainer(action: { app: string; url: string }) {
>>>>>>> e88a5ac3
    yield put(
        Action.updateContainer({
            desiredAppID: app,
        })
    )

    const state = yield select()
    const username = state.MainReducer.auth.username

    const endpoint = test
        ? FractalAPI.CONTAINER.TEST_CREATE
        : FractalAPI.CONTAINER.CREATE
    const body = test
        ? {
              username: username,
              cluster_name: state.MainReducer.admin.cluster,
              region_name: state.MainReducer.admin.region,
              task_definition_arn: state.MainReducer.admin.task_arn,
              //dpi not supported yet
          }
        : {
              username: username,
              region: null,
              app: app,
              url: url,
              dpi: state.MainReducer.client.dpi,
          }
    const webserver = test
        ? state.MainReducer.admin.webserver_url
        : config.url.WEBSERVER_URL

    if (!test) {
        let region = state.MainReducer.client.region
            ? state.MainReducer.client.region
            : AWSRegion.US_EAST_1
        if (region === AWSRegion.US_EAST_2) {
            region = AWSRegion.US_EAST_1
        }
        if (region === AWSRegion.US_WEST_2) {
            region = AWSRegion.US_WEST_1
        }
        body.region = region
    }

    // console.log(`body is ${JSON.stringify(body)}`)
    // console.log(`webserver is ${webserver}`)

    if (!username || username === "None" || username === "") {
        history.push(FractalRoute.LOGIN)
        return
    }

    let { json, success } = yield call(
        apiPost,
        endpoint,
        body,
        state.MainReducer.auth.accessToken,
        webserver
    )

    if (!success) {
        yield call(refreshAccess)
        yield call(createContainer, action)
        return
    }

    // TODO (adriano) add handlers for 404 (mainly for testing, low priority)

    const id = json.ID
    ;({ json, success } = yield call(
        apiGet,
        `/status/${id}`,
        state.MainReducer.auth.accessToken,
        webserver
    ))

    let progressSoFar = 0
    let secondsPassed = 0

    yield put(
        Action.updateLoading({
            percentLoaded: progressSoFar,
            statusMessage: `Preparing to stream ${action.app}`,
        })
    )

    while (json && json.state !== "SUCCESS" && json.state !== "FAILURE") {
        if (secondsPassed % 1 === 0) {
            ;({ success } = yield call(
                apiGet,
                `/status/${id}`,
                state.MainReducer.auth.accessToken,
                webserver
            ))

            if (!success) {
                const warning =
                    `(${moment().format("hh:mm:ss")}) ` +
                    "Unexpectedly lost connection with server. Please close the app and try again."

                progressSoFar = 0
                yield put(
                    Action.updateLoading({
                        percentLoaded: progressSoFar,
                        statusMessage: warning,
                    })
                )
                // TODO (adriano) we should not have to return in case it can try agin
                // however, there is no way to exit this loop right if they press the return button
                return
            }
        }

        // Update status message every six seconds
        if (success && secondsPassed > 0 && secondsPassed % 6 === 0) {
            yield put(
                Action.updateLoading({
                    statusMessage: generateMessage(),
                })
            )
        }

        // Update loading bar every second
        yield put(
            Action.updateLoading({
                percentLoaded: progressSoFar,
            })
        )
        progressSoFar = Math.min(99, progressSoFar + 1)

        yield delay(1000)
        secondsPassed += 1
    }
    // testing params : -w200 -h200 -p32262:32780,32263:32778,32273:32779 34.206.64.200
    if (json && json.state && json.state === "SUCCESS") {
        progressSoFar = 100

        yield put(
            Action.updateLoading({
                statusMessage: "Stream successfully started.",
                percentLoaded: progressSoFar,
            })
        )

        delay(1000) // so they can ready that above

        if (json.output) {
            yield put(
                Action.updateContainer({
                    containerID: json.output.containerID,
                    cluster: json.output.cluster,
                    port32262: json.output.port_32262,
                    port32263: json.output.port_32263,
                    port32273: json.output.port_32273,
                    location: json.output.location,
                    publicIP: json.output.ip,
                    secretKey: json.output.secret_key,
                    currentAppID: action.app,
                })
            )
        } else {
            yield put(
                Action.updateLoading({
                    statusMessage:
                        "Unexpectedly, server didn't send connection info. Please try again.",
                    percentLoaded: progressSoFar,
                })
            )
        }
    } else {
        const warning =
            `(${moment().format("hh:mm:ss")}) ` +
            `Unexpectedly lost connection with server. Trying again...`
        progressSoFar = 0
        yield put(
            Action.updateLoading({
                statusMessage: warning,
                percentLoaded: progressSoFar,
            })
        )
    }
}

function* submitFeedback(action: { feedback: string; feedbackType: string }) {
    const state = yield select()
    const { success } = yield call(
        apiPost,
        FractalAPI.MAIL.FEEDBACK,
        {
            username: state.MainReducer.auth.username,
            feedback: action.feedback,
            type: action.feedbackType,
        },
        state.MainReducer.auth.accessToken
    )

    if (!success) {
        yield call(refreshAccess)
        yield call(submitFeedback, action)
    }
}

export default function* rootSaga() {
    yield all([
        takeEvery(SideEffect.CREATE_CONTAINER, createContainer),
        takeEvery(SideEffect.SUBMIT_FEEDBACK, submitFeedback),
        takeEvery(SideEffect.VALIDATE_ACCESS_TOKEN, validateAccessToken),
    ])
}<|MERGE_RESOLUTION|>--- conflicted
+++ resolved
@@ -10,11 +10,8 @@
 import { FractalRoute } from "shared/types/navigation"
 import { FractalAPI } from "shared/types/api"
 import { FractalAuthCache } from "shared/types/cache"
-<<<<<<< HEAD
 import { config } from "shared/constants/config"
-=======
 import { AWSRegion } from "shared/types/aws"
->>>>>>> e88a5ac3
 
 function* refreshAccess() {
     const state = yield select()
@@ -71,17 +68,13 @@
     }
 }
 
-<<<<<<< HEAD
-function* createContainer<T extends {}>(action: { body: T }) {
+function* createContainer(action: { app: string; url: string; test? : boolean}) {
     const test = action.test
     const app = action.app
     const url = action.url
 
     // console.log(`create container saga, test, app, url : ${test}, ${app}, ${url}`)
 
-=======
-function* createContainer(action: { app: string; url: string }) {
->>>>>>> e88a5ac3
     yield put(
         Action.updateContainer({
             desiredAppID: app,
