export const UPDATE_AUTH = "UPDATE_AUTH"
export const UPDATE_CONTAINER = "UPDATE_CONTAINER"
export const UPDATE_CLIENT = "UPDATE_CLIENT"
export const UPDATE_PAYMENT = "UPDATE_PAYEMNT"
export const UPDATE_LOADING = "UPDATE_LOADING"
export const UPDATE_APPS = "UPDATE_APPS"

export const RESET_STATE = "RESET_STATE"

export function updateAuth(body: {
    username?: string | null
    candidateAccessToken?: string | null
    accessToken?: string | null
    refreshToken?: string | null
    loginWarning?: boolean
    loginMessage?: string | null
    name?: string | null
}) {
    return {
        type: UPDATE_AUTH,
        body,
    }
}

export function updateContainer(body: {
<<<<<<< HEAD
    publicIP: string | null
    container_id: string | null
    cluster: string | null
    port32262: string | null
    port32263: string | null
    port32273: string | null
    location: string | null
    secretKey: string | null
    desiredAppID: string | null
    currentAppID: string | null
=======
    publicIP: string
    containerID: string
    cluster: string
    port32262: string
    port32263: string
    port32273: string
    location: string
    secretKey: string
    desiredAppID: string
    currentAppID: string
>>>>>>> c0fb27ef
    launches: number
    launchURL: string | null
}) {
    return {
        type: UPDATE_CONTAINER,
        body,
    }
}

export function updateClient(body: {
    os?: string
    region?: string
    dpi?: number
}) {
    return {
        type: UPDATE_CLIENT,
        body,
    }
}

export function updatePayment(body: {
    accountLocked?: boolean
    promoCode?: string
}) {
    return {
        type: UPDATE_PAYMENT,
        body,
    }
}

export function updateLoading(body: {
    statusMessage: string
    percentLoaded?: number
}) {
    return {
        type: UPDATE_LOADING,
        body,
    }
}

export function updateApps(body: {
    notInstalled?: string[]
    installing?: string[]
    installed?: string[]
}) {
    return {
        type: UPDATE_APPS,
        body,
    }
}

export function resetState() {
    return {
        type: RESET_STATE,
    }
}<|MERGE_RESOLUTION|>--- conflicted
+++ resolved
@@ -23,9 +23,8 @@
 }
 
 export function updateContainer(body: {
-<<<<<<< HEAD
     publicIP: string | null
-    container_id: string | null
+    containerID: string | null
     cluster: string | null
     port32262: string | null
     port32263: string | null
@@ -34,18 +33,6 @@
     secretKey: string | null
     desiredAppID: string | null
     currentAppID: string | null
-=======
-    publicIP: string
-    containerID: string
-    cluster: string
-    port32262: string
-    port32263: string
-    port32273: string
-    location: string
-    secretKey: string
-    desiredAppID: string
-    currentAppID: string
->>>>>>> c0fb27ef
     launches: number
     launchURL: string | null
 }) {
@@ -56,7 +43,7 @@
 }
 
 export function updateClient(body: {
-    os?: string
+    clientOS?: string
     region?: string
     dpi?: number
 }) {
