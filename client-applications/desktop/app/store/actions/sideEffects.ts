--- conflicted
+++ resolved
@@ -21,17 +21,17 @@
     }
 }
 
-<<<<<<< HEAD
+export function createTestContainer(app: string) {
+    return {
+        type: CREATE_TEST_CONTAINER,
+        app,
+    }
+}
+
 export function validateAccessToken(accessToken: string) {
     return {
         type: VALIDATE_ACCESS_TOKEN,
         accessToken,
-=======
-export function createTestContainer(app: string) {
-    return {
-        type: CREATE_TEST_CONTAINER,
-        app,
->>>>>>> 053af19a
     }
 }
 
