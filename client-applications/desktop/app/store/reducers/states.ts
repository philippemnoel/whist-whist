--- conflicted
+++ resolved
@@ -21,11 +21,8 @@
         desiredAppID: null,
         launches: 0,
         launchURL: null,
-<<<<<<< HEAD
         statusID: null,
-=======
         pngFile: null,
->>>>>>> 88d15e6e
     },
     client: {
         clientOS: null,
