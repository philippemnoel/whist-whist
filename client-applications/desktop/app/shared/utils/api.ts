import { config } from "shared/constants/config"
import { debugLog } from "shared/utils/logging"
import {
    FractalHTTPRequest,
    FractalHTTPContent,
    FractalHTTPCode,
} from "shared/enums/api"

const checkResponse = (response: { status: number }): boolean => {
    return (
        response &&
        response.status &&
        (response.status === FractalHTTPCode.SUCCESS ||
            response.status === FractalHTTPCode.ACCEPTED)
    )
}

const checkJSON = <T>(json: T): boolean => {
    return json ? true : false
}

export const apiPost = async <T>(
    endpoint: string,
    body: T,
    token: string
): T => {
    try {
        const response = await fetch(config.url.WEBSERVER_URL + endpoint, {
            method: FractalHTTPRequest.POST,
            mode: "cors",
            headers: {
<<<<<<< HEAD
                "Content-Type": FractalHTTPContent.JSON,
                Authorization: "Bearer " + token,
=======
                "Content-Type": "application/json",
                Authorization: `Bearer ${token}`,
>>>>>>> 2fb3684e
            },
            body: JSON.stringify(body),
        })
        const json = await response.json()
        const success = checkJSON(json) && checkResponse(response)
        return { json, success }
    } catch (err) {
        debugLog(err)
        return err
    }
}

export const apiGet = async <T>(endpoint: string, token: string): T => {
    try {
        const response = await fetch(config.url.WEBSERVER_URL + endpoint, {
            method: FractalHTTPRequest.GET,
            mode: "cors",
            headers: {
<<<<<<< HEAD
                "Content-Type": FractalHTTPContent.JSON,
                Authorization: "Bearer " + token,
=======
                "Content-Type": "application/json",
                Authorization: `Bearer ${token}`,
>>>>>>> 2fb3684e
            },
        })
        const json = await response.json()
        const success = checkJSON(json) && checkResponse(response)
        return { json, success }
    } catch (err) {
        debugLog(err)
        return err
    }
}<|MERGE_RESOLUTION|>--- conflicted
+++ resolved
@@ -16,7 +16,7 @@
 }
 
 const checkJSON = <T>(json: T): boolean => {
-    return json ? true : false
+    return !!json
 }
 
 export const apiPost = async <T>(
@@ -29,13 +29,8 @@
             method: FractalHTTPRequest.POST,
             mode: "cors",
             headers: {
-<<<<<<< HEAD
                 "Content-Type": FractalHTTPContent.JSON,
-                Authorization: "Bearer " + token,
-=======
-                "Content-Type": "application/json",
                 Authorization: `Bearer ${token}`,
->>>>>>> 2fb3684e
             },
             body: JSON.stringify(body),
         })
@@ -54,13 +49,8 @@
             method: FractalHTTPRequest.GET,
             mode: "cors",
             headers: {
-<<<<<<< HEAD
                 "Content-Type": FractalHTTPContent.JSON,
-                Authorization: "Bearer " + token,
-=======
-                "Content-Type": "application/json",
                 Authorization: `Bearer ${token}`,
->>>>>>> 2fb3684e
             },
         })
         const json = await response.json()
