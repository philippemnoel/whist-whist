{
    "author": {
        "email": "support@fractalcomputers.com",
        "name": "Fractal Computers, Inc."
    },
    "dependencies": {
        "speedtest.net": "^0.1.0"
    },
    "description": "Fractal Desktop Application",
    "license": "UNLICENSED",
    "main": "./main.prod.js",
    "name": "fractal",
    "productName": "Fractal",
    "scripts": {
        "electron-rebuild": "node -r ../internals/scripts/BabelRegister.js ../internals/scripts/ElectronRebuild.js",
        "postinstall": "yarn electron-rebuild"
    },
<<<<<<< HEAD
    "version": "0.0.0-SNAPSHOT"
=======
    "version": "3.0.3"
>>>>>>> 08b51c61
}<|MERGE_RESOLUTION|>--- conflicted
+++ resolved
@@ -15,9 +15,7 @@
         "electron-rebuild": "node -r ../internals/scripts/BabelRegister.js ../internals/scripts/ElectronRebuild.js",
         "postinstall": "yarn electron-rebuild"
     },
-<<<<<<< HEAD
-    "version": "0.0.0-SNAPSHOT"
-=======
+
     "version": "3.0.3"
->>>>>>> 08b51c61
+
 }