--- conflicted
+++ resolved
@@ -7,118 +7,9 @@
 import LoginView from "pages/login/views/loginView"
 import { OperatingSystem } from "shared/enums/client"
 
-const Login = (props: { os: string; loginWarning: string }) => {
-    const { os, loginWarning } = props
+const Login = (props: { clientOS: string; loginWarning: string }) => {
+    const { clientOS, loginWarning } = props
     const [version, setVersion] = useState("1.0.0")
-<<<<<<< HEAD
-=======
-    const [rememberMe, setRememberMe] = useState(false)
-    const live = useState(true)
-
-    const storage = require("electron-json-storage")
-
-    const updateUsername = (evt: any) => {
-        setUsername(evt.target.value)
-    }
-
-    const updatePassword = (evt: any) => {
-        setPassword(evt.target.value)
-    }
-
-    const handleLoginUser = () => {
-        setLoggingIn(true)
-        setAWSRegion()
-            .then((region) => {
-                dispatch(updateClient({ region: region }))
-                dispatch(
-                    updateAuth({ loginWarning: false, loginMessage: null })
-                )
-                if (!rememberMe) {
-                    storage.set("credentials", {
-                        username: "",
-                        accessToken: "",
-                        refreshToken: "",
-                    })
-                }
-                setUsername(username)
-                setPassword(password)
-                return dispatch(
-                    loginUser(username.trim(), password, rememberMe)
-                )
-            })
-            .catch((error) => {
-                "setAWSRegion() failed"
-            })
-    }
-
-    const loginKeyPress = (event: any) => {
-        if (event.key === "Enter") {
-            handleLoginUser()
-        }
-    }
-
-    const handleGoogleLogin = () => {
-        const { BrowserWindow } = require("electron").remote
-
-        const authWindow = new BrowserWindow({
-            width: 800,
-            height: 600,
-            show: false,
-            "node-integration": false,
-            "web-security": false,
-        })
-        const GOOGLE_CLIENT_ID = config.keys.GOOGLE_CLIENT_ID
-        const GOOGLE_REDIRECT_URI = config.url.GOOGLE_REDIRECT_URI
-        const authUrl = `https://accounts.google.com/o/oauth2/v2/auth?scope=openid%20profile%20email&openid.realm&include_granted_scopes=true&response_type=code&redirect_uri=${GOOGLE_REDIRECT_URI}&client_id=${GOOGLE_CLIENT_ID}`
-        authWindow.loadURL(authUrl, { userAgent: "Chrome" })
-        authWindow.show()
-
-        const handleNavigation = (url: any) => {
-            const query = parse(url, true).query
-            if (query) {
-                if (query.error) {
-                    // dispatch(loginFailed(true))
-                } else if (query.code) {
-                    setLoggingIn(true)
-                    authWindow.removeAllListeners("closed")
-                    setImmediate(() => authWindow.close())
-                    setAWSRegion()
-                        .then(() => {
-                            return dispatch(googleLogin(query.code, rememberMe))
-                        })
-                        .catch((error) => {
-                            "setAWSRegion() failed"
-                        })
-                }
-            }
-        }
-
-        authWindow.webContents.on("will-navigate", (_: any, url: any) => {
-            handleNavigation(url)
-        })
-
-        authWindow.webContents.on(
-            "did-get-redirect-request",
-            (_: any, oldUrl: any, newUrl: any) => {
-                handleNavigation(newUrl)
-            }
-        )
-    }
-
-    const forgotPassword = () => {
-        const { shell } = require("electron")
-        shell.openExternal("https://www.tryfractal.com/reset")
-    }
-
-    const signUp = () => {
-        const { shell } = require("electron")
-        shell.openExternal("https://www.tryfractal.com/auth")
-    }
-
-    const changeRememberMe = (event: any) => {
-        setRememberMe(event.target.checked)
-    }
->>>>>>> c0fb27ef
 
     useEffect(() => {
         const appVersion = require("../../package.json").version
@@ -138,236 +29,17 @@
             >
                 Version: {version}
             </div>
-            {os === OperatingSystem.WINDOWS ? (
+            {clientOS === OperatingSystem.WINDOWS ? (
                 <div>
                     <Titlebar backgroundColor="#000000" />
                 </div>
             ) : (
                 <div className={styles.macTitleBar} />
             )}
-<<<<<<< HEAD
             <div className={styles.removeDrag}>
                 <div className={styles.landingHeader}>
                     <div className={styles.landingHeaderLeft}>
                         <span className={styles.logoTitle}>Fractal</span>
-=======
-            {live ? (
-                <div className={styles.removeDrag}>
-                    <div className={styles.landingHeader}>
-                        <div className={styles.landingHeaderLeft}>
-                            <span className={styles.logoTitle}>Fractal</span>
-                        </div>
-                        <div className={styles.landingHeaderRight}>
-                            <button
-                                type="button"
-                                className={styles.signupButton}
-                                id="signup-button"
-                                onClick={signUp}
-                            >
-                                Sign Up
-                            </button>
-                        </div>
-                    </div>
-                    <div style={{ marginTop: loginWarning ? 0 : 50 }}>
-                        <div className={styles.loginContainer}>
-                            <BackgroundView />
-                            <div className={styles.welcomeBack}>
-                                Welcome Back!
-                            </div>
-                            {loginWarning && (
-                                <div
-                                    style={{
-                                        textAlign: "center",
-                                        fontSize: 12,
-                                        color: "#f9000b",
-                                        background: "rgba(253, 240, 241, 0.9)",
-                                        width: "100%",
-                                        padding: 15,
-                                        borderRadius: 2,
-                                        margin: "auto",
-                                        marginBottom: 30,
-                                        // width: 265,
-                                    }}
-                                >
-                                    {loginMessage ? (
-                                        <div>{loginMessage}</div>
-                                    ) : (
-                                        <div>
-                                            Invalid credentials. If you lost
-                                            your password, you can reset it on
-                                            the&nbsp;
-                                            <div
-                                                onClick={forgotPassword}
-                                                className={
-                                                    styles.pointerOnHover
-                                                }
-                                                style={{
-                                                    display: "inline",
-                                                    fontWeight: "bold",
-                                                    textDecoration: "underline",
-                                                }}
-                                            >
-                                                website
-                                            </div>
-                                            .
-                                        </div>
-                                    )}
-                                </div>
-                            )}
-                            <div className={styles.labelContainer}>
-                                USERNAME
-                            </div>
-                            <div>
-                                <FontAwesomeIcon
-                                    icon={faUser}
-                                    style={{
-                                        color: "#555555",
-                                        fontSize: 12,
-                                    }}
-                                    className={styles.inputIcon}
-                                />
-                                <input
-                                    onKeyPress={loginKeyPress}
-                                    onChange={updateUsername}
-                                    type="text"
-                                    className={styles.inputBox}
-                                    placeholder={username || ""}
-                                    id="username"
-                                />
-                            </div>
-                            <div className={styles.labelContainer}>
-                                PASSWORD
-                                <span
-                                    className={styles.forgotButton}
-                                    onClick={forgotPassword}
-                                >
-                                    FORGOT PASSWORD?
-                                </span>
-                            </div>
-                            <div>
-                                <FontAwesomeIcon
-                                    icon={faLock}
-                                    style={{
-                                        color: "#555555",
-                                        fontSize: 12,
-                                    }}
-                                    className={styles.inputIcon}
-                                />
-                                <input
-                                    onKeyPress={loginKeyPress}
-                                    onChange={updatePassword}
-                                    type="password"
-                                    className={styles.inputBox}
-                                    placeholder={
-                                        rememberMe && loggingIn
-                                            ? "•••••••••"
-                                            : ""
-                                    }
-                                    id="password"
-                                />
-                            </div>
-                            <div style={{ marginBottom: 20 }}>
-                                {loggingIn && !loginWarning ? (
-                                    <button
-                                        type="button"
-                                        className={styles.processingButton}
-                                        id="login-button"
-                                        style={{
-                                            opacity: 0.6,
-                                            textAlign: "center",
-                                        }}
-                                    >
-                                        <FontAwesomeIcon
-                                            icon={faCircleNotch}
-                                            spin
-                                            style={{
-                                                color: "#555555",
-                                                width: 12,
-                                                marginRight: 5,
-                                                position: "relative",
-                                                top: 0.5,
-                                            }}
-                                        />{" "}
-                                        Processing
-                                    </button>
-                                ) : (
-                                    <button
-                                        onClick={handleLoginUser}
-                                        type="button"
-                                        className={styles.loginButton}
-                                        id="login-button"
-                                    >
-                                        LOG IN
-                                    </button>
-                                )}
-                                {/* <div style={{ marginBottom: 20 }}>
-                                    {loggingIn && !loginWarning ? (
-                                        <button
-                                            type="button"
-                                            className={styles.googleButton}
-                                            id="google-button"
-                                            style={{
-                                                opacity: 0.6,
-                                                textAlign: "center",
-                                            }}
-                                        >
-                                            <FontAwesomeIcon
-                                                icon={faCircleNotch}
-                                                spin
-                                                style={{
-                                                    color: "white",
-                                                    width: 12,
-                                                    marginRight: 5,
-                                                    position: "relative",
-                                                    top: 0.5,
-                                                }}
-                                            />{" "}
-                                            Processing
-                                        </button>
-                                    ) : (
-                                        <button
-                                            onClick={handleGoogleLogin}
-                                            type="button"
-                                            className={styles.googleButton}
-                                            id="google-button"
-                                        >
-                                            <FaGoogle
-                                                style={{
-                                                    fontSize: 16,
-                                                    marginRight: 10,
-                                                    position: "relative",
-                                                    bottom: 3,
-                                                }}
-                                            />
-                                            Login with Google
-                                        </button>
-                                    )}
-                                </div> */}
-                            </div>
-                            <div
-                                style={{
-                                    marginTop: 25,
-                                    display: "flex",
-                                    justifyContent: "center",
-                                    alignItems: "center",
-                                }}
-                            >
-                                <label className={styles.termsContainer}>
-                                    <input
-                                        type="checkbox"
-                                        onChange={changeRememberMe}
-                                        onKeyPress={loginKeyPress}
-                                        checked={rememberMe}
-                                    />
-                                    <span className={styles.checkmark} />
-                                </label>
-
-                                <div style={{ fontSize: 12, color: "#555555" }}>
-                                    Remember Me
-                                </div>
-                            </div>
-                        </div>
->>>>>>> c0fb27ef
                     </div>
                 </div>
                 <div style={{ marginTop: loginWarning ? 0 : 50 }}>
@@ -385,7 +57,7 @@
     return {
         loginWarning: state.MainReducer.auth.loginWarning,
         loginMessage: state.MainReducer.auth.loginMessage,
-        os: state.MainReducer.client.os,
+        clientOS: state.MainReducer.client.clientOS,
     }
 }
 
