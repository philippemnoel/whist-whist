--- conflicted
+++ resolved
@@ -544,7 +544,6 @@
                                         Remember Me
                                     </div>
                                 </div>
-<<<<<<< HEAD
                                 <div
                                     style={{
                                         fontSize: 12,
@@ -600,8 +599,6 @@
                                         <div />
                                     )}
                                 </div>
-=======
->>>>>>> 68546821
                             </div>
                         </div>
                     </div>
