--- conflicted
+++ resolved
@@ -5,26 +5,23 @@
 import { faCircleNotch } from "@fortawesome/free-solid-svg-icons"
 
 import TitleBar from "shared/components/titleBar"
-<<<<<<< HEAD
-import { debugLog } from "shared/utils/logging"
+import { debugLog } from "shared/utils/general/logging"
 import { updateContainer } from "store/actions/pure"
-=======
-import { debugLog } from "shared/utils/general/logging"
-import { updateContainer, updateLoading } from "store/actions/pure"
->>>>>>> 88d15e6e
 import { history } from "store/history"
 import { execPromise } from "shared/utils/files/exec"
 import { FractalRoute } from "shared/types/navigation"
 import { OperatingSystem, FractalDirectory } from "shared/types/client"
 
-<<<<<<< HEAD
 import { useQuery, useSubscription } from "@apollo/client"
-import { SUBSCRIBE_USER_APP_STATE, GET_USER_CONTAINER } from "shared/constants/graphql"
+import {
+    SUBSCRIBE_USER_APP_STATE,
+    GET_USER_CONTAINER,
+} from "shared/constants/graphql"
 
 import styles from "pages/login/login.css"
 import { cancelContainer, getStatus } from "store/actions/sideEffects"
 import { FractalAppStates } from "shared/types/containers"
-import { generateMessage } from "shared/utils/loading"
+import { generateMessage } from "shared/components/loading"
 
 // TODO we need some way to signal the 500 thing (or maybe we do just let it keep loading? prolly not)
 // const warning = json && json.state === FractalStatus.FAILURE ? "Unexpectedly failed to start stream. Close and try again."
@@ -34,9 +31,6 @@
 //         : "Server unexpectedly not responding. Close the app and try again."
 // TODO timeout
 const LOADING_TIMEOUT = 1000 * 100 // 100 second timeout
-=======
-import styles from "pages/loading/loading.css"
->>>>>>> 88d15e6e
 
 const Loading = (props: {
     port32262: number
@@ -47,15 +41,10 @@
     desiredAppID: string
     currentAppID: string
     containerID: string
-<<<<<<< HEAD
     statusID: string
     username: string
     accessToken: string
-    dispatch: Dispatch
-=======
-    // pngFile: string
     dispatch: Dispatch<any>
->>>>>>> 88d15e6e
 }) => {
     const {
         port32262,
@@ -66,13 +55,9 @@
         desiredAppID,
         currentAppID,
         containerID,
-<<<<<<< HEAD
         statusID,
         username,
         accessToken,
-=======
-        // pngFile,
->>>>>>> 88d15e6e
         dispatch,
     } = props
 
@@ -99,7 +84,7 @@
             headers: {
                 Authorization: `Bearer ${accessToken}`,
             },
-        }
+        },
     })
     /* Looks like:
     { "hardware_user_app_state":
@@ -133,9 +118,11 @@
     const cancelled = hasState && state === FractalAppStates.CANCELLED
     const failure = hasState && state === FractalAppStates.FAILURE
 
-    console.log(`pending:${pending}\nready:${ready}\ncancelled:${cancelled}\nfailure:${failure}\ncanLoad:${canLoad}`)
-    console.log(`percent loaded: ${percentLoaded}`)
-    
+    // console.log(
+    //     `pending:${pending}\nready:${ready}\ncancelled:${cancelled}\nfailure:${failure}\ncanLoad:${canLoad}`
+    // )
+    // console.log(`percent loaded: ${percentLoaded}`)
+
     useEffect(() => {
         if (percentLoaded < 100 && canLoad) {
             if (pending) {
@@ -388,12 +375,9 @@
         secretKey: state.MainReducer.container.secretKey,
         desiredAppID: state.MainReducer.container.desiredAppID,
         currentAppID: state.MainReducer.container.currentAppID,
-<<<<<<< HEAD
         username: state.MainReducer.auth.username,
-        accessToken: state.MainReducer.auth.accessToken
-=======
+        accessToken: state.MainReducer.auth.accessToken,
         pngFile: state.MainReducer.container.pngFile,
->>>>>>> 88d15e6e
     }
 }
 
