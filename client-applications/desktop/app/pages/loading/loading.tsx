--- conflicted
+++ resolved
@@ -7,7 +7,7 @@
 
 import { debugLog } from "shared/utils/logging"
 import { updateContainer, updateLoading } from "store/actions/pure"
-import { history } from "store/configureStore"
+import { history } from "store/history"
 import { execChmodUnix } from "shared/utils/exec"
 import { FractalRoute } from "shared/enums/navigation"
 import { OperatingSystem } from "shared/enums/client"
@@ -15,10 +15,9 @@
 import styles from "pages/login/login.css"
 
 const Loading = (props: {
-    os: string
+    clientOS: string
     percentLoaded: number
     status: string
-    container_id: string
     port32262: number
     port32263: number
     port32273: number
@@ -26,12 +25,12 @@
     secretKey: string
     desiredAppID: string
     currentAppID: string
+    dispatch: Dispatch
 }) => {
     const {
-        os,
+        clientOS,
         percentLoaded,
         status,
-        containerID,
         port32262,
         port32263,
         port32273,
@@ -59,27 +58,13 @@
 
         const os = require("os")
 
-<<<<<<< HEAD
         if (os.platform() === OperatingSystem.MAC) {
-            path = appRootDir + "/protocol-build/desktop/"
+            path = `${appRootDir}/protocol-build/desktop/`
             path = path.replace("/app", "")
             path = path.replace("/Resources.asar", "")
             executable = "./FractalClient"
         } else if (os.platform() === OperatingSystem.WINDOWS) {
-            path = appRootDir + "\\protocol-build\\desktop"
-=======
-        if (os.platform() === "darwin") {
-            path = `${appRootDir}/protocol-build/desktop/`
-            path = path.replace("/app", "")
-            path = path.replace("/Resources.asar", "")
-            executable = "./FractalClient"
-        } else if (os.platform() === "linux") {
-            path = `${process.cwd()}/protocol-build`
-            path = path.replace("/release", "")
-            executable = "./FractalClient"
-        } else if (os.platform() === "win32") {
             path = `${appRootDir}\\protocol-build\\desktop`
->>>>>>> 2fb3684e
             path = path.replace("\\resources\\app.asar", "")
             path = path.replace("\\app\\protocol-build", "\\protocol-build")
             executable = "FractalClient.exe"
@@ -142,29 +127,26 @@
                 })
             })
             .catch((error) => {
-                "execChmodUnix() failed"
+                throw error
             })
-        // TODO (adriano) graceful exit vs non graceful exit code
-        // this should be done AFTER the endpoint to connect to EXISTS
-
-        useEffect(() => {
-            // Ensures that a container exists, that the protocol has not been launched before, and that
-            // the app we want to launch is the app that will be launched
-            if (
-                containerID &&
-                launches === 0 &&
-                currentAppID === desiredAppID
-            ) {
-                setLaunches(launches + 1)
-            }
-        }, [containerID])
-
-        useEffect(() => {
-            if (launches === 1) {
-                LaunchProtocol()
-            }
-        }, [launches])
     }
+
+    // TODO (adriano) graceful exit vs non graceful exit code
+    // this should be done AFTER the endpoint to connect to EXISTS
+
+    useEffect(() => {
+        // Ensures that a container exists, that the protocol has not been launched before, and that
+        // the app we want to launch is the app that will be launched
+        if (containerID && launches === 0 && currentAppID === desiredAppID) {
+            setLaunches(launches + 1)
+        }
+    }, [containerID])
+
+    useEffect(() => {
+        if (launches === 1) {
+            LaunchProtocol()
+        }
+    }, [launches])
 
     return (
         <div
@@ -177,7 +159,7 @@
                 zIndex: 1000,
             }}
         >
-            {os === OperatingSystem.WINDOWS ? (
+            {clientOS === OperatingSystem.WINDOWS ? (
                 <div>
                     <Titlebar backgroundColor="#000000" />
                 </div>
@@ -245,10 +227,10 @@
 
 const mapStateToProps = <T extends {}>(state: T) => {
     return {
-        os: state.MainReducer.client.os,
+        clientOS: state.MainReducer.client.clientOS,
         percentLoaded: state.MainReducer.loading.percentLoaded,
         status: state.MainReducer.loading.statusMessage,
-        containerID: state.MainReducer.container.container_id,
+        containerID: state.MainReducer.container.containerID,
         cluster: state.MainReducer.container.cluster,
         port32262: state.MainReducer.container.port32262,
         port32263: state.MainReducer.container.port32263,
