--- conflicted
+++ resolved
@@ -5,11 +5,8 @@
 import Titlebar from "react-electron-titlebar"
 import { FontAwesomeIcon } from "@fortawesome/react-fontawesome"
 import { faCircleNotch } from "@fortawesome/free-solid-svg-icons"
-<<<<<<< HEAD
 import { debugLog } from "shared/utils/logging"
-=======
 import { deleteContainer } from "store/actions/sideEffects"
->>>>>>> 6924aa39
 
 const UpdateScreen = (props: any) => {
     const {
@@ -68,13 +65,8 @@
         }
 
         var port_info = `32262:${port32262},32263:${port32263},32273:${port32273}`
-<<<<<<< HEAD
         var parameters = ["-w", width, "-h", height, "-p", port_info, ip]
         debugLog(`your executable path should be: ${path}`)
-=======
-        var parameters = ["-w", 800, "-h", 600, "-p", port_info, ip]
-        console.log(`your executable path should be: ${path}`)
->>>>>>> 6924aa39
 
         // Starts the protocol
         const protocol1 = child(executable, parameters, {
@@ -87,12 +79,8 @@
             //},
         })
         protocol1.on("close", (code: any) => {
-<<<<<<< HEAD
             debugLog("the protocol has been closed!")
-=======
-            console.log("the protocol has been closed!")
             dispatch(deleteContainer(username, container_id))
->>>>>>> 6924aa39
         })
         debugLog("spawn completed!")
 
