--- conflicted
+++ resolved
@@ -81,12 +81,6 @@
                 ]
                 debugLog(`your executable path should be: ${path}`)
 
-<<<<<<< HEAD
-                console.log("PARAMETERS ARE")
-                console.log(parameters)
-
-=======
->>>>>>> 7c676efd
                 // Starts the protocol
                 const protocol = child(executable, parameters, {
                     cwd: path,
