{
  "name": "fractal",
  "version": "1.0.0",
  "license": "UNLICENSED",
  "author": {
    "email": "support@fractal.co",
    "name": "Fractal Computers, Inc.",
    "url": "https://www.fractal.co"
  },
  "description": "Fractal Desktop App",
  "main": "build/dist/main/index.js",
  "homepage": "https://fractal.co",
  "scripts": {
    "start": "node ./scripts/start.js",
    "package:local": "node ./scripts/package-local.js",
    "package:notarize": "node ./scripts/package-notarize.js",
    "package:publish": "node ./scripts/package-publish.js",
    "postinstall": "node ./scripts/postinstall.js",
    "lint:check": "node ./scripts/lint",
    "lint:fix": "node ./scripts/lint --fix",
    "cache:clear": "electron ./scripts/clearAppData.js",
    "test:manual": "node ./scripts/testManual.js"
  },
  "dependencies": {
    "@amplitude/node": "^1.6.0",
    "@fortawesome/fontawesome-svg-core": "^1.2.35",
    "@fortawesome/free-solid-svg-icons": "^5.15.3",
    "@fortawesome/react-fontawesome": "^0.1.14",
    "@fractal/core-ts": "file:../../core-ts",
    "@types/node-fetch": "^2.5.10",
    "@types/ping": "^0.2.0",
    "@types/react-router": "^5.1.13",
    "@types/react-router-dom": "^5.1.7",
    "aws-sdk": "^2.900.0",
    "classnames": "^2.3.1",
    "electron-store": "^8.0.0",
    "electron-updater": "^4.3.8",
    "history": "^4.1.10",
    "json-stringify-safe": "^5.0.1",
    "jwt-decode": "^3.1.2",
    "lodash": "^4.17.21",
    "logzio-nodejs": "^2.0.2",
    "path": "^0.12.7",
    "ping": "^0.4.1",
    "prop-types": "^15.7.2",
    "rc-progress": "^3.1.3",
    "react": "^17.0.2",
    "react-dom": "^17.0.2",
    "react-flip-toolkit": "^7.0.13",
    "react-icons": "^4.2.0",
    "react-router": "^5.2.0",
    "rxjs": "^7.0.0",
    "ts-toolbelt": "^9.6.0"
  },
  "devDependencies": {
    "@snowpack/plugin-build-script": "^2.1.0",
    "@snowpack/plugin-dotenv": "^2.1.0",
    "@snowpack/plugin-react-refresh": "^2.4.2",
    "@snowpack/plugin-run-script": "^2.3.0",
    "@snowpack/plugin-typescript": "^1.2.1",
    "@types/classnames": "^2.3.1",
    "@types/json-stringify-safe": "^5.0.0",
    "@types/lodash": "^4.14.168",
<<<<<<< HEAD
    "@types/node": "^15.0.1",
    "@types/react": "^17.0.8",
=======
    "@types/node": "^15.6.1",
    "@types/react": "^17.0.5",
>>>>>>> 80f3080e
    "@types/react-dom": "^17.0.3",
    "@types/snowpack-env": "^2.3.3",
    "@typescript-eslint/eslint-plugin": "^4.22.1",
    "@typescript-eslint/parser": "^4.22.1",
    "autoprefixer": "^10.2.6",
    "concurrently": "^6.0.1",
    "electron": "^12.0.2",
    "electron-builder": "^22.10.5",
    "electron-notarize": "github:mingy98/electron-notarize#master",
    "esbuild": "^0.11.18",
    "eslint": "^7.27.0",
    "eslint-config-prettier": "^8.3.0",
    "eslint-config-standard": "^16.0.2",
    "eslint-config-standard-with-typescript": "^20.0.0",
    "eslint-plugin-import": "^2.23.4",
    "eslint-plugin-node": "^11.1.0",
    "eslint-plugin-prettier": "^3.4.0",
    "eslint-plugin-promise": "^5.1.0",
    "eslint-plugin-react": "^7.23.2",
    "fs-extra": "^10.0.0",
    "nodemon": "^2.0.7",
    "postcss": "^8.3.0",
    "prettier": "^2.2.1",
    "rimraf": "^3.0.2",
    "snowpack": "^3.3.7",
    "tailwindcss": "^2.1.2",
    "typescript": "^4.3.2"
  },
  "engines": {
    "node": ">=14.x",
    "npm": "use-yarn",
    "yarn": ">=1.19.x"
  }
}<|MERGE_RESOLUTION|>--- conflicted
+++ resolved
@@ -61,13 +61,8 @@
     "@types/classnames": "^2.3.1",
     "@types/json-stringify-safe": "^5.0.0",
     "@types/lodash": "^4.14.168",
-<<<<<<< HEAD
-    "@types/node": "^15.0.1",
+    "@types/node": "^15.6.1",
     "@types/react": "^17.0.8",
-=======
-    "@types/node": "^15.6.1",
-    "@types/react": "^17.0.5",
->>>>>>> 80f3080e
     "@types/react-dom": "^17.0.3",
     "@types/snowpack-env": "^2.3.3",
     "@typescript-eslint/eslint-plugin": "^4.22.1",
