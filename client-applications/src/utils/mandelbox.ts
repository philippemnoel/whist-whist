--- conflicted
+++ resolved
@@ -10,11 +10,8 @@
 import { sortRegionByProximity } from "@app/utils/region"
 import { AsyncReturnType } from "@app/@types/state"
 import { appEnvironment, FractalEnvironments } from "../../config/configs"
-<<<<<<< HEAD
 import { sessionID } from "@app/utils/constants"
-=======
 import { logBase } from "@app/utils/logging"
->>>>>>> 6ced4ff1
 import config from "@app/config/environment"
 
 const COMMIT_SHA = config.keys.COMMIT_SHA
