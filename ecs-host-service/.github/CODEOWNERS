--- conflicted
+++ resolved
@@ -12,8 +12,4 @@
 # This should make it easy to add new rules without breaking existing ones.
 
 # Global rule:
-<<<<<<< HEAD
-*           @rpadaki @djsavvy @fractal/code-standard-reviewers
-=======
-*           @rpadaki @djsavvy @tinalu99 @fractal/code-standard-reviewers
->>>>>>> 09daef66
+*           @rpadaki @djsavvy @tinalu99 @fractal/code-standard-reviewers