--- conflicted
+++ resolved
@@ -208,25 +208,21 @@
 	return nil
 }
 
-func containerDieHandler(ctx context.Context, cli *client.Client, id string, ttyState *[256]string) error {
+func containerDieHandler(ctx context.Context, cli *client.Client, id string, ttyState *[256]string) {
 	// Delete the container-specific data directory we used
 	datadir := resourceMappingDirectory + id + "/"
 	err := os.RemoveAll(datadir)
 	if err != nil {
-		return logger.MakeError("Failed to delete container-specific directory %s", datadir)
+		logger.Errorf("Failed to delete container-specific directory %s", datadir)
 	}
 	logger.Info("Successfully deleted (possibly non-existent) container-specific directory %s\n", datadir)
 
+	// Free tty internal state
 	for tty := range ttyState {
 		if ttyState[tty] == id {
 			ttyState[tty] = ""
 		}
 	}
-<<<<<<< HEAD
-
-	return nil
-=======
->>>>>>> 09daef66
 }
 
 func main() {
@@ -355,17 +351,18 @@
 			if event.Action == "die" || event.Action == "start" {
 				logger.Info("Event: %s for %s %s\n", event.Action, event.Type, event.ID)
 			}
-			if event.Action == "die" {
-				err := containerDieHandler(ctx, cli, event.ID, &ttyState)
-				if err != nil {
-					logger.Errorf("Error processing event %s for %s %s: %v", event.Action, event.Type, event.ID, err)
-				}
-			}
 			if event.Action == "start" {
+				// We want the container start handler to die immediately upon failure,
+				// so it returns an error as soon as it encounters one.
 				err := containerStartHandler(ctx, cli, event.ID, &ttyState)
 				if err != nil {
 					logger.Errorf("Error processing event %s for %s %s: %v", event.Action, event.Type, event.ID, err)
 				}
+			} else if event.Action == "die" {
+				// Since we want all steps in the die handler to be attempted,
+				// regardless of earlier errors, we let the containerDieHandler report
+				// its own errors, and return nothing to us.
+				containerDieHandler(ctx, cli, event.ID, &ttyState)
 			}
 		}
 	}
