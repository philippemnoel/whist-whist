--- conflicted
+++ resolved
@@ -362,13 +362,8 @@
 func TestVerifyRequestWrongType(t *testing.T) {
 	res := httptest.NewRecorder()
 	req := httptest.NewRequest(http.MethodPost, "https://localhost", nil)
-<<<<<<< HEAD
 	
 	// verifyRequestType will catch request with wrong method and return an error
-=======
-
-	// Verify request type will catch request with wrong method and return an error
->>>>>>> 9b203bcb
 	if err := verifyRequestType(res, req, http.MethodPut); err == nil {
 		t.Fatal("error verifying request type when the request method does not match. Expected an error, got nil")
 	}
@@ -400,12 +395,7 @@
 		resultChan: make(chan requestResult),
 	}
 
-<<<<<<< HEAD
-
 	// authenticateAndParseRequest will get an error trying to read request body and will cause an error
-=======
-	// The body will fail to read request body
->>>>>>> 9b203bcb
 	err := authenticateAndParseRequest(res, req, &testJSONTransportRequest, true)
 
 	if err == nil {
