/*
 * Clipboard getting and setting functions on Linux Ubuntu.
 *
 * Copyright Fractal Computers, Inc. 2020
 **/
#include <X11/Xatom.h>
#include <X11/Xlib.h>
#include <X11/extensions/Xfixes.h>
#include <assert.h>
#include <dirent.h>
#include <libgen.h>
#include <limits.h>
#include <stdio.h>
#include <stdlib.h>
#include <string.h>
#include <sys/stat.h>
#include <unistd.h>

#include "clipboard.h"
#include "../core/fractal.h"

#ifndef GET_CLIPBOARD
#define GET CLIPBOARD "./get_clipboard"
#endif

#ifndef SET_CLIPBOARD
#define SET CLIPBOARD "./set_clipboard"
#endif

#define MAX_CLIPBOARD_SIZE 10000000

static char cb_buf[MAX_CLIPBOARD_SIZE];
static Display* display = NULL;
static Window window;

static Atom clipboard;
static Atom incr_id;

bool clipboard_has_target(Atom property_atom, Atom target_atom);
bool get_clipboard_data(Atom property_atom, ClipboardData* cb, int header_size);

void initClipboard() {}

bool get_clipboard_picture(ClipboardData* cb) {
    Atom target_atom = XInternAtom(display, "image/bmp", False),
         property_atom = XInternAtom(display, "XSEL_DATA", False);

    if (clipboard_has_target(property_atom, target_atom)) {
        if (!get_clipboard_data(property_atom, cb, 14)) {
            LOG_WARNING("Failed to get clipboard data");
            return false;
        }

        LOG_INFO("content size: %d\n", cb->size);

        // WRITE TO FILE
        char* file_buf = malloc(cb->size + 14);
        memcpy(file_buf + 14, cb->data, cb->size);
        *((char*)(&file_buf[0])) = 'B';
        *((char*)(&file_buf[1])) = 'M';
        *((int*)(&file_buf[2])) = cb->size + 14;
        *((int*)(&file_buf[10])) = 54;
        FILE* fptr;
        fptr = fopen("output.bmp", "wb");
        fwrite(file_buf, 1, cb->size + 14, fptr);
        fclose(fptr);
        // END WRITE TO FILE

        cb->type = CLIPBOARD_IMAGE;
        return true;
    } else {  // request failed, e.g. owner can't convert to the target format
        LOG_WARNING("Can't convert clipboard image to target format");
        return false;
    }
}
bool get_clipboard_string(ClipboardData* cb) {
    Atom target_atom = XInternAtom(display, "UTF8_STRING", False),
         property_atom = XInternAtom(display, "XSEL_DATA", False);

    if (clipboard_has_target(property_atom, target_atom)) {
        if (!get_clipboard_data(property_atom, cb, 0)) {
            LOG_WARNING("Failed to get clipboard data");
            return false;
        }

        cb->type = CLIPBOARD_TEXT;
        return true;
    } else {  // request failed, e.g. owner can't convert to the target format
        LOG_WARNING("Can't convert clipboard image to target format");
        return false;
    }
}

bool get_clipboard_files(ClipboardData* cb) {
    Atom target_atom =
        XInternAtom(display, "x-special/gnome-copied-files", False);
    Atom property_atom = XInternAtom(display, "XSEL_DATA", False);

    if (clipboard_has_target(property_atom, target_atom)) {
        if (!get_clipboard_data(property_atom, cb, 0)) {
            LOG_WARNING("Failed to get clipboard data");
            return false;
        }
        // Add null terminator
        cb->data[cb->size] = '\0';
        cb->size++;

        char command[100] = "rm -rf ";
        strcat(command, GET_CLIPBOARD);
        system(command);
        mkdir(GET_CLIPBOARD, 0777);

        char* file = strtok(cb->data, "\n\r");
        if (file != NULL) {
            file = strtok(NULL, "\n\r");
        }

        while (file != NULL) {
            char file_prefix[] = "file://";
            if (memcmp(file, file_prefix, sizeof(file_prefix) - 1) == 0) {
                char final_filename[1000] = "";
                strcat(final_filename, GET_CLIPBOARD);
                strcat(final_filename, "/");
                strcat(final_filename, basename(file));
                printf("NAME: %s %s %s\n", final_filename, file,
                       basename(file));
                symlink(file + sizeof(file_prefix) - 1, final_filename);
            } else {
                mprintf("Not a file: %s\n", file);
            }
            file = strtok(NULL, "\n\r");
        }

        cb->type = CLIPBOARD_FILES;
        cb->size = 0;
        return true;
    } else {  // request failed, e.g. owner can't convert to the target format
        LOG_WARNING("Can't convert clipboard to target format");
        return false;
    }
}

ClipboardData* GetClipboard() {
    ClipboardData* cb = (ClipboardData*)cb_buf;
    cb->type = CLIPBOARD_NONE;
    cb->size = 0;
    get_clipboard_files(cb) || get_clipboard_picture(cb) ||
        get_clipboard_string(cb);

    // Essentially just cb_buf, we expect that the user of GetClipboard
    // will malloc his own version if he wants to save multiple clipboards
    // Otherwise, we just reuse the same memory buffer
    return cb;
}

void SetClipboard(ClipboardData* cb) {
    static FILE* inp = NULL;

    //
    // cb is expected to be something that was once returned by GetClipboard
    // If it's text or an image, simply set the data and type to the current
    // clipboard so that the clipboard acts just like it did when the previous
    // GetClipboard was called
    //
    // If cb->type == CLIPBOARD_FILES, then we take all of the files and folers
    // in
    // "./set_clipboard" and set them to be our clipboard. These files and
    // folders should not be symlinks, simply assume that they will never be
    // symlinks
    //

    if (cb->type == CLIPBOARD_TEXT) {
        LOG_INFO("Setting clipboard to text!");

        // Open up xclip
        inp = popen("xclip -i -selection clipboard", "w");

        // Write text data
        fwrite(cb->data, 1, cb->size, inp);

        // Close pipe
        pclose(inp);
    } else if (cb->type == CLIPBOARD_IMAGE) {
        LOG_INFO("Setting clipboard to image!");

        // Open up xclip
        inp = popen("xclip -i -selection clipboard -t image/png", "w");

        // Write file header
        char* file_buf = malloc(14);
        *((char*)(&file_buf[0])) = 'B';
        *((char*)(&file_buf[1])) = 'M';
        *((int*)(&file_buf[2])) = cb->size + 14;
        *((int*)(&file_buf[10])) = 54;
        fwrite(file_buf, 1, 14, inp);

        // Write file data
        fwrite(cb->data, 1, cb->size, inp);

        // Close pipe
        pclose(inp);
    } else if (cb->type == CLIPBOARD_FILES) {
        LOG_INFO("Setting clipboard to Files");

        inp = popen("xclip -i -sel clipboard -t x-special/gnome-copied-files",
                    "w");

        char prefix[] = "copy";
        fwrite(prefix, 1, sizeof(prefix) - 1, inp);

        // Construct path as "\nfile:///path/to/fractal/set_clipboard/"
        char path[PATH_MAX] = "\nfile://";
        int substr = strlen(path);
        realpath(SET_CLIPBOARD, path + substr);
        strcat(path, "/");
        // subpath is an index that points to the end of the string
        int subpath = strlen(path);

        // Read through the directory
        struct dirent* de;
        DIR* dr = opendir(SET_CLIPBOARD);
        while ((de = readdir(dr)) != NULL) {
            // Ignore . and ..
            if (strcmp(de->d_name, ".") == 0 || strcmp(de->d_name, "..") == 0) {
                continue;
            }

            // Copy the dname into it
            int d_name_size = strlen(de->d_name);
            memcpy(path + subpath, de->d_name, d_name_size);

            // Write the subpath and the dname into it
            fwrite(path, 1, subpath + d_name_size, inp);
        }

        // Close the file descriptor
        pclose(inp);
    }

    // We make sure that pending clipboard updates are wiped out, because we
    // just recently updated the clipboard hasClipboardUpdated() is going to
    // return true right now:
    hasClipboardUpdated();
    // hasClipboardUpdated() should return false after this
    return;
}

bool StartTrackingClipboardUpdates() {
    // To be called at the beginning of clipboard usage
    display = XOpenDisplay(NULL);
    if (!display) {
        LOG_WARNING("StartTrackingClipboardUpdates display did not open");
        perror(NULL);
<<<<<<< HEAD
        return False;
=======
        return;
>>>>>>> cea90a87
    }
    unsigned long color = BlackPixel(display, DefaultScreen(display));
    window = XCreateSimpleWindow(display, DefaultRootWindow(display), 0, 0, 1,
                                 1, 0, color, color);
    clipboard = XInternAtom(display, "CLIPBOARD", False);
    incr_id = XInternAtom(display, "INCR", False);
}

bool hasClipboardUpdated() {
    //
    // If the clipboard has updated since this function was last called,
    // or since StartTrackingClipboardUpdates was last called,
    // then we return "true". Otherwise, return "false".
    //

    static bool first = true;
    int event_base, error_base;
    XEvent event;
    assert(XFixesQueryExtension(display, &event_base, &error_base));
    XFixesSelectSelectionInput(display, DefaultRootWindow(display), clipboard,
                               XFixesSetSelectionOwnerNotifyMask);
    if (first) {
        first = false;
        return true;
    }
    while (XPending(display)) {
        XNextEvent(display, &event);
        if (event.type == event_base + XFixesSelectionNotify &&
            ((XFixesSelectionNotifyEvent*)&event)->selection == clipboard)
            return true;
    }
    return false;
}

bool clipboard_has_target(Atom property_atom, Atom target_atom) {
    XEvent event;

    XSelectInput(display, window, PropertyChangeMask);
    XConvertSelection(display, clipboard, target_atom, property_atom, window,
                      CurrentTime);

    do {
        XNextEvent(display, &event);
    } while (event.type != SelectionNotify ||
             event.xselection.selection != clipboard);

    if (event.xselection.property == property_atom) {
        return true;
    } else {
        return false;
    }
}

bool get_clipboard_data(Atom property_atom, ClipboardData* cb,
                        int header_size) {
    Atom new_atom;
    int resbits;
    long unsigned ressize, restail;
    char* result;

    XGetWindowProperty(display, window, property_atom, 0, LONG_MAX / 4, True,
                       AnyPropertyType, &new_atom, &resbits, &ressize, &restail,
                       (unsigned char**)&result);
    ressize *= resbits / 8;

    cb->size = 0;

    bool bad_clipboard = false;

    if (new_atom == incr_id) {
        // Don't need the incr_id result anymore
        XFree(result);

        do {
            XEvent event;
            do {
                XNextEvent(display, &event);
            } while (event.type != PropertyNotify ||
                     event.xproperty.atom != property_atom ||
                     event.xproperty.state != PropertyNewValue);

            XGetWindowProperty(display, window, property_atom, 0, LONG_MAX / 4,
                               True, AnyPropertyType, &new_atom, &resbits,
                               &ressize, &restail, (unsigned char**)(&result));

            // Measure size in bytes
            int src_size = ressize * (resbits / 8);
            char* src_data = result;
            if (cb->size == 0) {
                src_data += header_size;
                src_size -= header_size;
            }

            if (cb->size + src_size > MAX_CLIPBOARD_SIZE) {
                bad_clipboard = true;
            }

            if (!bad_clipboard) {
                memcpy(cb->data + cb->size, src_data, src_size);
                cb->size += src_size;
            }

            XFree(result);
        } while (ressize > 0);
    } else {
        int src_size = ressize * (resbits / 8);
        char* src_data = result;
        if (cb->size == 0) {
            src_data += header_size;
            src_size -= header_size;
        }

        memcpy(cb->data + cb->size, src_data, src_size);
        cb->size += src_size;

        XFree(result);
    }

    if (bad_clipboard) {
        LOG_WARNING("Clipboard too large!");
        cb->type = CLIPBOARD_NONE;
        cb->size = 0;
        return false;
    }

    return true;
}<|MERGE_RESOLUTION|>--- conflicted
+++ resolved
@@ -251,11 +251,7 @@
     if (!display) {
         LOG_WARNING("StartTrackingClipboardUpdates display did not open");
         perror(NULL);
-<<<<<<< HEAD
-        return False;
-=======
-        return;
->>>>>>> cea90a87
+        return false;
     }
     unsigned long color = BlackPixel(display, DefaultScreen(display));
     window = XCreateSimpleWindow(display, DefaultRootWindow(display), 0, 0, 1,
