--- conflicted
+++ resolved
@@ -23,20 +23,17 @@
 }
 #endif
 
-static void set_opt( video_decoder_t* decoder, char* option, char* value )
-{
-    int ret = av_opt_set( decoder->context->priv_data, option, value, 0 );
-    if( ret < 0 )
-    {
-        LOG_WARNING( "Could not av_opt_set %s to %s!", option, value );
+static void set_opt(video_decoder_t* decoder, char* option, char* value) {
+    int ret = av_opt_set(decoder->context->priv_data, option, value, 0);
+    if (ret < 0) {
+        LOG_WARNING("Could not av_opt_set %s to %s!", option, value);
     }
 }
 
-void set_decoder_opts( video_decoder_t* decoder )
-{
-    //decoder->context->flags |= AV_CODEC_FLAG_LOW_DELAY;
-    //decoder->context->flags2 |= AV_CODEC_FLAG2_FAST;
-    set_opt( decoder, "async_depth", "1" );
+void set_decoder_opts(video_decoder_t* decoder) {
+    // decoder->context->flags |= AV_CODEC_FLAG_LOW_DELAY;
+    // decoder->context->flags2 |= AV_CODEC_FLAG2_FAST;
+    set_opt(decoder, "async_depth", "1");
 }
 
 int hw_decoder_init(AVCodecContext* ctx, const enum AVHWDeviceType type) {
@@ -57,657 +54,399 @@
                                 enum AVPixelFormat match_pix_fmt) {
     ctx;
 
-<<<<<<< HEAD
+    char supported_formats[2000] = "";
+    int len = 2000;
+    int i = 0;
+
+    i += snprintf(supported_formats, len, "Supported formats:");
+
+    for (const enum AVPixelFormat* p = pix_fmts; *p != -1; p++) {
+        i += snprintf(supported_formats + i, len - i, " %s",
+                      av_get_pix_fmt_name(*p));
+    }
+
+    LOG_INFO("%s", supported_formats);
+
     for (const enum AVPixelFormat* p = pix_fmts; *p != -1; p++) {
         if (*p == match_pix_fmt) {
             LOG_WARNING("Hardware format found: %s\n", av_get_pix_fmt_name(*p));
             return *p;
         }
-=======
-  char supported_formats[2000] = "";
-  int len = 2000;
-  int i = 0;
-
-  i += snprintf( supported_formats, len, "Supported formats:" );
-
-  for( const enum AVPixelFormat* p = pix_fmts; *p != -1; p++ )
-  {
-      i += snprintf( supported_formats + i, len - i, " %s", av_get_pix_fmt_name(*p) );
-  }
-
-  LOG_INFO( "%s", supported_formats );
-
-  for (const enum AVPixelFormat* p = pix_fmts; *p != -1; p++) {
-    if (*p == match_pix_fmt) {
-      LOG_WARNING("Hardware format found: %s\n", av_get_pix_fmt_name(*p));
-      return *p;
->>>>>>> eab97dad
-    }
-
-    if (*pix_fmts != -1) {
-        LOG_WARNING("Hardware format not found, using format %s\n",
-                    av_get_pix_fmt_name(*pix_fmts));
-        return *pix_fmts;
-    }
-
-    LOG_WARNING("Failed to get HW surface format.");
-    return AV_PIX_FMT_NONE;
-}
-
-enum AVPixelFormat get_format(AVCodecContext* ctx,
-                             const enum AVPixelFormat* pix_fmts) {
-<<<<<<< HEAD
-    return match_format(ctx, pix_fmts, AV_PIX_FMT_QSV);
-}
-enum AVPixelFormat match_dxva2(AVCodecContext* ctx,
-                               const enum AVPixelFormat* pix_fmts) {
-    return match_format(ctx, pix_fmts, AV_PIX_FMT_DXVA2_VLD);
-}
-enum AVPixelFormat match_videotoolbox(AVCodecContext* ctx,
-                                      const enum AVPixelFormat* pix_fmts) {
-    return match_format(ctx, pix_fmts, AV_PIX_FMT_VIDEOTOOLBOX);
-}
-enum AVPixelFormat match_vaapi(AVCodecContext* ctx,
-                               const enum AVPixelFormat* pix_fmts) {
-    return match_format(ctx, pix_fmts, AV_PIX_FMT_VAAPI);
-}
-
-int try_setup_video_decoder(int width, int height, video_decoder_t* decoder) {
-    // setup the AVCodec and AVFormatContext
-    // avcodec_register_all is deprecated on FFmpeg 4+
-    // only Linux uses FFmpeg 3.4.x because of canonical system packages
-=======
-  video_decoder_t* decoder = ctx->opaque;
-
-  enum AVPixelFormat match = match_format(ctx, pix_fmts, decoder->match_fmt);
-
-  // Create an AV_HWDEVICE_TYPE_QSV so that QSV occurs over a hardware frame
-  // False, because this seems to slow down QSV for me
-  if( decoder->match_fmt == AV_PIX_FMT_QSV )
-  {
-        int ret;
-		
-        ret = av_hwdevice_ctx_create( &decoder->ref, AV_HWDEVICE_TYPE_QSV, "auto", NULL, 0 );
-		if ( ret < 0 ) {
-			LOG_WARNING("Could not av_hwdevice_ctx_create for QSV");
-			return AV_PIX_FMT_NONE;
-		}
-
-        AVHWFramesContext  *frames_ctx;
-        AVQSVFramesContext *frames_hwctx;
-      
-        /* create a pool of surfaces to be used by the decoder */
-        ctx->hw_frames_ctx = av_hwframe_ctx_alloc( decoder->ref );
-        if( !ctx->hw_frames_ctx )
-            return AV_PIX_FMT_NONE;
-        frames_ctx = (AVHWFramesContext*)ctx->hw_frames_ctx->data;
-        frames_hwctx = frames_ctx->hwctx;
-      
-        frames_ctx->format = AV_PIX_FMT_QSV;
-        frames_ctx->sw_format = ctx->sw_pix_fmt;
-        frames_ctx->width = FFALIGN( ctx->coded_width, 32 );
-        frames_ctx->height = FFALIGN( ctx->coded_height, 32 );
-        frames_ctx->initial_pool_size = 32;
-      
-        frames_hwctx->frame_type = MFX_MEMTYPE_VIDEO_MEMORY_DECODER_TARGET;
-      
-        ret = av_hwframe_ctx_init( ctx->hw_frames_ctx );
-        if( ret < 0 ) {
-			LOG_WARNING("Could not av_hwframe_ctx_init for QSV");
-			return AV_PIX_FMT_NONE;
-		}
-  }
-
-  return match;
-}
-
-int try_setup_video_decoder(video_decoder_t* decoder) {
-  // setup the AVCodec and AVFormatContext
-  // avcodec_register_all is deprecated on FFmpeg 4+
-  // only Linux uses FFmpeg 3.4.x because of canonical system packages
->>>>>>> eab97dad
+
+        if (*pix_fmts != -1) {
+            LOG_WARNING("Hardware format not found, using format %s\n",
+                        av_get_pix_fmt_name(*pix_fmts));
+            return *pix_fmts;
+        }
+
+        LOG_WARNING("Failed to get HW surface format.");
+        return AV_PIX_FMT_NONE;
+    }
+
+    enum AVPixelFormat get_format(AVCodecContext * ctx,
+                                  const enum AVPixelFormat* pix_fmts) {
+        video_decoder_t* decoder = ctx->opaque;
+
+        enum AVPixelFormat match =
+            match_format(ctx, pix_fmts, decoder->match_fmt);
+
+        // Create an AV_HWDEVICE_TYPE_QSV so that QSV occurs over a hardware
+        // frame False, because this seems to slow down QSV for me
+        if (decoder->match_fmt == AV_PIX_FMT_QSV) {
+            int ret;
+
+            ret = av_hwdevice_ctx_create(&decoder->ref, AV_HWDEVICE_TYPE_QSV,
+                                         "auto", NULL, 0);
+            if (ret < 0) {
+                LOG_WARNING("Could not av_hwdevice_ctx_create for QSV");
+                return AV_PIX_FMT_NONE;
+            }
+
+            AVHWFramesContext* frames_ctx;
+            AVQSVFramesContext* frames_hwctx;
+
+            /* create a pool of surfaces to be used by the decoder */
+            ctx->hw_frames_ctx = av_hwframe_ctx_alloc(decoder->ref);
+            if (!ctx->hw_frames_ctx) return AV_PIX_FMT_NONE;
+            frames_ctx = (AVHWFramesContext*)ctx->hw_frames_ctx->data;
+            frames_hwctx = frames_ctx->hwctx;
+
+            frames_ctx->format = AV_PIX_FMT_QSV;
+            frames_ctx->sw_format = ctx->sw_pix_fmt;
+            frames_ctx->width = FFALIGN(ctx->coded_width, 32);
+            frames_ctx->height = FFALIGN(ctx->coded_height, 32);
+            frames_ctx->initial_pool_size = 32;
+
+            frames_hwctx->frame_type = MFX_MEMTYPE_VIDEO_MEMORY_DECODER_TARGET;
+
+            ret = av_hwframe_ctx_init(ctx->hw_frames_ctx);
+            if (ret < 0) {
+                LOG_WARNING("Could not av_hwframe_ctx_init for QSV");
+                return AV_PIX_FMT_NONE;
+            }
+        }
+
+        return match;
+    }
+
+    int try_setup_video_decoder(video_decoder_t * decoder) {
+        // setup the AVCodec and AVFormatContext
+        // avcodec_register_all is deprecated on FFmpeg 4+
+        // only Linux uses FFmpeg 3.4.x because of canonical system packages
 #if LIBAVCODEC_VERSION_MAJOR < 58
-    avcodec_register_all();
-#endif
-
-<<<<<<< HEAD
-    if (decoder->type == DECODE_TYPE_SOFTWARE) {
-        LOG_INFO("Trying software decoder");
-        decoder->codec = avcodec_find_decoder_by_name("h264");
-        if (!decoder->codec) {
-            LOG_WARNING("Could not find video codec");
+        avcodec_register_all();
+#endif
+
+        int width = decoder->width;
+        int height = decoder->height;
+
+        if (decoder->type == DECODE_TYPE_SOFTWARE) {
+            // BEGIN SOFTWARE DECODER
+            LOG_INFO("Trying software decoder");
+            decoder->codec = avcodec_find_decoder_by_name("h264");
+            if (!decoder->codec) {
+                LOG_WARNING("Could not find video codec");
+                return -1;
+            }
+            decoder->context = avcodec_alloc_context3(decoder->codec);
+            decoder->context->opaque = decoder;
+
+            decoder->sw_frame = (AVFrame*)av_frame_alloc();
+            decoder->sw_frame->format = AV_PIX_FMT_YUV420P;
+            decoder->sw_frame->width = width;
+            decoder->sw_frame->height = height;
+            decoder->sw_frame->pts = 0;
+
+            if (avcodec_open2(decoder->context, decoder->codec, NULL) < 0) {
+                LOG_WARNING("Failed to open codec for stream");
+                return -1;
+            }
+
+            set_decoder_opts(decoder);
+            // END SOFTWARE DECODER
+
+        } else if (decoder->type == DECODE_TYPE_QSV) {
+            // BEGIN QSV DECODER
+            LOG_INFO("Trying QSV decoder");
+            decoder->codec = avcodec_find_decoder_by_name("h264_qsv");
+            decoder->context = avcodec_alloc_context3(decoder->codec);
+            decoder->context->opaque = decoder;
+            set_decoder_opts(decoder);
+
+            LOG_INFO("HWDECODER: %p", decoder->context->hw_frames_ctx);
+
+            decoder->match_fmt = AV_PIX_FMT_QSV;
+            decoder->context->get_format = get_format;
+
+            if (avcodec_open2(decoder->context, decoder->codec, NULL) < 0) {
+                LOG_WARNING("Failed to open context for stream");
+                return -1;
+            }
+
+            decoder->sw_frame = av_frame_alloc();
+            decoder->hw_frame = av_frame_alloc();
+
+            // END QSV DECODER
+
+        } else if (decoder->type == DECODE_TYPE_HARDWARE ||
+                   decoder->type == DECODE_TYPE_HARDWARE_OLDER) {
+            // BEGIN HARDWARE DECODER
+            LOG_INFO("Trying hardware decoder");
+            // set the appropriate video decoder format based on PS
+#if defined(_WIN32)
+            if (decoder->type == DECODE_TYPE_HARDWARE_OLDER) {
+                LOG_INFO("Will be trying older version of hardware encode");
+                decoder->device_type = AV_HWDEVICE_TYPE_DXVA2;
+                decoder->match_fmt = AV_PIX_FMT_DXVA2_VLD;
+            } else {
+                decoder->device_type = AV_HWDEVICE_TYPE_D3D11VA;
+                decoder->match_fmt = AV_PIX_FMT_D3D11;
+            }
+#elif __APPLE__
+            decoder->device_type = AV_HWDEVICE_TYPE_VIDEOTOOLBOX;
+            decoder->match_fmt = AV_PIX_FMT_VIDEOTOOLBOX;
+#else  // linux
+            decoder->device_type = AV_HWDEVICE_TYPE_VAAPI;
+            decoder->match_fmt = AV_PIX_FMT_VAAPI;
+#endif
+
+            // get the appropriate hardware device
+            if (decoder->device_type == AV_HWDEVICE_TYPE_NONE) {
+                LOG_WARNING("Device type %s is not supported.\n",
+                            av_hwdevice_get_type_name(decoder->device_type));
+                LOG_WARNING("Available device types:");
+                while ((decoder->device_type = av_hwdevice_iterate_types(
+                            decoder->device_type)) != AV_HWDEVICE_TYPE_NONE) {
+                    LOG_WARNING(
+                        " %s", av_hwdevice_get_type_name(decoder->device_type));
+                }
+                LOG_WARNING(" ");
+                return -1;
+            }
+
+            decoder->codec = avcodec_find_decoder_by_name("h264");
+
+            if (!(decoder->context = avcodec_alloc_context3(decoder->codec))) {
+                LOG_WARNING("alloccontext3 failed w/ error code: %d\n",
+                            AVERROR(ENOMEM));
+                return -1;
+            }
+            decoder->context->opaque = decoder;
+
+            decoder->context->get_format = get_format;
+
+            if (hw_decoder_init(decoder->context, decoder->device_type) < 0) {
+                LOG_WARNING("Failed to init hardware decoder");
+                return -1;
+            }
+
+            if (avcodec_open2(decoder->context, decoder->codec, NULL) < 0) {
+                LOG_WARNING("Failed to open codec for stream");
+                return -1;
+            }
+
+            set_decoder_opts(decoder);
+
+            if (!(decoder->hw_frame = av_frame_alloc()) ||
+                !(decoder->sw_frame = av_frame_alloc())) {
+                LOG_WARNING("Can not alloc frame");
+
+                av_frame_free(&decoder->hw_frame);
+                av_frame_free(&decoder->sw_frame);
+                return -1;
+            }
+
+            // END HARDWARE DECODER
+        } else {
+            LOG_ERROR("Unsupported hardware type!");
             return -1;
         }
-        decoder->context = avcodec_alloc_context3(decoder->codec);
-
-        decoder->sw_frame = (AVFrame*)av_frame_alloc();
-        decoder->sw_frame->format = AV_PIX_FMT_YUV420P;
-        decoder->sw_frame->width = width;
-        decoder->sw_frame->height = height;
-        decoder->sw_frame->pts = 0;
-
-        if (avcodec_open2(decoder->context, decoder->codec, NULL) < 0) {
-            LOG_WARNING("Failed to open codec for stream");
-            return -1;
-        }
-    } else if (decoder->type == DECODE_TYPE_QSV) {
-        LOG_INFO("Trying QSV decoder");
-        decoder->codec = avcodec_find_decoder_by_name("h264_qsv");
-        decoder->context = avcodec_alloc_context3(decoder->codec);
-
-        decoder->context->get_format = match_qsv;
-
-        if (hw_decoder_init(decoder->context, AV_HWDEVICE_TYPE_QSV) < 0) {
-            return -1;
-        }
-
-        av_buffer_unref(&decoder->context->hw_frames_ctx);
-        decoder->context->hw_frames_ctx =
-            av_hwframe_ctx_alloc(decoder->context->hw_device_ctx);
-
-        AVHWFramesContext* frames_ctx;
-        AVQSVFramesContext* frames_hwctx;
-
-        frames_ctx = (AVHWFramesContext*)decoder->context->hw_frames_ctx->data;
-        frames_hwctx = frames_ctx->hwctx;
-
-        frames_ctx->format = AV_PIX_FMT_QSV;
-        frames_ctx->sw_format = AV_PIX_FMT_NV12;
-        frames_ctx->width = width;
-        frames_ctx->height = height;
-        frames_ctx->initial_pool_size = 32;
-        frames_hwctx->frame_type = MFX_MEMTYPE_VIDEO_MEMORY_DECODER_TARGET;
-
-        av_hwframe_ctx_init(decoder->context->hw_frames_ctx);
-        av_opt_set(decoder->context->priv_data, "async_depth", "1", 0);
-
-        if (avcodec_open2(decoder->context, NULL, NULL) < 0) {
-            LOG_WARNING("Failed to open context for stream");
-            return -1;
-        }
-
-        decoder->sw_frame = av_frame_alloc();
-        decoder->hw_frame = av_frame_alloc();
-        if (av_hwframe_get_buffer(decoder->context->hw_frames_ctx,
-                                  decoder->hw_frame, 0) < 0) {
-            LOG_WARNING("Failed to init buffer for hw frames");
-            return -1;
-        }
-    } else if (decoder->type == DECODE_TYPE_HARDWARE) {
-        LOG_INFO("Trying hardware decoder");
-        // set the appropriate video decoder format based on PS
+
+        return 0;
+    }
+
 #if defined(_WIN32)
-#define match_hardware match_dxva2;
-        char* device_type = "dxva2";
+    DecodeType decoder_precedence[] = {DECODE_TYPE_HARDWARE,
+                                       DECODE_TYPE_HARDWARE_OLDER,
+                                       DECODE_TYPE_QSV, DECODE_TYPE_SOFTWARE};
 #elif __APPLE__
-#define match_hardware match_videotoolbox;
-        char* device_type = "videotoolbox";
+    DecodeType decoder_precedence[] = {DECODE_TYPE_HARDWARE,
+                                       DECODE_TYPE_SOFTWARE};
 #else  // linux
-#define match_hardware match_vaapi;
-        char* device_type = "vaapi";
-#endif
-
-        int ret = 0;
-
-        // get the appropriate hardware device
-        decoder->device_type = av_hwdevice_find_type_by_name(device_type);
-        if (decoder->device_type == AV_HWDEVICE_TYPE_NONE) {
-            LOG_WARNING("Device type %s is not supported.\n", device_type);
-            LOG_WARNING("Available device types:");
-            while ((decoder->device_type = av_hwdevice_iterate_types(
-                        decoder->device_type)) != AV_HWDEVICE_TYPE_NONE) {
-                LOG_WARNING(" %s",
-                            av_hwdevice_get_type_name(decoder->device_type));
-            }
-            LOG_WARNING(" ");
-            return -1;
-        }
-
-        decoder->codec = avcodec_find_decoder_by_name("h264");
-
-        if (!(decoder->context = avcodec_alloc_context3(decoder->codec))) {
-            LOG_WARNING("alloccontext3 failed w/ error code: %d\n",
-                        AVERROR(ENOMEM));
-            return -1;
-        }
-
-        decoder->context->get_format = match_hardware;
-        av_opt_set(decoder->context->priv_data, "async_depth", "1", 0);
-
-        if (hw_decoder_init(decoder->context, decoder->device_type) < 0) {
-            LOG_WARNING("Failed to init hardware decoder");
-            return -1;
-        }
-
-        if ((ret = avcodec_open2(decoder->context, decoder->codec, NULL)) < 0) {
-            LOG_WARNING("Failed to open codec for stream");
-            return -1;
-        }
-
-        if (!(decoder->hw_frame = av_frame_alloc()) ||
-            !(decoder->sw_frame = av_frame_alloc())) {
-            LOG_WARNING("Can not alloc frame");
-
-            av_frame_free(&decoder->hw_frame);
-            av_frame_free(&decoder->sw_frame);
-            return -1;
-        }
-    } else {
-        LOG_ERROR("Unsupported hardware type!");
-        return -1;
-    }
-    return 0;
-}
-
-video_decoder_t* create_video_decoder(int width, int height,
-                                      bool use_hardware) {
-#if SHOW_DECODER_LOGS
-    // av_log_set_level( AV_LOG_ERROR );
-    av_log_set_callback(swap_decoder);
-#endif
-
-    video_decoder_t* decoder =
-        (video_decoder_t*)malloc(sizeof(video_decoder_t));
-    memset(decoder, 0, sizeof(video_decoder_t));
-
-    if (use_hardware) {
-#if defined(_WIN32)
-        int decoder_precedence[] = {DECODE_TYPE_QSV, DECODE_TYPE_HARDWARE,
-                                    DECODE_TYPE_SOFTWARE};
-#elif __APPLE__
-        int decoder_precedence[] = {DECODE_TYPE_HARDWARE, DECODE_TYPE_SOFTWARE};
-#else  // linux
-        int decoder_precedence[] = {DECODE_TYPE_QSV, DECODE_TYPE_HARDWARE,
-                                    DECODE_TYPE_SOFTWARE};
-#endif
-        for (unsigned long i = 0;
-             i < sizeof(decoder_precedence) / sizeof(decoder_precedence[0]);
-             ++i) {
-            decoder->type = decoder_precedence[i];
-            if (try_setup_video_decoder(width, height, decoder) < 0) {
-                LOG_INFO("Video decoder: Failed, trying next decoder");
+    DecodeType decoder_precedence[] = {DECODE_TYPE_QSV, DECODE_TYPE_SOFTWARE};
+#endif
+
+#define NUM_DECODER_TYPES \
+    (sizeof(decoder_precedence) / sizeof(decoder_precedence[0]))
+
+    bool try_next_decoder(video_decoder_t * decoder) {
+        if (decoder->can_use_hardware) {
+            unsigned int i = 0;
+            if (decoder->type != DECODE_TYPE_NONE) {
+                for (; i < NUM_DECODER_TYPES; i++) {
+                    if (decoder->type == (DecodeType)decoder_precedence[i]) {
+                        // Let's begin by trying the next one
+                        i++;
+                        break;
+                    }
+                }
+            }
+
+            LOG_INFO("Trying decoder #%d", i);
+
+            for (; i < NUM_DECODER_TYPES; i++) {
+                decoder->type = decoder_precedence[i];
+                if (try_setup_video_decoder(decoder) < 0) {
+                    LOG_INFO("Video decoder: Failed, trying next decoder");
+                } else {
+                    LOG_INFO("Video decoder: Success!");
+                    return true;
+                }
+            }
+
+            LOG_WARNING(
+                "Video decoder: Failed, No more decoders, All decoders "
+                "failed!");
+            return false;
+        } else {
+            LOG_WARNING("Video Decoder: NO HARDWARE");
+            decoder->type = DECODE_TYPE_SOFTWARE;
+            if (try_setup_video_decoder(decoder) < 0) {
+                LOG_WARNING("Video decoder: Software decoder failed!");
+                return false;
             } else {
                 LOG_INFO("Video decoder: Success!");
-                return decoder;
-            }
-        }
-
-        LOG_WARNING("Video decoder: All decoders failed!");
-        return NULL;
-    } else {
-        LOG_WARNING("Video Decoder: NO HARDWARE");
-        decoder->type = DECODE_TYPE_SOFTWARE;
-        if (try_setup_video_decoder(width, height, decoder) < 0) {
-            LOG_WARNING("Video decoder: Software decoder failed!");
-            return NULL;
-        } else {
-            LOG_INFO("Video decoder: Success!");
+                return true;
+            }
+        }
+
+        video_decoder_t* create_video_decoder(int width, int height,
+                                              bool use_hardware) {
+#if SHOW_DECODER_LOGS
+            // av_log_set_level( AV_LOG_ERROR );
+            av_log_set_callback(swap_decoder);
+#endif
+
+            video_decoder_t* decoder =
+                (video_decoder_t*)malloc(sizeof(video_decoder_t));
+            memset(decoder, 0, sizeof(video_decoder_t));
+
+            decoder->width = width;
+            decoder->height = height;
+            decoder->can_use_hardware = use_hardware;
+            decoder->type = DECODE_TYPE_NONE;
+
+            if (!try_next_decoder(decoder)) {
+                destroy_video_decoder(decoder);
+                return NULL;
+            }
+
             return decoder;
         }
-=======
-  int width = decoder->width;
-  int height = decoder->height;
-
-  if (decoder->type == DECODE_TYPE_SOFTWARE) {
-    // BEGIN SOFTWARE DECODER
-    LOG_INFO("Trying software decoder");
-    decoder->codec = avcodec_find_decoder_by_name("h264");
-    if (!decoder->codec) {
-      LOG_WARNING("Could not find video codec");
-      return -1;
-    }
-    decoder->context = avcodec_alloc_context3(decoder->codec);
-    decoder->context->opaque = decoder;
-
-    decoder->sw_frame = (AVFrame*)av_frame_alloc();
-    decoder->sw_frame->format = AV_PIX_FMT_YUV420P;
-    decoder->sw_frame->width = width;
-    decoder->sw_frame->height = height;
-    decoder->sw_frame->pts = 0;
-
-    if (avcodec_open2(decoder->context, decoder->codec, NULL) < 0) {
-      LOG_WARNING("Failed to open codec for stream");
-      return -1;
-    }
-
-    set_decoder_opts( decoder );
-    // END SOFTWARE DECODER
-
-  } else if (decoder->type == DECODE_TYPE_QSV) {
-    // BEGIN QSV DECODER
-    LOG_INFO("Trying QSV decoder");
-    decoder->codec = avcodec_find_decoder_by_name("h264_qsv");
-    decoder->context = avcodec_alloc_context3(decoder->codec);
-    decoder->context->opaque = decoder;
-    set_decoder_opts( decoder );
-
-    LOG_INFO( "HWDECODER: %p", decoder->context->hw_frames_ctx );
-
-    decoder->match_fmt = AV_PIX_FMT_QSV;
-    decoder->context->get_format = get_format;
-
-    if (avcodec_open2(decoder->context, decoder->codec, NULL) < 0) {
-      LOG_WARNING( "Failed to open context for stream" );
-      return -1;
-    }
-
-    decoder->sw_frame = av_frame_alloc();
-    decoder->hw_frame = av_frame_alloc();
-
-    // END QSV DECODER
-
-  } else if (decoder->type == DECODE_TYPE_HARDWARE ||
-             decoder->type == DECODE_TYPE_HARDWARE_OLDER) {
-    // BEGIN HARDWARE DECODER
-    LOG_INFO("Trying hardware decoder");
-    // set the appropriate video decoder format based on PS
-#if defined(_WIN32)
-    if (decoder->type == DECODE_TYPE_HARDWARE_OLDER) {
-        LOG_INFO("Will be trying older version of hardware encode");
-        decoder->device_type = AV_HWDEVICE_TYPE_DXVA2;
-        decoder->match_fmt = AV_PIX_FMT_DXVA2_VLD;
-    } else {
-        decoder->device_type = AV_HWDEVICE_TYPE_D3D11VA;
-        decoder->match_fmt = AV_PIX_FMT_D3D11;
-    }
-#elif __APPLE__
-    decoder->device_type = AV_HWDEVICE_TYPE_VIDEOTOOLBOX;
-    decoder->match_fmt = AV_PIX_FMT_VIDEOTOOLBOX;
-#else  // linux
-    decoder->device_type = AV_HWDEVICE_TYPE_VAAPI;
-    decoder->match_fmt = AV_PIX_FMT_VAAPI;
-#endif
-
-    // get the appropriate hardware device
-    if (decoder->device_type == AV_HWDEVICE_TYPE_NONE) {
-        LOG_WARNING("Device type %s is not supported.\n",
-                    av_hwdevice_get_type_name(decoder->device_type));
-      LOG_WARNING("Available device types:");
-      while ((decoder->device_type = av_hwdevice_iterate_types(
-                  decoder->device_type)) != AV_HWDEVICE_TYPE_NONE) {
-        LOG_WARNING(" %s", av_hwdevice_get_type_name(decoder->device_type));
-      }
-      LOG_WARNING(" ");
-      return -1;
-    }
-
-    decoder->codec = avcodec_find_decoder_by_name("h264");
-
-    if (!(decoder->context = avcodec_alloc_context3(decoder->codec))) {
-      LOG_WARNING("alloccontext3 failed w/ error code: %d\n", AVERROR(ENOMEM));
-      return -1;
-    }
-    decoder->context->opaque = decoder;
-
-    decoder->context->get_format = get_format;
-
-    if (hw_decoder_init(decoder->context, decoder->device_type) < 0) {
-      LOG_WARNING("Failed to init hardware decoder");
-      return -1;
-    }
-
-    if (avcodec_open2(decoder->context, decoder->codec, NULL ) < 0) {
-      LOG_WARNING("Failed to open codec for stream");
-      return -1;
-    }
-
-    set_decoder_opts( decoder );
-
-    if (!(decoder->hw_frame = av_frame_alloc()) ||
-        !(decoder->sw_frame = av_frame_alloc())) {
-      LOG_WARNING("Can not alloc frame");
-
-      av_frame_free(&decoder->hw_frame);
-      av_frame_free(&decoder->sw_frame);
-      return -1;
-    }
-
-    // END HARDWARE DECODER
-  } else {
-    LOG_ERROR("Unsupported hardware type!");
-    return -1;
-  }
-
-  return 0;
-}
-
-#if defined(_WIN32)
-DecodeType decoder_precedence[] = {DECODE_TYPE_HARDWARE,
-                                   DECODE_TYPE_HARDWARE_OLDER, DECODE_TYPE_QSV,
-                                DECODE_TYPE_SOFTWARE};
-#elif __APPLE__
-    DecodeType decoder_precedence[] = {DECODE_TYPE_HARDWARE, DECODE_TYPE_SOFTWARE};
-#else  // linux
-    DecodeType decoder_precedence[] = {DECODE_TYPE_QSV, DECODE_TYPE_SOFTWARE};
-#endif
-
-#define NUM_DECODER_TYPES (sizeof(decoder_precedence) / sizeof(decoder_precedence[0]))
-
-bool try_next_decoder(video_decoder_t* decoder) {
-  if (decoder->can_use_hardware) {
-	unsigned int i = 0;
-    if ( decoder->type != DECODE_TYPE_NONE ) {
-	  for(; i < NUM_DECODER_TYPES; i++) {
-		if ( decoder->type == (DecodeType) decoder_precedence[i] ) {
-			// Let's begin by trying the next one
-			i++;
-			break;
-		}
-	  }
-	}
-
-	LOG_INFO("Trying decoder #%d", i);
-	  
-    for (; i < NUM_DECODER_TYPES; i++) {
-      decoder->type = decoder_precedence[i];
-      if (try_setup_video_decoder(decoder) < 0) {
-        LOG_INFO("Video decoder: Failed, trying next decoder");
-      } else {
-		LOG_INFO("Video decoder: Success!");
-		return true;
-      }
-    }
-
-    LOG_WARNING("Video decoder: Failed, No more decoders, All decoders failed!");
-    return false;
-  } else {
-    LOG_WARNING("Video Decoder: NO HARDWARE");
-    decoder->type = DECODE_TYPE_SOFTWARE;
-    if (try_setup_video_decoder(decoder) < 0) {
-      LOG_WARNING("Video decoder: Software decoder failed!");
-      return false;
-    } else {
-      LOG_INFO("Video decoder: Success!");
-      return true;
->>>>>>> eab97dad
-    }
-}
-
-video_decoder_t* create_video_decoder(int width, int height,
-                                      bool use_hardware) {
-#if SHOW_DECODER_LOGS
-  // av_log_set_level( AV_LOG_ERROR );
-  av_log_set_callback(swap_decoder);
-#endif
-
-  video_decoder_t* decoder = (video_decoder_t*)malloc(sizeof(video_decoder_t));
-  memset(decoder, 0, sizeof(video_decoder_t));
-
-  decoder->width = width;
-  decoder->height = height;
-  decoder->can_use_hardware = use_hardware;
-  decoder->type = DECODE_TYPE_NONE;
-  
-  if (!try_next_decoder(decoder)) {
-	destroy_video_decoder(decoder);
-	return NULL;
-  }
-  
-  return decoder;
-}
-
-/// @brief destroy decoder decoder
-/// @details frees FFmpeg decoder memory
-
-void destroy_video_decoder(video_decoder_t* decoder) {
-    // check if decoder decoder exists
-    if (decoder == NULL) {
-        LOG_WARNING("Cannot destroy decoder decoder.");
-        return;
-    }
-
-    /* flush the decoder */
-    decoder->packet.data = NULL;
-    decoder->packet.size = 0;
-    av_packet_unref(&decoder->packet);
-    avcodec_free_context(&decoder->context);
-
-    // free the ffmpeg contextes
-    avcodec_close(decoder->context);
-
-<<<<<<< HEAD
-    // free the decoder context and frame
-    av_free(decoder->context);
-    av_free(decoder->sw_frame);
-    av_free(decoder->hw_frame);
-=======
-  // free the decoder context and frame
-  av_free(decoder->context);
-  av_frame_free(&decoder->sw_frame);
-  av_frame_free(&decoder->hw_frame);
-  av_buffer_unref( &decoder->ref );
->>>>>>> eab97dad
-
-    // free the buffer and decoder
-    free(decoder);
-    return;
-}
-
-/// @brief decode a frame using the decoder decoder
-/// @details decode an encoded frame under YUV color format into RGB frame
-bool video_decoder_decode(video_decoder_t* decoder, void* buffer,
-                          int buffer_size) {
-<<<<<<< HEAD
-    static double total_time = 0.0;
-    static int num_times = 0;
-
-    clock t;
-    StartTimer(&t);
-
-    // init packet to prepare decoding
-    av_init_packet(&decoder->packet);
-
-    // copy the received packet back into the decoder AVPacket
-    // memcpy(&decoder->packet.data, &buffer, buffer_size);
-    decoder->packet.data = buffer;
-    decoder->packet.size = buffer_size;
-
-    // decode the frame
-    if (avcodec_send_packet(decoder->context, &decoder->packet) < 0) {
-        LOG_WARNING("Failed to avcodec_send_packet!");
-        return false;
-    }
-
-    // If frame was computed on the CPU
-    if (decoder->type == DECODE_TYPE_QSV ||
-        decoder->type == DECODE_TYPE_SOFTWARE) {
-        if (avcodec_receive_frame(decoder->context, decoder->sw_frame) < 0) {
-            LOG_WARNING("Failed to avcodec_receive_frame!");
-            return false;
-        }
-    } else if (decoder->type == DECODE_TYPE_HARDWARE) {
-        // If frame was computed on the GPU
-        if (avcodec_receive_frame(decoder->context, decoder->hw_frame) < 0) {
-            LOG_WARNING("Failed to avcodec_receive_frame!");
-            return false;
-        }
-
-        av_hwframe_transfer_data(decoder->sw_frame, decoder->hw_frame, 0);
-    } else {
-        LOG_WARNING("Incorrect hw frame format!");
-        return false;
-    }
-=======
-
-  clock t;
-  StartTimer(&t);
-
-  // init packet to prepare decoding
-  av_init_packet(&decoder->packet);
-
-  // copy the received packet back into the decoder AVPacket
-  // memcpy(&decoder->packet.data, &buffer, buffer_size);
-  decoder->packet.data = buffer;
-  decoder->packet.size = buffer_size;
-
-  // decode the frame
-  while (avcodec_send_packet(decoder->context, &decoder->packet) < 0) {
-    LOG_WARNING("Failed to avcodec_send_packet!");
-    if (!try_next_decoder(decoder)) {
-	  destroy_video_decoder(decoder);
-      return false;
-    }
-  }
-
-  // If frame was computed on the CPU
-  if (decoder->context->hw_frames_ctx) {
-      // If frame was computed on the GPU
-      if( avcodec_receive_frame( decoder->context, decoder->hw_frame ) < 0 )
-      {
-          LOG_WARNING( "Failed to avcodec_receive_frame!" );
-	      destroy_video_decoder(decoder);
-          return false;
-      }
-
-      av_hwframe_transfer_data( decoder->sw_frame, decoder->hw_frame, 0 );
-  } else {
-      if( decoder->type != DECODE_TYPE_SOFTWARE )
-      {
-          LOG_INFO( "Decoder cascaded from hardware to software" );
-          decoder->type = DECODE_TYPE_SOFTWARE;
-      }
-
-      if( avcodec_receive_frame( decoder->context, decoder->sw_frame ) < 0 )
-      {
-          LOG_WARNING( "Failed to avcodec_receive_frame!" );
-	      destroy_video_decoder(decoder);
-          return false;
-      }
-  }
->>>>>>> eab97dad
-
-    av_packet_unref(&decoder->packet);
-
-<<<<<<< HEAD
-    double time = GetTimer(t);
-    // mprintf( "Decode Time: %f\n", time );
-    if (time < 0.020) {
-        total_time += time;
-        num_times++;
-        // mprintf( "Avg Decode Time: %f\n", total_time / num_times );
-    }
-=======
-  double time = GetTimer(t);
-
-  static double total_time = 0.0;
-  static double max_time = 0.0;
-  static int num_times = 0;
-
-  total_time += time;
-  max_time = max( max_time, time );
-  num_times++;
-
-  if( num_times == 10 )
-  {
-      LOG_INFO( "Avg Decode Time: %f\n", total_time / num_times );
-      total_time = 0.0;
-      max_time = 0.0;
-      num_times = 0;
-  }
->>>>>>> eab97dad
-
-    return true;
-}
+
+        /// @brief destroy decoder decoder
+        /// @details frees FFmpeg decoder memory
+
+        void destroy_video_decoder(video_decoder_t * decoder) {
+            // check if decoder decoder exists
+            if (decoder == NULL) {
+                LOG_WARNING("Cannot destroy decoder decoder.");
+                return;
+            }
+
+            /* flush the decoder */
+            decoder->packet.data = NULL;
+            decoder->packet.size = 0;
+            av_packet_unref(&decoder->packet);
+            avcodec_free_context(&decoder->context);
+
+            // free the ffmpeg contextes
+            avcodec_close(decoder->context);
+
+            // free the decoder context and frame
+            av_free(decoder->context);
+            av_frame_free(&decoder->sw_frame);
+            av_frame_free(&decoder->hw_frame);
+            av_buffer_unref(&decoder->ref);
+
+            // free the buffer and decoder
+            free(decoder);
+            return;
+        }
+
+        /// @brief decode a frame using the decoder decoder
+        /// @details decode an encoded frame under YUV color format into RGB
+        /// frame
+        bool video_decoder_decode(video_decoder_t * decoder, void* buffer,
+                                  int buffer_size) {
+            clock t;
+            StartTimer(&t);
+
+            // init packet to prepare decoding
+            av_init_packet(&decoder->packet);
+
+            // copy the received packet back into the decoder AVPacket
+            // memcpy(&decoder->packet.data, &buffer, buffer_size);
+            decoder->packet.data = buffer;
+            decoder->packet.size = buffer_size;
+
+            // decode the frame
+            while (avcodec_send_packet(decoder->context, &decoder->packet) <
+                   0) {
+                LOG_WARNING("Failed to avcodec_send_packet!");
+                if (!try_next_decoder(decoder)) {
+                    destroy_video_decoder(decoder);
+                    return false;
+                }
+            }
+
+            // If frame was computed on the CPU
+            if (decoder->context->hw_frames_ctx) {
+                // If frame was computed on the GPU
+                if (avcodec_receive_frame(decoder->context, decoder->hw_frame) <
+                    0) {
+                    LOG_WARNING("Failed to avcodec_receive_frame!");
+                    destroy_video_decoder(decoder);
+                    return false;
+                }
+
+                av_hwframe_transfer_data(decoder->sw_frame, decoder->hw_frame,
+                                         0);
+            } else {
+                if (decoder->type != DECODE_TYPE_SOFTWARE) {
+                    LOG_INFO("Decoder cascaded from hardware to software");
+                    decoder->type = DECODE_TYPE_SOFTWARE;
+                }
+
+                if (avcodec_receive_frame(decoder->context, decoder->sw_frame) <
+                    0) {
+                    LOG_WARNING("Failed to avcodec_receive_frame!");
+                    destroy_video_decoder(decoder);
+                    return false;
+                }
+            }
+
+            av_packet_unref(&decoder->packet);
+
+            double time = GetTimer(t);
+
+            static double total_time = 0.0;
+            static double max_time = 0.0;
+            static int num_times = 0;
+
+            total_time += time;
+            max_time = max(max_time, time);
+            num_times++;
+
+            if (num_times == 10) {
+                LOG_INFO("Avg Decode Time: %f\n", total_time / num_times);
+                total_time = 0.0;
+                max_time = 0.0;
+                num_times = 0;
+            }
+
+            return true;
+        }
 
 #if defined(_WIN32)
 #pragma warning(default : 4706)
