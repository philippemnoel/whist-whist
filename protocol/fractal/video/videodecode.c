--- conflicted
+++ resolved
@@ -276,11 +276,7 @@
 
 bool try_next_decoder(video_decoder_t* decoder) {
   if (decoder->can_use_hardware) {
-<<<<<<< HEAD
 	unsigned int i = 0;
-=======
-	unsigned long i = 0;
->>>>>>> 0933365e
     if ( decoder->type != DECODE_TYPE_NONE ) {
 	  for(; i < NUM_DECODER_TYPES; i++) {
 		if ( decoder->type == (DecodeType) decoder_precedence[i] ) {
