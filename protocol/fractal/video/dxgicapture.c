--- conflicted
+++ resolved
@@ -16,226 +16,220 @@
 #define USE_MONITOR 0
 
 int CreateCaptureDevice(struct CaptureDevice* device, UINT width, UINT height) {
-  LOG_INFO("Creating capture device for resolution %dx%d...", width, height);
-  memset(device, 0, sizeof(struct CaptureDevice));
-
-  device->hardware =
-      (struct DisplayHardware*)malloc(sizeof(struct DisplayHardware));
-  memset(device->hardware, 0, sizeof(struct DisplayHardware));
-
-  struct DisplayHardware* hardware = device->hardware;
-
-  int num_adapters = 0, num_outputs = 0, i = 0, j = 0;
-  IDXGIFactory1* factory;
+    LOG_INFO("Creating capture device for resolution %dx%d...", width, height);
+    memset(device, 0, sizeof(struct CaptureDevice));
+
+    device->hardware =
+        (struct DisplayHardware*)malloc(sizeof(struct DisplayHardware));
+    memset(device->hardware, 0, sizeof(struct DisplayHardware));
+
+    struct DisplayHardware* hardware = device->hardware;
+
+    int num_adapters = 0, num_outputs = 0, i = 0, j = 0;
+    IDXGIFactory1* factory;
 
 #define MAX_NUM_ADAPTERS 10
 #define MAX_NUM_OUTPUTS 10
-  IDXGIOutput* outputs[MAX_NUM_OUTPUTS];
-  IDXGIAdapter1* adapters[MAX_NUM_ADAPTERS];
-  DXGI_OUTPUT_DESC output_desc = {0};
-
-  HRESULT hr = CreateDXGIFactory1(&IID_IDXGIFactory1, (void**)(&factory));
-  if (FAILED(hr)) {
-    LOG_WARNING("Failed CreateDXGIFactory1: 0x%X %d", hr, GetLastError());
-    return -1;
-  }
-
-  // GET ALL GPUS
-  while (factory->lpVtbl->EnumAdapters1(factory, num_adapters,
-                                        &hardware->adapter) !=
-         DXGI_ERROR_NOT_FOUND) {
-    if (num_adapters == MAX_NUM_ADAPTERS) {
-      LOG_WARNING("Too many adaters!\n");
-      break;
-    }
-    adapters[num_adapters] = hardware->adapter;
-    ++num_adapters;
-  }
-
-  // GET GPU DESCRIPTIONS
-  for (i = 0; i < num_adapters; i++) {
-    DXGI_ADAPTER_DESC1 desc;
-    hardware->adapter = adapters[i];
-    hr = hardware->adapter->lpVtbl->GetDesc1(hardware->adapter, &desc);
-    LOG_WARNING("Adapter %d: %S", i, desc.Description);
-  }
-
-  // Set used GPU
-  if (USE_GPU >= num_adapters) {
-    LOG_WARNING("No GPU with ID %d, only %d adapters", USE_GPU, num_adapters);
-    return -1;
-  }
-  hardware->adapter = adapters[USE_GPU];
-
-  // GET ALL MONITORS
-  for (i = 0; i < num_adapters; i++) {
-    for (j = 0; hardware->adapter->lpVtbl->EnumOutputs(
-                    adapters[i], j, &hardware->output) != DXGI_ERROR_NOT_FOUND;
-         j++) {
-      LOG_INFO("Found monitor %d on adapter %lu", j, i);
-      if (i == USE_GPU) {
-        if (j == MAX_NUM_OUTPUTS) {
-          LOG_WARNING("Too many adapters!");
-          break;
-        } else {
-          outputs[j] = hardware->output;
-          num_outputs++;
-        }
-      }
-    }
-  }
-
-  // GET MONITOR DESCRIPTIONS
-  for (i = 0; i < num_outputs; i++) {
-    hardware->output = outputs[i];
-    hr = hardware->output->lpVtbl->GetDesc(hardware->output, &output_desc);
-    // mprintf("Monitor %d: %s\n", i, output_desc.DeviceName);
-  }
-
-  // Set used output
-  if (USE_MONITOR >= num_outputs) {
-    LOG_WARNING("No Monitor with ID %d, only %d adapters", USE_MONITOR,
-                num_outputs);
-    return -1;
-  }
-  hardware->output = outputs[USE_MONITOR];
-
-  // GET LIST OF VALID RESOLUTIONS
-  UINT num_display_modes = 0;
-  DXGI_FORMAT format = DXGI_FORMAT_R8G8B8A8_UNORM;
-  UINT flags = 0;
-  hr = hardware->output->lpVtbl->GetDisplayModeList(
-      hardware->output, format, flags, &num_display_modes, 0);
-  if (FAILED(hr)) {
-    LOG_WARNING("Could not GetDisplayModeList: %X", hr);
-  }
-
-  DXGI_MODE_DESC* pDescs = malloc(sizeof(DXGI_MODE_DESC) * num_display_modes);
-  hardware->output->lpVtbl->GetDisplayModeList(hardware->output, format, flags,
-                                               &num_display_modes, pDescs);
-  if (FAILED(hr)) {
-    LOG_WARNING("Could not GetDisplayModeList: %X", hr);
-  }
-
-  double ratio_closeness = 100.0;
-  UINT set_width = 0;
-  UINT set_height = 0;
-  LOG_INFO("Target Resolution: %dx%d", width, height);
-  LOG_INFO("Number of display modes: %d", num_display_modes);
-  for (UINT k = 0; k < num_display_modes; k++) {
-    double current_ratio_closeness =
-        fabs(1.0 * pDescs[k].Width / pDescs[k].Height - 1.0 * width / height) +
-        0.001;
-    ratio_closeness = min(ratio_closeness, current_ratio_closeness);
-
-    if (pDescs[k].Width == width && pDescs[k].Height == height) {
-      LOG_INFO("Exact resolution found!");
-      set_width = pDescs[k].Width;
-      set_height = pDescs[k].Height;
-      ratio_closeness = 0.0;
-      break;
-    }
-  }
-
-  for (UINT k = 0; k < num_display_modes && ratio_closeness > 0.0; k++) {
-    LOG_INFO("Possible Resolution: %dx%d", pDescs[k].Width, pDescs[k].Height);
-
-    double current_ratio_closeness =
-        fabs(1.0 * pDescs[k].Width / pDescs[k].Height - 1.0 * width / height) +
-        0.001;
-    if (fabs(current_ratio_closeness - ratio_closeness) / ratio_closeness <
-        0.01) {
-      LOG_INFO("Ratio match found with %dx%d!", pDescs[k].Width,
-               pDescs[k].Height);
-      if (set_width == 0) {
-        set_width = pDescs[k].Width;
-        set_height = pDescs[k].Height;
-      }
-
-      // We'd prefer a higher resolution if possible, but not more than 2x
-      if (set_width < pDescs[k].Width && pDescs[k].Width <= 2 * width) {
-        set_width = pDescs[k].Width;
-        set_height = pDescs[k].Height;
-      }
-    }
-  }
-
-  // Update target width and height
-  width = set_width;
-  height = set_height;
-  LOG_INFO("Found Resolution: %dx%d", width, height);
-
-  free(pDescs);
-
-  HMONITOR hMonitor = output_desc.Monitor;
-  MONITORINFOEXW monitorInfo;
-  monitorInfo.cbSize = sizeof(MONITORINFOEXW);
-  GetMonitorInfoW(hMonitor, (LPMONITORINFO)&monitorInfo);
-  device->monitorInfo = monitorInfo;
-
-  DEVMODE dm;
-  memset(&dm, 0, sizeof(dm));
-  dm.dmSize = sizeof(dm);
-  LOG_INFO("Device Name: %S", monitorInfo.szDevice);
-  if (0 !=
-      EnumDisplaySettingsW(monitorInfo.szDevice, ENUM_CURRENT_SETTINGS, &dm)) {
-    if (dm.dmPelsWidth != width || dm.dmPelsHeight != height) {
-      dm.dmPelsWidth = width;
-      dm.dmPelsHeight = height;
-      dm.dmFields = DM_PELSWIDTH | DM_PELSHEIGHT;
-
-      int ret =
-          ChangeDisplaySettingsExW(monitorInfo.szDevice, &dm, NULL,
-                                   CDS_SET_PRIMARY | CDS_UPDATEREGISTRY, 0);
-      LOG_INFO("ChangeDisplaySettingsCode: %d", ret);
-    }
-<<<<<<< HEAD
-  } else {
-    LOG_WARNING("Failed to update DisplaySettings");
-  }
-
-  hr = D3D11CreateDevice((IDXGIAdapter*)hardware->adapter,
-                         D3D_DRIVER_TYPE_UNKNOWN, NULL, 0, NULL, 0,
-                         D3D11_SDK_VERSION, &device->D3D11device,
-                         NULL,  // implicit D3D Feature Array 11, 10.1, 10, 9
-                         &device->D3D11context);
-
-  if (FAILED(hr)) {
-    LOG_ERROR("Failed D3D11CreateDevice: 0x%X %d", hr, GetLastError());
-    return -1;
-  }
-
-  IDXGIOutput1* output1;
-
-  hr = hardware->output->lpVtbl->QueryInterface(
-      hardware->output, &IID_IDXGIOutput1, (void**)&output1);
-  if (FAILED(hr)) {
-    LOG_ERROR("Failed to query interface of output: 0x%X %d", hr,
-              GetLastError());
-    return -1;
-  }
-  hr = output1->lpVtbl->DuplicateOutput(output1, (IUnknown*)device->D3D11device,
-                                        &device->duplication);
-  if (FAILED(hr)) {
-    LOG_ERROR("Failed to duplicate output: 0x%X %d", hr, GetLastError());
-    return -1;
-  }
-  hr = hardware->output->lpVtbl->GetDesc(hardware->output,
-                                         &hardware->final_output_desc);
-  if (FAILED(hr)) {
-    LOG_ERROR("Failed to getdesc of output: 0x%X %d", hr, GetLastError());
-    return -1;
-  }
-
-  device->width = hardware->final_output_desc.DesktopCoordinates.right;
-  device->height = hardware->final_output_desc.DesktopCoordinates.bottom;
-
-  device->released = true;
-
-  GetBitmapScreenshot(device);
-
-  return 0;
-=======
+    IDXGIOutput* outputs[MAX_NUM_OUTPUTS];
+    IDXGIAdapter1* adapters[MAX_NUM_ADAPTERS];
+    DXGI_OUTPUT_DESC output_desc = {0};
+
+    HRESULT hr = CreateDXGIFactory1(&IID_IDXGIFactory1, (void**)(&factory));
+    if (FAILED(hr)) {
+        LOG_WARNING("Failed CreateDXGIFactory1: 0x%X %d", hr, GetLastError());
+        return -1;
+    }
+
+    // GET ALL GPUS
+    while (factory->lpVtbl->EnumAdapters1(factory, num_adapters,
+                                          &hardware->adapter) !=
+           DXGI_ERROR_NOT_FOUND) {
+        if (num_adapters == MAX_NUM_ADAPTERS) {
+            LOG_WARNING("Too many adaters!\n");
+            break;
+        }
+        adapters[num_adapters] = hardware->adapter;
+        ++num_adapters;
+    }
+
+    // GET GPU DESCRIPTIONS
+    for (i = 0; i < num_adapters; i++) {
+        DXGI_ADAPTER_DESC1 desc;
+        hardware->adapter = adapters[i];
+        hr = hardware->adapter->lpVtbl->GetDesc1(hardware->adapter, &desc);
+        LOG_WARNING("Adapter %d: %S", i, desc.Description);
+    }
+
+    // Set used GPU
+    if (USE_GPU >= num_adapters) {
+        LOG_WARNING("No GPU with ID %d, only %d adapters", USE_GPU,
+                    num_adapters);
+        return -1;
+    }
+    hardware->adapter = adapters[USE_GPU];
+
+    // GET ALL MONITORS
+    for (i = 0; i < num_adapters; i++) {
+        for (j = 0;
+             hardware->adapter->lpVtbl->EnumOutputs(
+                 adapters[i], j, &hardware->output) != DXGI_ERROR_NOT_FOUND;
+             j++) {
+            LOG_INFO("Found monitor %d on adapter %lu", j, i);
+            if (i == USE_GPU) {
+                if (j == MAX_NUM_OUTPUTS) {
+                    LOG_WARNING("Too many adapters!");
+                    break;
+                } else {
+                    outputs[j] = hardware->output;
+                    num_outputs++;
+                }
+            }
+        }
+    }
+
+    // GET MONITOR DESCRIPTIONS
+    for (i = 0; i < num_outputs; i++) {
+        hardware->output = outputs[i];
+        hr = hardware->output->lpVtbl->GetDesc(hardware->output, &output_desc);
+        // mprintf("Monitor %d: %s\n", i, output_desc.DeviceName);
+    }
+
+    // Set used output
+    if (USE_MONITOR >= num_outputs) {
+        LOG_WARNING("No Monitor with ID %d, only %d adapters", USE_MONITOR,
+                    num_outputs);
+        return -1;
+    }
+    hardware->output = outputs[USE_MONITOR];
+
+    // GET LIST OF VALID RESOLUTIONS
+    UINT num_display_modes = 0;
+    DXGI_FORMAT format = DXGI_FORMAT_R8G8B8A8_UNORM;
+    UINT flags = 0;
+    hr = hardware->output->lpVtbl->GetDisplayModeList(
+        hardware->output, format, flags, &num_display_modes, 0);
+    if (FAILED(hr)) {
+        LOG_WARNING("Could not GetDisplayModeList: %X", hr);
+    }
+
+    DXGI_MODE_DESC* pDescs = malloc(sizeof(DXGI_MODE_DESC) * num_display_modes);
+    hardware->output->lpVtbl->GetDisplayModeList(
+        hardware->output, format, flags, &num_display_modes, pDescs);
+    if (FAILED(hr)) {
+        LOG_WARNING("Could not GetDisplayModeList: %X", hr);
+    }
+
+    double ratio_closeness = 100.0;
+    UINT set_width = 0;
+    UINT set_height = 0;
+    LOG_INFO("Target Resolution: %dx%d", width, height);
+    LOG_INFO("Number of display modes: %d", num_display_modes);
+    for (UINT k = 0; k < num_display_modes; k++) {
+        double current_ratio_closeness =
+            fabs(1.0 * pDescs[k].Width / pDescs[k].Height -
+                 1.0 * width / height) +
+            0.001;
+        ratio_closeness = min(ratio_closeness, current_ratio_closeness);
+
+        if (pDescs[k].Width == width && pDescs[k].Height == height) {
+            LOG_INFO("Exact resolution found!");
+            set_width = pDescs[k].Width;
+            set_height = pDescs[k].Height;
+            ratio_closeness = 0.0;
+            break;
+        }
+    }
+
+    for (UINT k = 0; k < num_display_modes && ratio_closeness > 0.0; k++) {
+        LOG_INFO("Possible Resolution: %dx%d", pDescs[k].Width,
+                 pDescs[k].Height);
+
+        double current_ratio_closeness =
+            fabs(1.0 * pDescs[k].Width / pDescs[k].Height -
+                 1.0 * width / height) +
+            0.001;
+        if (fabs(current_ratio_closeness - ratio_closeness) / ratio_closeness <
+            0.01) {
+            LOG_INFO("Ratio match found with %dx%d!", pDescs[k].Width,
+                     pDescs[k].Height);
+            if (set_width == 0) {
+                set_width = pDescs[k].Width;
+                set_height = pDescs[k].Height;
+            }
+
+            // We'd prefer a higher resolution if possible, but not more than 2x
+            if (set_width < pDescs[k].Width && pDescs[k].Width <= 2 * width) {
+                set_width = pDescs[k].Width;
+                set_height = pDescs[k].Height;
+            }
+        }
+    }
+
+    // Update target width and height
+    width = set_width;
+    height = set_height;
+    LOG_INFO("Found Resolution: %dx%d", width, height);
+
+    free(pDescs);
+
+    HMONITOR hMonitor = output_desc.Monitor;
+    MONITORINFOEXW monitorInfo;
+    monitorInfo.cbSize = sizeof(MONITORINFOEXW);
+    GetMonitorInfoW(hMonitor, (LPMONITORINFO)&monitorInfo);
+    device->monitorInfo = monitorInfo;
+
+    DEVMODE dm;
+    memset(&dm, 0, sizeof(dm));
+    dm.dmSize = sizeof(dm);
+    LOG_INFO("Device Name: %S", monitorInfo.szDevice);
+    if (0 != EnumDisplaySettingsW(monitorInfo.szDevice, ENUM_CURRENT_SETTINGS,
+                                  &dm)) {
+        if (dm.dmPelsWidth != width || dm.dmPelsHeight != height) {
+            dm.dmPelsWidth = width;
+            dm.dmPelsHeight = height;
+            dm.dmFields = DM_PELSWIDTH | DM_PELSHEIGHT;
+
+            int ret = ChangeDisplaySettingsExW(
+                monitorInfo.szDevice, &dm, NULL,
+                CDS_SET_PRIMARY | CDS_UPDATEREGISTRY, 0);
+            LOG_INFO("ChangeDisplaySettingsCode: %d", ret);
+        }
+    } else {
+        LOG_WARNING("Failed to update DisplaySettings");
+    }
+
+    hr = D3D11CreateDevice((IDXGIAdapter*)hardware->adapter,
+                           D3D_DRIVER_TYPE_UNKNOWN, NULL, 0, NULL, 0,
+                           D3D11_SDK_VERSION, &device->D3D11device,
+                           NULL,  // implicit D3D Feature Array 11, 10.1, 10, 9
+                           &device->D3D11context);
+
+    if (FAILED(hr)) {
+        LOG_ERROR("Failed D3D11CreateDevice: 0x%X %d", hr, GetLastError());
+        return -1;
+    }
+
+    IDXGIOutput1* output1;
+
+    hr = hardware->output->lpVtbl->QueryInterface(
+        hardware->output, &IID_IDXGIOutput1, (void**)&output1);
+    if (FAILED(hr)) {
+        LOG_ERROR("Failed to query interface of output: 0x%X %d", hr,
+                  GetLastError());
+        return -1;
+    }
+    hr = output1->lpVtbl->DuplicateOutput(
+        output1, (IUnknown*)device->D3D11device, &device->duplication);
+    if (FAILED(hr)) {
+        LOG_ERROR("Failed to duplicate output: 0x%X %d", hr, GetLastError());
+        return -1;
+    }
+    hr = hardware->output->lpVtbl->GetDesc(hardware->output,
+                                           &hardware->final_output_desc);
+    if (FAILED(hr)) {
+        LOG_ERROR("Failed to getdesc of output: 0x%X %d", hr, GetLastError());
+        return -1;
+    }
 
     if( hardware->final_output_desc.DesktopCoordinates.left != 0 )
     {
@@ -255,230 +249,235 @@
     GetBitmapScreenshot(device);
 
     return 0;
->>>>>>> a4669860
 }
 
 void GetBitmapScreenshot(struct CaptureDevice* device) {
-  HDC hScreenDC = CreateDCW(device->monitorInfo.szDevice, NULL, NULL, NULL);
-  HDC hMemoryDC = CreateCompatibleDC(hScreenDC);
-
-  HBITMAP hBitmap =
-      CreateCompatibleBitmap(hScreenDC, device->width, device->height);
-  HBITMAP hOldBitmap = (HBITMAP)SelectObject(hMemoryDC, hBitmap);
-
-  BitBlt(hMemoryDC, 0, 0, device->width, device->height, hScreenDC, 0, 0,
-         SRCCOPY);
-  hBitmap = (HBITMAP)SelectObject(hMemoryDC, hOldBitmap);
-
-  DeleteDC(hMemoryDC);
-  DeleteDC(hScreenDC);
-
-  int bitmap_size = 10000000;
-  if (!device->bitmap) {
-    device->bitmap = malloc(bitmap_size);
-  }
-  GetBitmapBits(hBitmap, bitmap_size, device->bitmap);
-
-  DeleteObject(hBitmap);
-
-  device->frame_data = device->bitmap;
+    HDC hScreenDC = CreateDCW(device->monitorInfo.szDevice, NULL, NULL, NULL);
+    HDC hMemoryDC = CreateCompatibleDC(hScreenDC);
+
+    HBITMAP hBitmap =
+        CreateCompatibleBitmap(hScreenDC, device->width, device->height);
+    HBITMAP hOldBitmap = (HBITMAP)SelectObject(hMemoryDC, hBitmap);
+
+    BitBlt(hMemoryDC, 0, 0, device->width, device->height, hScreenDC, 0, 0,
+           SRCCOPY);
+    hBitmap = (HBITMAP)SelectObject(hMemoryDC, hOldBitmap);
+
+    DeleteDC(hMemoryDC);
+    DeleteDC(hScreenDC);
+
+    int bitmap_size = 10000000;
+    if (!device->bitmap) {
+        device->bitmap = malloc(bitmap_size);
+    }
+    GetBitmapBits(hBitmap, bitmap_size, device->bitmap);
+
+    DeleteObject(hBitmap);
+
+    device->frame_data = device->bitmap;
 }
 
 ID3D11Texture2D* CreateTexture(struct CaptureDevice* device) {
-  HRESULT hr;
-
-  struct DisplayHardware* hardware = device->hardware;
-
-  D3D11_TEXTURE2D_DESC tDesc;
-
-  // Texture to store GPU pixels
-  tDesc.Width = hardware->final_output_desc.DesktopCoordinates.right;
-  tDesc.Height = hardware->final_output_desc.DesktopCoordinates.bottom;
-  tDesc.MipLevels = 1;
-  tDesc.ArraySize = 1;
-  tDesc.Format = DXGI_FORMAT_B8G8R8A8_UNORM;
-  tDesc.SampleDesc.Count = 1;
-  tDesc.SampleDesc.Quality = 0;
-  tDesc.Usage = D3D11_USAGE_STAGING;
-  tDesc.BindFlags = 0;
-  tDesc.CPUAccessFlags = D3D11_CPU_ACCESS_READ;
-  tDesc.MiscFlags = 0;
-
-  device->Box.top = hardware->final_output_desc.DesktopCoordinates.top;
-  device->Box.left = hardware->final_output_desc.DesktopCoordinates.left;
-  device->Box.right = hardware->final_output_desc.DesktopCoordinates.right;
-  device->Box.bottom = hardware->final_output_desc.DesktopCoordinates.bottom;
-  device->Box.front = 0;
-  device->Box.back = 1;
-
-  ID3D11Texture2D* texture;
-  hr = device->D3D11device->lpVtbl->CreateTexture2D(device->D3D11device, &tDesc,
-                                                    NULL, &texture);
-  if (FAILED(hr)) {
-    LOG_ERROR("Failed to create Texture2D 0x%X %d", hr, GetLastError());
-    return NULL;
-  }
-
-  device->duplication->lpVtbl->GetDesc(device->duplication,
-                                       &device->duplication_desc);
-
-  return texture;
+    HRESULT hr;
+
+    struct DisplayHardware* hardware = device->hardware;
+
+    D3D11_TEXTURE2D_DESC tDesc;
+
+    // Texture to store GPU pixels
+    tDesc.Width = hardware->final_output_desc.DesktopCoordinates.right;
+    tDesc.Height = hardware->final_output_desc.DesktopCoordinates.bottom;
+    tDesc.MipLevels = 1;
+    tDesc.ArraySize = 1;
+    tDesc.Format = DXGI_FORMAT_B8G8R8A8_UNORM;
+    tDesc.SampleDesc.Count = 1;
+    tDesc.SampleDesc.Quality = 0;
+    tDesc.Usage = D3D11_USAGE_STAGING;
+    tDesc.BindFlags = 0;
+    tDesc.CPUAccessFlags = D3D11_CPU_ACCESS_READ;
+    tDesc.MiscFlags = 0;
+
+    device->Box.top = hardware->final_output_desc.DesktopCoordinates.top;
+    device->Box.left = hardware->final_output_desc.DesktopCoordinates.left;
+    device->Box.right = hardware->final_output_desc.DesktopCoordinates.right;
+    device->Box.bottom = hardware->final_output_desc.DesktopCoordinates.bottom;
+    device->Box.front = 0;
+    device->Box.back = 1;
+
+    ID3D11Texture2D* texture;
+    hr = device->D3D11device->lpVtbl->CreateTexture2D(device->D3D11device,
+                                                      &tDesc, NULL, &texture);
+    if (FAILED(hr)) {
+        LOG_ERROR("Failed to create Texture2D 0x%X %d", hr, GetLastError());
+        return NULL;
+    }
+
+    device->duplication->lpVtbl->GetDesc(device->duplication,
+                                         &device->duplication_desc);
+
+    return texture;
 }
 
 void ReleaseScreenshot(struct ScreenshotContainer* screenshot) {
-  if (screenshot->final_texture != NULL) {
-    screenshot->final_texture->lpVtbl->Release(screenshot->final_texture);
-    screenshot->final_texture = NULL;
-  }
-
-  if (screenshot->desktop_resource != NULL) {
-    screenshot->desktop_resource->lpVtbl->Release(screenshot->desktop_resource);
-    screenshot->desktop_resource = NULL;
-  }
-
-  if (screenshot->staging_texture != NULL) {
-    screenshot->staging_texture->lpVtbl->Release(screenshot->staging_texture);
-    screenshot->staging_texture = NULL;
-  }
-
-  if (screenshot->surface != NULL) {
-    screenshot->surface->lpVtbl->Release(screenshot->surface);
-    screenshot->surface = NULL;
-  }
+    if (screenshot->final_texture != NULL) {
+        screenshot->final_texture->lpVtbl->Release(screenshot->final_texture);
+        screenshot->final_texture = NULL;
+    }
+
+    if (screenshot->desktop_resource != NULL) {
+        screenshot->desktop_resource->lpVtbl->Release(
+            screenshot->desktop_resource);
+        screenshot->desktop_resource = NULL;
+    }
+
+    if (screenshot->staging_texture != NULL) {
+        screenshot->staging_texture->lpVtbl->Release(
+            screenshot->staging_texture);
+        screenshot->staging_texture = NULL;
+    }
+
+    if (screenshot->surface != NULL) {
+        screenshot->surface->lpVtbl->Release(screenshot->surface);
+        screenshot->surface = NULL;
+    }
 }
 
 int CaptureScreen(struct CaptureDevice* device) {
-  ReleaseScreen(device);
-
-  HRESULT hr;
-
-  struct ScreenshotContainer* screenshot = &device->screenshot;
-
-  hr = device->duplication->lpVtbl->ReleaseFrame(device->duplication);
-
-  IDXGIResource* desktop_resource;
-  hr = device->duplication->lpVtbl->AcquireNextFrame(
-      device->duplication, 1, &device->frame_info, &desktop_resource);
-
-  if (FAILED(hr)) {
-    if (hr == DXGI_ERROR_WAIT_TIMEOUT) {
-      return 0;
-    } else if (hr == DXGI_ERROR_ACCESS_LOST || hr == DXGI_ERROR_INVALID_CALL) {
-      LOG_WARNING(
-          "CaptureScreen returned DXGI_ERROR_ACCESS_LOST or "
-          "DXGI_ERROR_INVALID_CALL (0x%X)! Recreating device",
-          hr);
-      SDL_Delay(1);
-      return -1;
+    ReleaseScreen(device);
+
+    HRESULT hr;
+
+    struct ScreenshotContainer* screenshot = &device->screenshot;
+
+    hr = device->duplication->lpVtbl->ReleaseFrame(device->duplication);
+
+    IDXGIResource* desktop_resource;
+    hr = device->duplication->lpVtbl->AcquireNextFrame(
+        device->duplication, 1, &device->frame_info, &desktop_resource);
+
+    if (FAILED(hr)) {
+        if (hr == DXGI_ERROR_WAIT_TIMEOUT) {
+            return 0;
+        } else if (hr == DXGI_ERROR_ACCESS_LOST ||
+                   hr == DXGI_ERROR_INVALID_CALL) {
+            LOG_WARNING(
+                "CaptureScreen returned DXGI_ERROR_ACCESS_LOST or "
+                "DXGI_ERROR_INVALID_CALL (0x%X)! Recreating device",
+                hr);
+            SDL_Delay(1);
+            return -1;
+        } else {
+            LOG_ERROR("Failed to Acquire Next Frame! 0x%X %d", hr,
+                      GetLastError());
+            return -1;
+        }
+    }
+
+    ReleaseScreenshot(screenshot);
+    screenshot->desktop_resource = desktop_resource;
+
+    hr = screenshot->desktop_resource->lpVtbl->QueryInterface(
+        screenshot->desktop_resource, &IID_ID3D11Texture2D,
+        (void**)&screenshot->final_texture);
+
+    if (FAILED(hr)) {
+        LOG_WARNING("Query Interface Failed!");
+        return -1;
+    }
+
+    int accumulated_frames = device->frame_info.AccumulatedFrames;
+
+    if (accumulated_frames > 0 && device->bitmap) {
+        free(device->bitmap);
+        device->bitmap = NULL;
+    }
+
+    device->counter++;
+    hr =
+        DXGI_ERROR_UNSUPPORTED;  // device->duplication->lpVtbl->MapDesktopSurface(
+                                 // device->duplication,
+                                 // &screenshot->mapped_rect );
+
+    // If MapDesktopSurface doesn't work, then do it manually
+    if (hr == DXGI_ERROR_UNSUPPORTED) {
+        screenshot->staging_texture = CreateTexture(device);
+        if (screenshot->staging_texture == NULL) {
+            // Error already printed inside of CreateTexture
+            return -1;
+        }
+
+        device->D3D11context->lpVtbl->CopySubresourceRegion(
+            device->D3D11context, (ID3D11Resource*)screenshot->staging_texture,
+            0, 0, 0, 0, (ID3D11Resource*)screenshot->final_texture, 0,
+            &device->Box);
+
+        hr = screenshot->staging_texture->lpVtbl->QueryInterface(
+            screenshot->staging_texture, &IID_IDXGISurface,
+            (void**)&screenshot->surface);
+        if (FAILED(hr)) {
+            LOG_ERROR("Query Interface Failed! 0x%X %d", hr, GetLastError());
+            return -1;
+        }
+
+        hr = screenshot->surface->lpVtbl->Map(
+            screenshot->surface, &screenshot->mapped_rect, DXGI_MAP_READ);
+
+        if (FAILED(hr)) {
+            LOG_ERROR("Map Failed!");
+            return -1;
+        }
+        device->did_use_map_desktop_surface = false;
+    } else if (FAILED(hr)) {
+        LOG_ERROR("MapDesktopSurface Failed! 0x%X %d", hr, GetLastError());
+        return -1;
     } else {
-      LOG_ERROR("Failed to Acquire Next Frame! 0x%X %d", hr, GetLastError());
-      return -1;
-    }
-  }
-
-  ReleaseScreenshot(screenshot);
-  screenshot->desktop_resource = desktop_resource;
-
-  hr = screenshot->desktop_resource->lpVtbl->QueryInterface(
-      screenshot->desktop_resource, &IID_ID3D11Texture2D,
-      (void**)&screenshot->final_texture);
-
-  if (FAILED(hr)) {
-    LOG_WARNING("Query Interface Failed!");
-    return -1;
-  }
-
-  int accumulated_frames = device->frame_info.AccumulatedFrames;
-
-  if (accumulated_frames > 0 && device->bitmap) {
-    free(device->bitmap);
-    device->bitmap = NULL;
-  }
-
-  device->counter++;
-  hr =
-      DXGI_ERROR_UNSUPPORTED;  // device->duplication->lpVtbl->MapDesktopSurface(
-                               // device->duplication,
-                               // &screenshot->mapped_rect );
-
-  // If MapDesktopSurface doesn't work, then do it manually
-  if (hr == DXGI_ERROR_UNSUPPORTED) {
-    screenshot->staging_texture = CreateTexture(device);
-    if (screenshot->staging_texture == NULL) {
-      // Error already printed inside of CreateTexture
-      return -1;
-    }
-
-    device->D3D11context->lpVtbl->CopySubresourceRegion(
-        device->D3D11context, (ID3D11Resource*)screenshot->staging_texture, 0,
-        0, 0, 0, (ID3D11Resource*)screenshot->final_texture, 0, &device->Box);
-
-    hr = screenshot->staging_texture->lpVtbl->QueryInterface(
-        screenshot->staging_texture, &IID_IDXGISurface,
-        (void**)&screenshot->surface);
-    if (FAILED(hr)) {
-      LOG_ERROR("Query Interface Failed! 0x%X %d", hr, GetLastError());
-      return -1;
-    }
-
-    hr = screenshot->surface->lpVtbl->Map(
-        screenshot->surface, &screenshot->mapped_rect, DXGI_MAP_READ);
-
-    if (FAILED(hr)) {
-      LOG_ERROR("Map Failed!");
-      return -1;
-    }
-    device->did_use_map_desktop_surface = false;
-  } else if (FAILED(hr)) {
-    LOG_ERROR("MapDesktopSurface Failed! 0x%X %d", hr, GetLastError());
-    return -1;
-  } else {
-    device->did_use_map_desktop_surface = true;
-  }
-
-  if (!device->bitmap) {
-    device->frame_data = (char*)screenshot->mapped_rect.pBits;
-  }
-
-  device->released = false;
-  return accumulated_frames;
+        device->did_use_map_desktop_surface = true;
+    }
+
+    if (!device->bitmap) {
+        device->frame_data = (char*)screenshot->mapped_rect.pBits;
+    }
+
+    device->released = false;
+    return accumulated_frames;
 }
 
 void ReleaseScreen(struct CaptureDevice* device) {
-  if (device->released) {
-    return;
-  }
-  HRESULT hr;
-  if (device->did_use_map_desktop_surface) {
-    hr = device->duplication->lpVtbl->UnMapDesktopSurface(device->duplication);
-    if (FAILED(hr)) {
-      LOG_ERROR("Failed to unmap duplication's desktop surface 0x%X %d", hr,
-                GetLastError());
-    }
-  } else {
-    struct ScreenshotContainer* screenshot = &device->screenshot;
-    hr = screenshot->surface->lpVtbl->Unmap(screenshot->surface);
-    if (FAILED(hr)) {
-      LOG_ERROR("Failed to unmap screenshot surface 0x%X %d", hr,
-                GetLastError());
-    }
-  }
-  device->released = true;
+    if (device->released) {
+        return;
+    }
+    HRESULT hr;
+    if (device->did_use_map_desktop_surface) {
+        hr = device->duplication->lpVtbl->UnMapDesktopSurface(
+            device->duplication);
+        if (FAILED(hr)) {
+            LOG_ERROR("Failed to unmap duplication's desktop surface 0x%X %d",
+                      hr, GetLastError());
+        }
+    } else {
+        struct ScreenshotContainer* screenshot = &device->screenshot;
+        hr = screenshot->surface->lpVtbl->Unmap(screenshot->surface);
+        if (FAILED(hr)) {
+            LOG_ERROR("Failed to unmap screenshot surface 0x%X %d", hr,
+                      GetLastError());
+        }
+    }
+    device->released = true;
 }
 
 void DestroyCaptureDevice(struct CaptureDevice* device) {
-  HRESULT hr;
-
-  hr = device->duplication->lpVtbl->ReleaseFrame(device->duplication);
-
-  ReleaseScreenshot(&device->screenshot);
-
-  if (device->duplication) {
-    device->duplication->lpVtbl->Release(device->duplication);
-    device->duplication = NULL;
-  }
-  if (device->hardware) {
-    free(device->hardware);
-    device->hardware = NULL;
-  }
+    HRESULT hr;
+
+    hr = device->duplication->lpVtbl->ReleaseFrame(device->duplication);
+
+    ReleaseScreenshot(&device->screenshot);
+
+    if (device->duplication) {
+        device->duplication->lpVtbl->Release(device->duplication);
+        device->duplication = NULL;
+    }
+    if (device->hardware) {
+        free(device->hardware);
+        device->hardware = NULL;
+    }
 }