--- conflicted
+++ resolved
@@ -460,12 +460,7 @@
     }
 }
 
-<<<<<<< HEAD
-bool UpdateCaptureEncoder(CaptureDevice* device) {
-    device;
-=======
-bool UpdateCaptureEncoder(CaptureDevice* device, int bitrate, CodecType codec) {
+void UpdateCaptureEncoder(CaptureDevice* device, int bitrate, CodecType codec) {
     device; bitrate; codec;
     return false;
->>>>>>> 30d12f08
-}
+}
