#include "clock.h"

#include <stdbool.h>
#include <stdio.h>
#include <stdlib.h>
#include <string.h>

#ifndef _WIN32
#include <time.h>
#endif

#if defined(_WIN32)
LARGE_INTEGER frequency;
bool set_frequency = false;
#endif

void StartTimer(clock* timer) {
#if defined(_WIN32)
    if (!set_frequency) {
        QueryPerformanceFrequency(&frequency);
        set_frequency = true;
    }
    QueryPerformanceCounter(timer);
#else
    // start timer
    gettimeofday(timer, NULL);
#endif
}

double GetTimer(clock timer) {
#if defined(_WIN32)
    LARGE_INTEGER end;
    QueryPerformanceCounter(&end);
    double ret = (double)(end.QuadPart - timer.QuadPart) / frequency.QuadPart;
#else
    // stop timer
    struct timeval t2;
    gettimeofday(&t2, NULL);

    // compute and print the elapsed time in millisec
    double elapsedTime = (t2.tv_sec - timer.tv_sec) * 1000.0;  // sec to ms
    elapsedTime += (t2.tv_usec - timer.tv_usec) / 1000.0;      // us to ms

    // printf("elapsed time in ms is: %f\n", elapsedTime);

    // standard var to return and convert to seconds since it gets converted to
    // ms in function call
    double ret = elapsedTime / 1000.0;
#endif
    return ret;
}

clock CreateClock(int timeout_ms) {
    clock out;
#if defined(_WIN32)
    out.QuadPart = timeout_ms;
#else
    out.tv_sec = timeout_ms / 1000;
    out.tv_usec = (timeout_ms % 1000) * 1000;
#endif
    return out;
}

char* CurrentTimeStr() {
    static char buffer[64];
    //    time_t rawtime;
    //
    //    time(&rawtime);
    //    timeinfo = localtime(&rawtime);
#if defined(_WIN32)
    SYSTEMTIME time_now;
    GetSystemTime(&time_now);
    snprintf(buffer, sizeof(buffer), "%02i:%02i:%02i:%03i", time_now.wHour,
             time_now.wMinute, time_now.wSecond, time_now.wMilliseconds);
#else
    struct tm* time_str_tm;
    struct timeval time_now;
    gettimeofday(&time_now, NULL);

    time_str_tm = gmtime(&time_now.tv_sec);
    snprintf(buffer, sizeof(buffer), "%02i:%02i:%02i:%06li",
             time_str_tm->tm_hour, time_str_tm->tm_min, time_str_tm->tm_sec,
             (long)time_now.tv_usec);
#endif

    //    strftime(buffer, 64, "%Y-%m-%d %H:%M:%S", timeinfo);

    return buffer;
}

int GetUTCOffset(){
#if defined(_WIN32)
    return 0;
#else
    time_t t = time(NULL);
    struct tm lt = {0};
    localtime_r(&t, &lt);
    printf("dst flag %d \n \n", lt.tm_isdst);

    return lt.tm_gmtoff / (60 * 60);
<<<<<<< HEAD
#endif
    }
=======
    }

int GetDST(){
    time_t t = time(NULL);
    struct tm lt = {0};
    localtime_r(&t, &lt);
    return lt.tm_isdst;
}
>>>>>>> 53983e6a
<|MERGE_RESOLUTION|>--- conflicted
+++ resolved
@@ -4,9 +4,8 @@
 #include <stdio.h>
 #include <stdlib.h>
 #include <string.h>
-
-#ifndef _WIN32
-#include <time.h>
+#if _WIN32
+int GetUTCOffset();
 #endif
 
 #if defined(_WIN32)
@@ -98,10 +97,7 @@
     printf("dst flag %d \n \n", lt.tm_isdst);
 
     return lt.tm_gmtoff / (60 * 60);
-<<<<<<< HEAD
 #endif
-    }
-=======
     }
 
 int GetDST(){
@@ -109,5 +105,4 @@
     struct tm lt = {0};
     localtime_r(&t, &lt);
     return lt.tm_isdst;
-}
->>>>>>> 53983e6a
+}