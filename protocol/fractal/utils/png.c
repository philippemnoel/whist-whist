#include "png.h"

#include <libavdevice/avdevice.h>
#include <libavutil/imgutils.h>
#include <stdarg.h>
#include <stdint.h>
#include <stdio.h>
#include <stdlib.h>

#include "logging.h"

<<<<<<< HEAD
#define ERROR_ALLOC "the memory could not be allocated"
#define ERROR_OPEN_FILE "the file %s could not be opened"
#define ERROR_READ_FILE "the file %s could not be read"

#if defined(_WIN32)
=======
#ifdef _WIN32
>>>>>>> a6c7d70a
#pragma warning(disable : 4996)
#pragma warning(disable : 4706)
// Check Later
#pragma warning(disable : 4244)
#endif
<<<<<<< HEAD

void error(const char* msg, ...) {
    va_list args;
    va_start(args, msg);
    fprintf(stderr, "\nError : ");
    vfprintf(stderr, msg, args);
    fprintf(stderr, "\n");
    va_end(args);
    exit(EXIT_FAILURE);
}
=======
>>>>>>> a6c7d70a

void* xcalloc(size_t nmemb, size_t size) {
    void* p;

    if (!(p = calloc(nmemb, size))) {
        LOG_ERROR("the memory could not be allocated");
    }
    return p;
}

char* read_file(const char* filename, size_t* char_nb) {
    FILE* file;
    char* code;
    // We try to open the file with the given filename
    if (!(file = fopen((const char*)filename, "rb"))) {
        LOG_ERROR("the file %s could not be opened", filename);
    }

    /*
     * We count the number of characters in the file
     * to allocate the correct amount of memory for
     * the char * that will contain the code
     */

    for ((*char_nb) = 0; fgetc(file) != EOF; ++(*char_nb))
        ;
    rewind(file);
    code = xcalloc((*char_nb) + 1, sizeof(unsigned char));

    // We copy the content of the file into the char *code
    if (fread(code, 1, *char_nb, file) < *char_nb) {
        LOG_ERROR("the file %s could not be read", filename);
    }
    fclose(file);

    return code;
}

int bmp_to_png(char* bmp, int size, AVPacket* pkt) {
    unsigned int w, h;
    static const unsigned MINHEADER = 54;
    if ((unsigned int)size < MINHEADER) return -1;
    if (bmp[0] != 'B' || bmp[1] != 'M') return -1;
    unsigned pixeloffset = bmp[10] + 256 * bmp[11];
    w = bmp[18] + bmp[19] * 256;
    h = bmp[22] + bmp[23] * 256;
    if (bmp[28] != 24 && bmp[28] != 32) return -1;
    unsigned numChannels = bmp[28] / 8;
    unsigned scanlineBytes = w * numChannels;
    if (scanlineBytes % 4 != 0) scanlineBytes = (scanlineBytes / 4) * 4 + 4;

    unsigned dataSize = scanlineBytes * h;
    if ((unsigned int)size < dataSize + pixeloffset) return -1;
    char* data = bmp + pixeloffset;
    int ret;
    AVFrame* frame;
    AVCodec* codec = avcodec_find_encoder(AV_CODEC_ID_PNG);
    if (!codec) {
        LOG_ERROR("Codec not found");
        exit(1);
    }
    AVCodecContext* c = avcodec_alloc_context3(codec);
    if (!c) {
        LOG_ERROR("Could not allocate video codec context");
        exit(1);
    }

    c->bit_rate = 400000;
    c->width = (int)w;
    c->height = (int)h;
    c->time_base = (AVRational){1, 25};
    c->color_range = AVCOL_RANGE_MPEG;
    c->pix_fmt = AV_PIX_FMT_RGB24;

    if (avcodec_open2(c, codec, NULL) < 0) {
        LOG_ERROR("Could not open codec");
        exit(1);
    }

    frame = av_frame_alloc();
    if (!frame) {
        LOG_ERROR("Could not allocate video frame");
        exit(1);
    }
    frame->format = c->pix_fmt;
    frame->width = c->width;
    frame->height = c->height;

    ret = av_image_alloc(frame->data, frame->linesize, c->width, c->height,
                         c->pix_fmt, 32);
    if (ret < 0) {
        LOG_ERROR("Could not allocate raw picture buffer");
        exit(1);
    }

    av_init_packet(pkt);
    pkt->data = NULL;
    pkt->size = 0;
    int offset, offset_base;
    for (int y = 0; y < c->height; y++) {
        for (int x = 0; x < c->width; x++) {
            offset = (y * c->width + x) * 3;
            offset_base = ((c->height - y - 1) * c->width + x) * 3;
            frame->data[0][offset] = data[offset_base + 2];
            frame->data[0][offset + 1] = data[offset_base + 1];
            frame->data[0][offset + 2] = data[offset_base + 0];
        }
    }

    frame->pts = 1;

    // ret = avcodec_encode_video2(c, pkt, frame, &got_output);
    avcodec_send_frame(c, frame);
    ret = avcodec_receive_packet(c, pkt);
    if (ret < 0) {
        LOG_ERROR("Error encoding frame");
        exit(1);
    }
    avcodec_close(c);
    av_free(c);
    av_freep(&frame->data[0]);
    av_frame_free(&frame);
    return 0;
}

int load_png(uint8_t* data[4], int linesize[4], unsigned int* w,
             unsigned int* h, enum AVPixelFormat* pix_fmt, char* png_filename) {
    AVFormatContext* format_ctx = NULL;
    AVCodec* codec;
    AVCodecContext* codec_ctx;
    AVFrame* frame;
    int ret = 0;
    AVPacket pkt;

    if ((ret = avformat_open_input(&format_ctx, png_filename, NULL, NULL)) <
        0) {
        LOG_ERROR("avformat_open_input failed");
        return ret;
    }

    codec = avcodec_find_decoder(format_ctx->streams[0]->codecpar->codec_id);

    codec_ctx = avcodec_alloc_context3(codec);

    avcodec_parameters_to_context(codec_ctx, format_ctx->streams[0]->codecpar);

    if (!codec) {
        LOG_ERROR("avcodec_find_decoder failed");
        ret = AVERROR(EINVAL);
        goto end;
    }

    if ((ret = avcodec_open2(codec_ctx, codec, NULL)) < 0) {
        LOG_ERROR("avcodec_open2 failed");
        goto end;
    }

    if (!(frame = av_frame_alloc())) {
        LOG_ERROR("av_frame_alloc failed");
        ret = AVERROR(ENOMEM);
        goto end;
    }

    ret = av_read_frame(format_ctx, &pkt);
    if (ret < 0) {
        LOG_ERROR("av_read_frame failed");
        goto end;
    }

    ret = avcodec_send_packet(codec_ctx, &pkt);

<<<<<<< HEAD
    if (ret < 0) {
        printf("Fails 5\n");
=======
    if (ret < 0 || !frame_decoded) {
        LOG_ERROR("avcodec_decode_video2 failed");
>>>>>>> a6c7d70a
        goto end;
    }

    // TODO: for now we correctly assume only one frame pops out per packet, but
    // to be robust we could try to handle more
    ret = avcodec_receive_frame(codec_ctx, frame);

    if (ret < 0) {
        printf("Fails 6\n");
        goto end;
    }

    ret = 0;

    *w = frame->width;
    *h = frame->height;
    *pix_fmt = frame->format;

    if ((ret = av_image_alloc(data, linesize, (int)*w, (int)*h,
                              AV_PIX_FMT_RGB24, 32)) < 0) {
        goto end;
    }
    ret = 0;

    struct SwsContext* swsContext = sws_getContext(
        *w, *h, *pix_fmt, *w, *h, AV_PIX_FMT_RGB24, 0, NULL, NULL, NULL);

    sws_scale(swsContext, (uint8_t const* const*)frame->data, frame->linesize,
              0, *h, data, linesize);

end:
    avcodec_close(codec_ctx);
    avcodec_free_context(&codec_ctx);
    avformat_close_input(&format_ctx);
    av_freep(&frame);
    return ret;
}

int png_to_bmp(char* png, AVPacket* pkt) {
    uint8_t* input[4];
    int linesize[4];
    unsigned int width, height;
    enum AVPixelFormat pix_fmt = AV_PIX_FMT_RGB24;
    load_png(input, linesize, &width, &height, &pix_fmt, png);

    unsigned int pixeloffset = 54;
    unsigned int numChannels = 3;
    unsigned int scanlineBytes = width * numChannels;
    unsigned int dataSize = scanlineBytes * height;

    unsigned char* bmp = calloc(sizeof(unsigned char*), pixeloffset + dataSize);
    // File type Data
    bmp[0] = 'B';
    bmp[1] = 'M';
    bmp[2] = dataSize;
    bmp[3] = dataSize >> 8u;
    bmp[4] = dataSize >> 16u;
    bmp[5] = dataSize >> 24u;
    bmp[10] = pixeloffset;
    bmp[11] = pixeloffset >> 8u;
    bmp[12] = pixeloffset >> 16u;
    bmp[13] = pixeloffset >> 24u;
    // Image information Data
    bmp[14] = 40;
    bmp[18] = width;
    bmp[19] = width >> 8u;
    bmp[20] = width >> 16u;
    bmp[21] = width >> 24u;
    bmp[22] = height;
    bmp[23] = height >> 8u;
    bmp[24] = height >> 16u;
    bmp[25] = height >> 24u;
    bmp[26] = 1;
    bmp[28] = 24;

    unsigned char* output = bmp + pixeloffset;
    pkt->data = bmp;
    pkt->size = (int)(pixeloffset + dataSize);
    unsigned int offset, offset_base;
    for (unsigned int y = 0; y < height; y++) {
        for (unsigned int x = 0; x < width; x++) {
            offset = (y * width + x) * 3;
            offset_base = ((height - y - 1) * width + x) * 3;
            output[offset] = input[0][offset_base + 2];
            output[offset + 1] = input[0][offset_base + 1];
            output[offset + 2] = input[0][offset_base + 0];
        }
    }

    av_freep(input);
    return 0;
}<|MERGE_RESOLUTION|>--- conflicted
+++ resolved
@@ -9,33 +9,12 @@
 
 #include "logging.h"
 
-<<<<<<< HEAD
-#define ERROR_ALLOC "the memory could not be allocated"
-#define ERROR_OPEN_FILE "the file %s could not be opened"
-#define ERROR_READ_FILE "the file %s could not be read"
-
-#if defined(_WIN32)
-=======
 #ifdef _WIN32
->>>>>>> a6c7d70a
 #pragma warning(disable : 4996)
 #pragma warning(disable : 4706)
 // Check Later
 #pragma warning(disable : 4244)
 #endif
-<<<<<<< HEAD
-
-void error(const char* msg, ...) {
-    va_list args;
-    va_start(args, msg);
-    fprintf(stderr, "\nError : ");
-    vfprintf(stderr, msg, args);
-    fprintf(stderr, "\n");
-    va_end(args);
-    exit(EXIT_FAILURE);
-}
-=======
->>>>>>> a6c7d70a
 
 void* xcalloc(size_t nmemb, size_t size) {
     void* p;
@@ -207,13 +186,8 @@
 
     ret = avcodec_send_packet(codec_ctx, &pkt);
 
-<<<<<<< HEAD
-    if (ret < 0) {
-        printf("Fails 5\n");
-=======
-    if (ret < 0 || !frame_decoded) {
+    if (ret < 0) {
         LOG_ERROR("avcodec_decode_video2 failed");
->>>>>>> a6c7d70a
         goto end;
     }
 
