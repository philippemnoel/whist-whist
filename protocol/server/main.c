/*
 * Fractal Server.
 *
 * Copyright Fractal Computers, Inc. 2020
 **/
#if defined(_WIN32)
#define _CRT_SECURE_NO_WARNINGS
#endif
#include <stdint.h>
#include <stdio.h>
#include <stdlib.h>
#include <string.h>
#ifdef _WIN32
#include <process.h>
#include <shlwapi.h>
#include <windows.h>
#include <winsock2.h>
#include <ws2tcpip.h>
#else
#include <unistd.h>
#endif

#include "../fractal/audio/audiocapture.h"
#include "../fractal/audio/audioencode.h"
#include "../fractal/core/fractal.h"
#include "../fractal/cursor/cursor.h"
#include "../fractal/input/input.h"
#include "../fractal/network/network.h"
#include "../fractal/utils/aes.h"
#include "../fractal/utils/logging.h"
#include "../fractal/video/screencapture.h"
#include "../fractal/video/videoencode.h"

#ifdef _WIN32
#include "../fractal/utils/windows_utils.h"
#endif

#ifdef _WIN32
#pragma comment(lib, "ws2_32.lib")
#endif
// Linux shouldn't have this

#define USE_GPU 0
#define USE_MONITOR 0
#define DEFAULT_WIDTH 1920
#define DEFAULT_HEIGHT 1080

volatile int connection_id;
static volatile bool connected;
static volatile double max_mbps;
volatile int client_width = -1;
volatile int client_height = -1;
volatile bool update_device = true;
volatile FractalCursorID last_cursor;
// volatile

char buf[LARGEST_FRAME_SIZE];

#define VIDEO_BUFFER_SIZE 25
#define MAX_VIDEO_INDEX 500
FractalPacket video_buffer[VIDEO_BUFFER_SIZE][MAX_VIDEO_INDEX];
int video_buffer_packet_len[VIDEO_BUFFER_SIZE][MAX_VIDEO_INDEX];

#define AUDIO_BUFFER_SIZE 100
#define MAX_NUM_AUDIO_INDICES 3
FractalPacket audio_buffer[AUDIO_BUFFER_SIZE][MAX_NUM_AUDIO_INDICES];
int audio_buffer_packet_len[AUDIO_BUFFER_SIZE][MAX_NUM_AUDIO_INDICES];

SDL_mutex* packet_mutex;

SocketContext PacketSendContext = {0};

volatile bool wants_iframe;
volatile bool update_encoder;

bool pending_encoder;
bool encoder_finished;
encoder_t* encoder_factory_result = NULL;
int encoder_factory_server_w;
int encoder_factory_server_h;
int encoder_factory_client_w;
int encoder_factory_client_h;
int encoder_factory_current_bitrate;
int32_t MultithreadedEncoderFactory(void* opaque) {
    opaque;
    encoder_factory_result =
        create_video_encoder(encoder_factory_server_w, encoder_factory_server_h,
                             encoder_factory_client_w, encoder_factory_client_h,
                             encoder_factory_current_bitrate);
    encoder_finished = true;
    return 0;
}
int32_t MultithreadedDestroyEncoder(void* opaque) {
    encoder_t* encoder = (encoder_t*)opaque;
    destroy_video_encoder(encoder);
    return 0;
}

int32_t SendVideo(void* opaque) {
    SDL_Delay(500);

    SocketContext socketContext = *(SocketContext*)opaque;

    // Init DXGI Device
    struct CaptureDevice rdevice;
    struct CaptureDevice* device = NULL;

    InitCursors();

    // Init FFMPEG Encoder
    int current_bitrate = STARTING_BITRATE;
    encoder_t* encoder = NULL;

    double worst_fps = 40.0;
    int ideal_bitrate = current_bitrate;
    int bitrate_tested_frames = 0;
    int bytes_tested_frames = 0;

    clock previous_frame_time;
    StartTimer(&previous_frame_time);
    int previous_frame_size = 0;

    // int consecutive_capture_screen_errors = 0;

    //    int defaultCounts = 1;

    clock world_timer;
    StartTimer(&world_timer);

    int id = 1;
    int frames_since_first_iframe = 0;
    update_device = true;

    clock last_frame_capture;
    StartTimer(&last_frame_capture);

    pending_encoder = false;
    encoder_finished = false;

    while (connected) {
        if (client_width < 0 || client_height < 0) {
            SDL_Delay(5);
            continue;
        }

        // Update device with new parameters
        if (update_device) {
            update_device = false;

            if (device) {
                DestroyCaptureDevice(device);
                device = NULL;
            }

            device = &rdevice;
            if (CreateCaptureDevice(device, client_width, client_height) < 0) {
                LOG_WARNING("Failed to create capture device");
                device = NULL;
                update_device = true;

                SDL_Delay(100);
                continue;
            }

            LOG_INFO("Created Capture Device of dimensions %dx%d",
                    device->width, device->height);

            update_encoder = true;
        }

        // Update encoder with new parameters
        if (update_encoder) {
            // encoder = NULL;
            if (pending_encoder) {
                if (encoder_finished) {
                    if (encoder) {
                        SDL_CreateThread(MultithreadedDestroyEncoder,
                                         "MultithreadedDestroyEncoder",
                                         encoder);
                    }
                    encoder = encoder_factory_result;
                    frames_since_first_iframe = 0;
                    pending_encoder = false;
                    update_encoder = false;
                }
            } else {
                current_bitrate = (int)(max_mbps * 1024 * 1024);
                LOG_INFO( "Updating Encoder using Bitrate: %d from %f\n", current_bitrate, max_mbps );
                pending_encoder = true;
                encoder_finished = false;
                encoder_factory_server_w = device->width;
                encoder_factory_server_h = device->height;
                encoder_factory_client_w = (int)client_width;
                encoder_factory_client_h = (int)client_height;
                encoder_factory_current_bitrate = current_bitrate;
                if (encoder == NULL) {
                    // Run on this thread bc we have to wait for it anyway
                    MultithreadedEncoderFactory(NULL);
                    encoder = encoder_factory_result;
                    frames_since_first_iframe = 0;
                    pending_encoder = false;
                    update_encoder = false;
                } else {
                    // SDL_CreateThread(MultithreadedEncoderFactory,
                    //                "MultithreadedEncoderFactory", NULL);
                }
            }
        }

        // Accumulated_frames is equal to how many frames have passed since the
        // last call to CaptureScreen
        int accumulated_frames = 0;
        if (GetTimer(last_frame_capture) > 1.0 / FPS) {
            accumulated_frames = CaptureScreen(device);
            // mprintf( "CaptureScreen: %d\n", accumulated_frames );
        }

        // If capture screen failed, we should try again
        if (accumulated_frames < 0) {
            LOG_WARNING("Failed to capture screen");

            DestroyCaptureDevice(device);
            device = NULL;
            update_device = true;

            SDL_Delay(100);
            continue;
        }

        clock server_frame_timer;
        StartTimer(&server_frame_timer);

        // Only if we have a frame to render
        if (accumulated_frames > 0 || wants_iframe ||
            GetTimer(last_frame_capture) > 1.0 / MIN_FPS) {
            StartTimer(&last_frame_capture);

            if (accumulated_frames > 1) {
                LOG_INFO("Accumulated Frames: %d", accumulated_frames);
            }
            if (accumulated_frames == 0) {
                LOG_INFO("Sending current frame!");
            }

            bool is_iframe = false;
            if (frames_since_first_iframe % encoder->gop_size == 0) {
                wants_iframe = false;
                is_iframe = true;
            } else if (wants_iframe) {
                video_encoder_set_iframe(encoder);
                wants_iframe = false;
                is_iframe = true;
            }

            clock t;
            StartTimer(&t);

            video_encoder_encode(encoder, device->frame_data);
            frames_since_first_iframe++;

<<<<<<< HEAD
=======
            static int frame_stat_number = 0;
            static double total_frame_time = 0.0;
            static double max_frame_time = 0.0;

            frame_stat_number++;
            total_frame_time += GetTimer( t );
            max_frame_time = max( max_frame_time, GetTimer( t ) );

            if( frame_stat_number % 30 == 0 )
            {
                LOG_INFO( "Longest Encode Time: %f\n", max_frame_time );
                LOG_INFO( "Average Encode Time: %f\n", total_frame_time / 30 );
                total_frame_time = 0.0;
                max_frame_time = 0.0;
            }

>>>>>>> c87408f0
            video_encoder_unset_iframe(encoder);

            // mprintf("Encode Time: %f (%d) (%d)\n", GetTimer(t),
            //        frames_since_first_iframe % gop_size,
            //        encoder->encoded_frame_size);

            bitrate_tested_frames++;
            bytes_tested_frames += encoder->encoded_frame_size;

            if (encoder->encoded_frame_size != 0) {
                double delay = -1.0;

                if (previous_frame_size > 0) {
                    double frame_time = GetTimer(previous_frame_time);
                    StartTimer(&previous_frame_time);
                    // double mbps = previous_frame_size * 8.0 / 1024.0 / 1024.0
                    // / frame_time; TODO: bitrate throttling alg
                    // previousFrameSize * 8.0 / 1024.0 / 1024.0 / IdealTime =
                    // max_mbps previousFrameSize * 8.0 / 1024.0 / 1024.0 /
                    // max_mbps = IdealTime
                    double transmit_time =
                        previous_frame_size * 8.0 / 1024.0 / 1024.0 / max_mbps;

                    // double average_frame_size = 1.0 * bytes_tested_frames /
                    // bitrate_tested_frames;
                    double current_trasmit_time =
                        previous_frame_size * 8.0 / 1024.0 / 1024.0 / max_mbps;
                    double current_fps = 1.0 / current_trasmit_time;

                    delay = transmit_time - frame_time;
                    delay = min(delay, 0.004);

                    // mprintf("Size: %d, MBPS: %f, VS MAX MBPS: %f, Time: %f,
                    // Transmit Time: %f, Delay: %f\n", previous_frame_size,
                    // mbps, max_mbps, frame_time, transmit_time, delay);

                    if ((current_fps < worst_fps ||
                         ideal_bitrate > current_bitrate) &&
                        bitrate_tested_frames > 20) {
                        // Rather than having lower than the worst acceptable
                        // fps, find the ratio for what the bitrate should be
                        double ratio_bitrate = current_fps / worst_fps;
                        int new_bitrate =
                            (int)(ratio_bitrate * current_bitrate);
                        if (abs(new_bitrate - current_bitrate) / new_bitrate >
                            0.05) {
                            //LOG_INFO("Updating bitrate from %d to %d",
                            //        current_bitrate, new_bitrate);
                            // TODO: Analyze bitrate handling with GOP size
                            // current_bitrate = new_bitrate;
                            // update_encoder = true;

                            bitrate_tested_frames = 0;
                            bytes_tested_frames = 0;
                        }
                    }
                }

                int frame_size = sizeof(Frame) + encoder->encoded_frame_size;
                if (frame_size > LARGEST_FRAME_SIZE) {
                    LOG_WARNING("Frame too large: %d", frame_size);
                } else {
                    // Create frame struct with compressed frame data and
                    // metadata
                    Frame* frame = (Frame*)buf;
                    frame->width = encoder->out_width;
                    frame->height = encoder->out_height;
                    frame->size = encoder->encoded_frame_size;
                    frame->cursor = GetCurrentCursor();
                    // True if this frame does not require previous frames to
                    // render
                    frame->is_iframe = is_iframe;
                    memcpy(frame->compressed_frame, encoder->encoded_frame_data,
                           encoder->encoded_frame_size);

                    // mprintf("Sent video packet %d (Size: %d) %s\n", id,
                    // encoder->encoded_frame_size, frame->is_iframe ?
                    // "(I-frame)" :
                    // "");

                    // Send video packet to client
                    if (SendUDPPacket(
                            &socketContext, PACKET_VIDEO, (uint8_t*)frame,
                            frame_size, id, STARTING_BURST_BITRATE,
                            video_buffer[id % VIDEO_BUFFER_SIZE],
                            video_buffer_packet_len[id % VIDEO_BUFFER_SIZE]) <
                        0) {
                        LOG_WARNING("Could not send video frame ID %d", id);
                    } else {
                        // Only increment ID if the send succeeded
                        id++;
                    }
                    previous_frame_size = encoder->encoded_frame_size;
                    // double server_frame_time = GetTimer(server_frame_timer);
                    // mprintf("Server Frame Time for ID %d: %f\n", id,
                    // server_frame_time);
                }
            } else {
                LOG_WARNING("Empty encoder packet");
            }
        }
    }
#ifdef _WIN32
    HCURSOR new_cursor = LoadCursor(NULL, IDC_ARROW);

    SetSystemCursor(new_cursor, last_cursor);
#else
// TODO: Linux cursor instead
#endif
    DestroyCaptureDevice(device);
    device = NULL;

    return 0;
}

int32_t SendAudio(void* opaque) {
    SocketContext context = *(SocketContext*)opaque;
    int id = 1;

    audio_device_t* audio_device = CreateAudioDevice();
    LOG_INFO("Created audio device!");
    if (!audio_device) {
        LOG_ERROR("Failed to create audio device...");
        return -1;
    }
    StartAudioDevice(audio_device);
    audio_encoder_t* audio_encoder =
        create_audio_encoder(AUDIO_BITRATE, audio_device->sample_rate);
    int res;

    // Tell the client what audio frequency we're using

    FractalServerMessage fmsg;
    fmsg.type = MESSAGE_AUDIO_FREQUENCY;
    fmsg.frequency = audio_device->sample_rate;
    SendUDPPacket(&PacketSendContext, PACKET_MESSAGE, (uint8_t*)&fmsg,
                  sizeof(fmsg), 1, STARTING_BURST_BITRATE, NULL, NULL);
    LOG_INFO("Audio Frequency: %d", audio_device->sample_rate);

    // setup

    while (connected) {
        // for each available packet
        for (GetNextPacket(audio_device); PacketAvailable(audio_device);
             GetNextPacket(audio_device)) {
            GetBuffer(audio_device);

            if (audio_device->buffer_size > 10000) {
                LOG_WARNING("Audio buffer size too large!");
            } else if (audio_device->buffer_size > 0) {
#if USING_AUDIO_ENCODE_DECODE

                // add samples to encoder fifo

                audio_encoder_fifo_intake(audio_encoder, audio_device->buffer,
                                          audio_device->frames_available);

                // while fifo has enough samples for an aac frame, handle it
                while (av_audio_fifo_size(audio_encoder->pFifo) >=
                       audio_encoder->pCodecCtx->frame_size) {
                    // create and encode a frame

                    res = audio_encoder_encode_frame(audio_encoder);

                    if (res < 0) {
                        // bad boy error
                        LOG_WARNING("error encoding packet");
                        continue;
                    } else if (res > 0) {
                        // no data or need more data
                        break;
                    }

                    // mprintf("we got a packet of size %d\n",
                    //         audio_encoder->encoded_frame_size);

                    // Send packet

                    if (SendUDPPacket(
                            &context, PACKET_AUDIO,
                            audio_encoder->encoded_frame_data,
                            audio_encoder->encoded_frame_size, id,
                            STARTING_BURST_BITRATE,
                            audio_buffer[id % AUDIO_BUFFER_SIZE],
                            audio_buffer_packet_len[id % AUDIO_BUFFER_SIZE]) <
                        0) {
                        LOG_WARNING("Could not send audio frame");
                    }
                    // mprintf("sent audio frame %d\n", id);
                    id++;

                    // Free encoder packet

                    av_packet_unref(&audio_encoder->packet);
                }
#else
                if (SendUDPPacket(
                        &context, PACKET_AUDIO, audio_device->buffer,
                        audio_device->buffer_size, id, STARTING_BURST_BITRATE,
                        audio_buffer[id % AUDIO_BUFFER_SIZE],
                        audio_buffer_packet_len[id % AUDIO_BUFFER_SIZE]) < 0) {
                    mprintf("Could not send audio frame\n");
                }
                id++;
#endif
            }

            ReleaseBuffer(audio_device);
        }
        WaitTimer(audio_device);
    }

    // destroy_audio_encoder(audio_encoder);
    DestroyAudioDevice(audio_device);
    return 0;
}

void update() {
    if (is_dev_vm()) {
        LOG_INFO("dev vm, not auto-updating");
    } else {
        LOG_INFO("Checking for server protocol updates...");
        runcmd(
#ifdef _WIN32
            "powershell -command \"iwr -outf 'C:\\Program "
            "Files\\Fractal\\update.bat' "
            "https://fractal-cloud-setup-s3bucket.s3.amazonaws.com/update.bat\""
#else
            "TODO: Linux command?"
#endif
            ,
            NULL);
        runcmd(
#ifdef _WIN32
            "cmd.exe /C \"C:\\Program Files\\Fractal\\update.bat\""
#else
            "TODO: Linux command?"
#endif
            ,
            NULL);
    }
}

#include <time.h>

int main() {

#if defined(_WIN32)
    // set Windows DPI
    SetProcessDpiAwareness( PROCESS_SYSTEM_DPI_AWARE );
#endif

    srand((unsigned int)time(NULL));
    connection_id = rand();
#ifdef _WIN32
    initLogger("C:\\ProgramData\\FractalCache");
#else
    initLogger(".");
#endif
    LOG_INFO( "Version Number: %s", get_version() );

    SDL_SetHint(SDL_HINT_NO_SIGNAL_HANDLERS, "1");
    SDL_Init(SDL_INIT_VIDEO);

// initialize the windows socket library if this is a windows client
#ifdef _WIN32
    WSADATA wsa;
    if (WSAStartup(MAKEWORD(2, 2), &wsa) != 0) {
        mprintf("Failed to initialize Winsock with error code: %d.\n",
                WSAGetLastError());
        return -1;
    }
#endif

#ifdef _WIN32
    if (!InitDesktop()) {
        LOG_WARNING("Could not winlogon!\n");
        return 0;
    }
#endif

    while (true) {
        srand(rand() * (unsigned int)time(NULL) + rand());
        connection_id = rand();

        SocketContext PacketReceiveContext = {0};
        SocketContext PacketTCPContext = {0};

        updateStatus(false);

        if (CreateUDPContext(&PacketReceiveContext, NULL, PORT_CLIENT_TO_SERVER,
                             1, 5000) < 0) {
            LOG_WARNING("Failed to start connection");

            // Since we're just idling, let's try updating the server
            update();

            continue;
        }

        if (CreateUDPContext(&PacketSendContext, NULL, PORT_SERVER_TO_CLIENT, 1,
                             500) < 0) {
            LOG_WARNING(
                "Failed to finish connection (Failed at port server to "
                "client).");
            closesocket(PacketReceiveContext.s);
            continue;
        }

        if (CreateTCPContext(&PacketTCPContext, NULL, PORT_SHARED_TCP, 1, 500) <
            0) {
            LOG_WARNING("Failed to finish connection (Failed at TCP context).");
            closesocket(PacketReceiveContext.s);
            closesocket(PacketSendContext.s);
            continue;
        }

        updateStatus(true);

        // Give client time to setup before sending it with packets
        SDL_Delay(150);

        FractalServerMessage* msg_init_whole = malloc(
            sizeof(FractalServerMessage) + sizeof(FractalServerMessageInit));
        msg_init_whole->type = MESSAGE_INIT;
        FractalServerMessageInit* msg_init =
            (FractalServerMessageInit*)msg_init_whole->init_msg;
#ifdef _WIN32
        msg_init->filename[0] = '\0';
        strcat(msg_init->filename, "C:\\ProgramData\\FractalCache");
        char* username = "Fractal";
#else  // Linux
        char* cwd = getcwd(NULL, 0);
        memcpy(msg_init->filename, cwd, strlen(cwd) + 1);
        free(cwd);
        char* username = "Fractal";
#endif
        msg_init->connection_id = connection_id;
        memcpy(msg_init->username, username, strlen(username) + 1);
        LOG_INFO("SIZE: %d", sizeof(FractalServerMessage) +
                                  sizeof(FractalServerMessageInit));
        packet_mutex = SDL_CreateMutex();

        if (SendTCPPacket(&PacketTCPContext, PACKET_MESSAGE,
                          (uint8_t*)msg_init_whole,
                          sizeof(FractalServerMessage) +
                              sizeof(FractalServerMessageInit)) < 0) {
            LOG_ERROR("Could not send server init message!");
            return -1;
        }
        free(msg_init_whole);

        clock startup_time;
        StartTimer(&startup_time);

        connected = true;
        max_mbps = STARTING_BITRATE;
        wants_iframe = false;
        update_encoder = false;

        SDL_Thread* send_video =
            SDL_CreateThread(SendVideo, "SendVideo", &PacketSendContext);
        SDL_Thread* send_audio =
            SDL_CreateThread(SendAudio, "SendAudio", &PacketSendContext);
        LOG_INFO("Sending video and audio...");

        input_device_t* input_device = CreateInputDevice();
        if (!input_device) {
            LOG_WARNING("Failed to create input device for playback.");
        }

        struct FractalClientMessage local_fmsg;
        struct FractalClientMessage* fmsg;

        clock last_ping;
        StartTimer(&last_ping);

        clock totaltime;
        StartTimer(&totaltime);

        clock last_exit_check;
        StartTimer(&last_exit_check);

        LOG_INFO("Receiving packets...");

        int last_input_id = -1;
        initClipboard();

        clock ack_timer;
        StartTimer(&ack_timer);

        while (connected) {
            if (GetTimer(ack_timer) > 5) {
#if USING_STUN
                Ack(&PacketTCPContext);
                Ack(&PacketSendContext);
                Ack(&PacketReceiveContext);
#endif
                updateStatus(true);
                StartTimer(&ack_timer);
            }

            // If they clipboard as updated, we should send it over to the
            // client
            if (hasClipboardUpdated()) {
                FractalServerMessage* fmsg_response = malloc(10000000);
                fmsg_response->type = SMESSAGE_CLIPBOARD;
                ClipboardData* cb = GetClipboard();
                memcpy(&fmsg_response->clipboard, cb,
                       sizeof(ClipboardData) + cb->size);
                LOG_INFO("Received clipboard trigger! Sending to client");
                if (SendTCPPacket(&PacketTCPContext, PACKET_MESSAGE,
                                  (uint8_t*)fmsg_response,
                                  sizeof(FractalServerMessage) + cb->size) <
                    0) {
                    LOG_WARNING("Could not send Clipboard Message");
                } else {
                    LOG_INFO("Send clipboard message!");
                }
                free(fmsg_response);
            }

            if (GetTimer(last_ping) > 3.0) {
                LOG_WARNING("Client connection dropped.");
                connected = false;
            }

            if (GetTimer(last_exit_check) > 15.0 / 1000.0) {
// Exit file seen, time to exit
#ifdef _WIN32
                if (PathFileExistsA("C:\\Program Files\\Fractal\\Exit\\exit")) {
                    LOG_INFO("Exiting due to button press...");
                    FractalServerMessage fmsg_response = {0};
                    fmsg_response.type = SMESSAGE_QUIT;
                    if (SendUDPPacket(&PacketSendContext, PACKET_MESSAGE,
                                      (uint8_t*)&fmsg_response,
                                      sizeof(FractalServerMessage), 1,
                                      STARTING_BURST_BITRATE, NULL, NULL) < 0) {
                        LOG_WARNING("Could not send Quit Message");
                    }
                    // Give a bit of time to make sure no one is touching it
                    SDL_Delay(50);
                    DeleteFileA("C:\\Program Files\\Fractal\\Exit\\exit");
                    connected = false;
                }
#else
// TODO: Filesystem for Unix
#endif
                StartTimer(&last_exit_check);
            }

            // START Get Packet
            FractalPacket* tcp_packet = ReadTCPPacket(&PacketTCPContext);
            if (tcp_packet) {
                fmsg = (FractalClientMessage*)tcp_packet->data;
                LOG_INFO("Received TCP BUF!!!! Size %d",
                        tcp_packet->payload_size);
                LOG_INFO("Received %d byte clipboard message from client.",
                        tcp_packet->payload_size);
            } else {
                memset(&local_fmsg, 0, sizeof(local_fmsg));

                fmsg = &local_fmsg;

                FractalPacket* decrypted_packet =
                    ReadUDPPacket(&PacketReceiveContext);

                if (decrypted_packet) {
                    // Copy data into an fmsg
                    memcpy(fmsg, decrypted_packet->data,
                           max(sizeof(*fmsg),
                               (size_t)decrypted_packet->payload_size));

                    // Check to see if decrypted packet is of valid size
                    if (decrypted_packet->payload_size != GetFmsgSize(fmsg)) {
                        LOG_WARNING("Packet is of the wrong size!: %d",
                                decrypted_packet->payload_size);
                        LOG_WARNING("Type: %d", fmsg->type);
                        fmsg->type = 0;
                    }

                    // Make sure that keyboard events are played in order
                    if (fmsg->type == MESSAGE_KEYBOARD ||
                        fmsg->type == MESSAGE_KEYBOARD_STATE) {
                        // Check that id is in order
                        if (decrypted_packet->id > last_input_id) {
                            decrypted_packet->id = last_input_id;
                        } else {
                            // Received keyboard input out of order, just
                            // ignore
                            fmsg->type = 0;
                        }
                    }
                } else {
                    fmsg->type = 0;
                }
            }
            // END Get Packet

            if (fmsg->type != 0) {
                if (fmsg->type == MESSAGE_KEYBOARD ||
                    fmsg->type == MESSAGE_MOUSE_BUTTON ||
                    fmsg->type == MESSAGE_MOUSE_WHEEL ||
                    fmsg->type == MESSAGE_MOUSE_MOTION) {
                    // Replay user input (keyboard or mouse presses)
                    if (input_device) {
                        if (!ReplayUserInput(input_device, fmsg)) {
                            LOG_WARNING("Failed to replay input!");
#ifdef _WIN32
                            InitDesktop();
#endif
                        }
                    }

                } else if (fmsg->type == MESSAGE_KEYBOARD_STATE) {
// TODO: Unix version missing
// Synchronize client and server keyboard state
#ifdef _WIN32
                    UpdateKeyboardState(input_device, fmsg);
#endif
                } else if (fmsg->type == MESSAGE_MBPS) {
                    // Update mbps
                    LOG_INFO( "MSG RECEIVED FOR MBPS: %f\n", fmsg->mbps );
                    max_mbps = max(fmsg->mbps, MINIMUM_BITRATE / 1024.0 / 1024.0);
                    update_encoder = true;
                } else if (fmsg->type == MESSAGE_PING) {
                    LOG_INFO("Ping Received - ID %d", fmsg->ping_id);

                    // Response to ping with pong
                    FractalServerMessage fmsg_response = {0};
                    fmsg_response.type = MESSAGE_PONG;
                    fmsg_response.ping_id = fmsg->ping_id;
                    StartTimer(&last_ping);
                    if (SendUDPPacket(&PacketSendContext, PACKET_MESSAGE,
                                      (uint8_t*)&fmsg_response,
                                      sizeof(fmsg_response), 1,
                                      STARTING_BURST_BITRATE, NULL, NULL) < 0) {
                        LOG_WARNING("Could not send Ping");
                    }
                } else if (fmsg->type == MESSAGE_DIMENSIONS) {
                    LOG_INFO("Request to use dimensions %dx%d received",
                            fmsg->dimensions.width, fmsg->dimensions.height);
                    // Update knowledge of client monitor dimensions
                    if (client_width != fmsg->dimensions.width ||
                        client_height != fmsg->dimensions.height) {
                        client_width = fmsg->dimensions.width;
                        client_height = fmsg->dimensions.height;
                        // Update device if knowledge changed
                        update_device = true;
                    }
                } else if (fmsg->type == CMESSAGE_CLIPBOARD) {
                    // Update clipboard with message
                    LOG_INFO("Received Clipboard Data! %d",
                            fmsg->clipboard.type);
                    SetClipboard(&fmsg->clipboard);
                } else if (fmsg->type == MESSAGE_AUDIO_NACK) {
                    // Audio nack received, relay the packet

                    // mprintf("Audio NACK requested for: ID %d Index %d\n",
                    // fmsg->nack_data.id, fmsg->nack_data.index);
                    FractalPacket* audio_packet =
                        &audio_buffer[fmsg->nack_data.id % AUDIO_BUFFER_SIZE]
                                     [fmsg->nack_data.index];
                    int len = audio_buffer_packet_len[fmsg->nack_data.id %
                                                      AUDIO_BUFFER_SIZE]
                                                     [fmsg->nack_data.index];
                    if (audio_packet->id == fmsg->nack_data.id) {
                        LOG_INFO(
                            "NACKed audio packet %d found of length %d. "
                            "Relaying!",
                            fmsg->nack_data.id, len);
                        ReplayPacket(&PacketSendContext, audio_packet, len);
                    }
                    // If we were asked for an invalid index, just ignore it
                    else if (fmsg->nack_data.index <
                             audio_packet->num_indices) {
                        LOG_WARNING(
                            "NACKed audio packet %d %d not found, ID %d %d was "
                            "located instead.",
                            fmsg->nack_data.id, fmsg->nack_data.index,
                            audio_packet->id, audio_packet->index);
                    }
                } else if (fmsg->type == MESSAGE_VIDEO_NACK) {
                    // Video nack received, relay the packet

                    // mprintf("Video NACK requested for: ID %d Index %d\n",
                    // fmsg->nack_data.id, fmsg->nack_data.index);
                    FractalPacket* video_packet =
                        &video_buffer[fmsg->nack_data.id % VIDEO_BUFFER_SIZE]
                                     [fmsg->nack_data.index];
                    int len = video_buffer_packet_len[fmsg->nack_data.id %
                                                      VIDEO_BUFFER_SIZE]
                                                     [fmsg->nack_data.index];
                    if (video_packet->id == fmsg->nack_data.id) {
                        LOG_INFO(
                            "NACKed video packet ID %d Index %d found of "
                            "length %d. Relaying!",
                            fmsg->nack_data.id, fmsg->nack_data.index, len);
                        ReplayPacket(&PacketSendContext, video_packet, len);
                    }

                    // If we were asked for an invalid index, just ignore it
                    else if (fmsg->nack_data.index <
                             video_packet->num_indices) {
                        LOG_WARNING(
                            "NACKed video packet %d %d not found, ID %d %d was "
                            "located instead.",
                            fmsg->nack_data.id, fmsg->nack_data.index,
                            video_packet->id, video_packet->index);
                    }
                } else if (fmsg->type == MESSAGE_IFRAME_REQUEST) {
                    LOG_INFO("Request for i-frame found: Creating iframe");
                    if (fmsg->reinitialize_encoder) {
                        update_encoder = true;
                    } else {
                        wants_iframe = true;
                    }
                } else if (fmsg->type == CMESSAGE_QUIT) {
                    // Client requested to exit, it's time to disconnect
                    LOG_INFO("Client Quit");
                    connected = false;
                }
            }
        }

        sendLogHistory();

        LOG_INFO("Disconnected");

        DestroyInputDevice(input_device);

        SDL_WaitThread(send_video, NULL);
        SDL_WaitThread(send_audio, NULL);
        SDL_DestroyMutex(packet_mutex);

        closesocket(PacketReceiveContext.s);
        closesocket(PacketSendContext.s);
        closesocket(PacketTCPContext.s);
    }

#ifdef _WIN32
    WSACleanup();
#endif

    destroyLogger();

    return 0;
}<|MERGE_RESOLUTION|>--- conflicted
+++ resolved
@@ -163,7 +163,7 @@
             }
 
             LOG_INFO("Created Capture Device of dimensions %dx%d",
-                    device->width, device->height);
+                     device->width, device->height);
 
             update_encoder = true;
         }
@@ -185,7 +185,8 @@
                 }
             } else {
                 current_bitrate = (int)(max_mbps * 1024 * 1024);
-                LOG_INFO( "Updating Encoder using Bitrate: %d from %f\n", current_bitrate, max_mbps );
+                LOG_INFO("Updating Encoder using Bitrate: %d from %f\n",
+                         current_bitrate, max_mbps);
                 pending_encoder = true;
                 encoder_finished = false;
                 encoder_factory_server_w = device->width;
@@ -233,6 +234,8 @@
         // Only if we have a frame to render
         if (accumulated_frames > 0 || wants_iframe ||
             GetTimer(last_frame_capture) > 1.0 / MIN_FPS) {
+            // LOG_INFO( "Frame Time: %f\n", GetTimer( last_frame_capture ) );
+
             StartTimer(&last_frame_capture);
 
             if (accumulated_frames > 1) {
@@ -258,8 +261,6 @@
             video_encoder_encode(encoder, device->frame_data);
             frames_since_first_iframe++;
 
-<<<<<<< HEAD
-=======
             static int frame_stat_number = 0;
             static double total_frame_time = 0.0;
             static double max_frame_time = 0.0;
@@ -276,7 +277,6 @@
                 max_frame_time = 0.0;
             }
 
->>>>>>> c87408f0
             video_encoder_unset_iframe(encoder);
 
             // mprintf("Encode Time: %f (%d) (%d)\n", GetTimer(t),
@@ -323,7 +323,7 @@
                             (int)(ratio_bitrate * current_bitrate);
                         if (abs(new_bitrate - current_bitrate) / new_bitrate >
                             0.05) {
-                            //LOG_INFO("Updating bitrate from %d to %d",
+                            // LOG_INFO("Updating bitrate from %d to %d",
                             //        current_bitrate, new_bitrate);
                             // TODO: Analyze bitrate handling with GOP size
                             // current_bitrate = new_bitrate;
@@ -342,8 +342,9 @@
                     // Create frame struct with compressed frame data and
                     // metadata
                     Frame* frame = (Frame*)buf;
-                    frame->width = encoder->out_width;
-                    frame->height = encoder->out_height;
+                    frame->width = encoder->context->width;
+                    frame->height = encoder->context->height;
+
                     frame->size = encoder->encoded_frame_size;
                     frame->cursor = GetCurrentCursor();
                     // True if this frame does not require previous frames to
@@ -356,6 +357,8 @@
                     // encoder->encoded_frame_size, frame->is_iframe ?
                     // "(I-frame)" :
                     // "");
+
+                    StartTimer( &t );
 
                     // Send video packet to client
                     if (SendUDPPacket(
@@ -369,6 +372,9 @@
                         // Only increment ID if the send succeeded
                         id++;
                     }
+
+                    // LOG_INFO( "Send Frame Time: %f\n", GetTimer( t ) );
+
                     previous_frame_size = encoder->encoded_frame_size;
                     // double server_frame_time = GetTimer(server_frame_timer);
                     // mprintf("Server Frame Time for ID %d: %f\n", id,
@@ -526,7 +532,7 @@
 
 #if defined(_WIN32)
     // set Windows DPI
-    SetProcessDpiAwareness( PROCESS_SYSTEM_DPI_AWARE );
+    SetProcessDpiAwareness(PROCESS_SYSTEM_DPI_AWARE );
 #endif
 
     srand((unsigned int)time(NULL));
@@ -536,7 +542,7 @@
 #else
     initLogger(".");
 #endif
-    LOG_INFO( "Version Number: %s", get_version() );
+    LOG_INFO("Version Number: %s", get_version());
 
     SDL_SetHint(SDL_HINT_NO_SIGNAL_HANDLERS, "1");
     SDL_Init(SDL_INIT_VIDEO);
@@ -617,7 +623,7 @@
         msg_init->connection_id = connection_id;
         memcpy(msg_init->username, username, strlen(username) + 1);
         LOG_INFO("SIZE: %d", sizeof(FractalServerMessage) +
-                                  sizeof(FractalServerMessageInit));
+                                 sizeof(FractalServerMessageInit));
         packet_mutex = SDL_CreateMutex();
 
         if (SendTCPPacket(&PacketTCPContext, PACKET_MESSAGE,
@@ -733,9 +739,9 @@
             if (tcp_packet) {
                 fmsg = (FractalClientMessage*)tcp_packet->data;
                 LOG_INFO("Received TCP BUF!!!! Size %d",
-                        tcp_packet->payload_size);
+                         tcp_packet->payload_size);
                 LOG_INFO("Received %d byte clipboard message from client.",
-                        tcp_packet->payload_size);
+                         tcp_packet->payload_size);
             } else {
                 memset(&local_fmsg, 0, sizeof(local_fmsg));
 
@@ -753,7 +759,7 @@
                     // Check to see if decrypted packet is of valid size
                     if (decrypted_packet->payload_size != GetFmsgSize(fmsg)) {
                         LOG_WARNING("Packet is of the wrong size!: %d",
-                                decrypted_packet->payload_size);
+                                    decrypted_packet->payload_size);
                         LOG_WARNING("Type: %d", fmsg->type);
                         fmsg->type = 0;
                     }
@@ -799,8 +805,9 @@
 #endif
                 } else if (fmsg->type == MESSAGE_MBPS) {
                     // Update mbps
-                    LOG_INFO( "MSG RECEIVED FOR MBPS: %f\n", fmsg->mbps );
-                    max_mbps = max(fmsg->mbps, MINIMUM_BITRATE / 1024.0 / 1024.0);
+                    LOG_INFO("MSG RECEIVED FOR MBPS: %f\n", fmsg->mbps);
+                    max_mbps =
+                        max(fmsg->mbps, MINIMUM_BITRATE / 1024.0 / 1024.0);
                     update_encoder = true;
                 } else if (fmsg->type == MESSAGE_PING) {
                     LOG_INFO("Ping Received - ID %d", fmsg->ping_id);
@@ -818,7 +825,7 @@
                     }
                 } else if (fmsg->type == MESSAGE_DIMENSIONS) {
                     LOG_INFO("Request to use dimensions %dx%d received",
-                            fmsg->dimensions.width, fmsg->dimensions.height);
+                             fmsg->dimensions.width, fmsg->dimensions.height);
                     // Update knowledge of client monitor dimensions
                     if (client_width != fmsg->dimensions.width ||
                         client_height != fmsg->dimensions.height) {
@@ -830,7 +837,7 @@
                 } else if (fmsg->type == CMESSAGE_CLIPBOARD) {
                     // Update clipboard with message
                     LOG_INFO("Received Clipboard Data! %d",
-                            fmsg->clipboard.type);
+                             fmsg->clipboard.type);
                     SetClipboard(&fmsg->clipboard);
                 } else if (fmsg->type == MESSAGE_AUDIO_NACK) {
                     // Audio nack received, relay the packet
