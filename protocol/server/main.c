--- conflicted
+++ resolved
@@ -35,9 +35,9 @@
 #include "../fractal/utils/windows_utils.h"
 #endif
 
-//#ifdef _WIN32
-//#pragma comment(lib, "ws2_32.lib")
-//#endif
+#ifdef _WIN32
+#pragma comment(lib, "ws2_32.lib")
+#endif
 // Linux shouldn't have this
 
 #define USE_GPU 0
@@ -82,120 +82,92 @@
 int encoder_factory_client_h;
 int encoder_factory_current_bitrate;
 int32_t MultithreadedEncoderFactory(void* opaque) {
-  opaque;
-  encoder_factory_result =
-      create_video_encoder(encoder_factory_server_w, encoder_factory_server_h,
-                           encoder_factory_client_w, encoder_factory_client_h,
-                           encoder_factory_current_bitrate);
-  encoder_finished = true;
-  return 0;
+    opaque;
+    encoder_factory_result =
+        create_video_encoder(encoder_factory_server_w, encoder_factory_server_h,
+                             encoder_factory_client_w, encoder_factory_client_h,
+                             encoder_factory_current_bitrate);
+    encoder_finished = true;
+    return 0;
 }
 int32_t MultithreadedDestroyEncoder(void* opaque) {
-  encoder_t* encoder = (encoder_t*)opaque;
-  destroy_video_encoder(encoder);
-  return 0;
+    encoder_t* encoder = (encoder_t*)opaque;
+    destroy_video_encoder(encoder);
+    return 0;
 }
 
 int32_t SendVideo(void* opaque) {
-  SDL_Delay(500);
-
-  SocketContext socketContext = *(SocketContext*)opaque;
-
-  // Init DXGI Device
-  struct CaptureDevice rdevice;
-  struct CaptureDevice* device = NULL;
-
-  InitCursors();
-
-  // Init FFMPEG Encoder
-  int current_bitrate = STARTING_BITRATE;
-  encoder_t* encoder = NULL;
-
-  double worst_fps = 40.0;
-  int ideal_bitrate = current_bitrate;
-  int bitrate_tested_frames = 0;
-  int bytes_tested_frames = 0;
-
-  clock previous_frame_time;
-  StartTimer(&previous_frame_time);
-  int previous_frame_size = 0;
-
-  // int consecutive_capture_screen_errors = 0;
-
-  //    int defaultCounts = 1;
-
-  clock world_timer;
-  StartTimer(&world_timer);
-
-  int id = 1;
-  int frames_since_first_iframe = 0;
-  update_device = true;
-
-  clock last_frame_capture;
-  StartTimer(&last_frame_capture);
-
-  pending_encoder = false;
-  encoder_finished = false;
-
-  while (connected) {
-    if (client_width < 0 || client_height < 0) {
-      SDL_Delay(5);
-      continue;
-    }
-
-    // Update device with new parameters
-    if (update_device) {
-      update_device = false;
-
-      if (device) {
-        DestroyCaptureDevice(device);
-        device = NULL;
-      }
-
-<<<<<<< HEAD
-      device = &rdevice;
-      if (CreateCaptureDevice(device, client_width, client_height) < 0) {
-        mprintf("Failed to create capture device\n");
-        device = NULL;
-        update_device = true;
-=======
+    SDL_Delay(500);
+
+    SocketContext socketContext = *(SocketContext*)opaque;
+
+    // Init DXGI Device
+    struct CaptureDevice rdevice;
+    struct CaptureDevice* device = NULL;
+
+    InitCursors();
+
+    // Init FFMPEG Encoder
+    int current_bitrate = STARTING_BITRATE;
+    encoder_t* encoder = NULL;
+
+    double worst_fps = 40.0;
+    int ideal_bitrate = current_bitrate;
+    int bitrate_tested_frames = 0;
+    int bytes_tested_frames = 0;
+
+    clock previous_frame_time;
+    StartTimer(&previous_frame_time);
+    int previous_frame_size = 0;
+
+    // int consecutive_capture_screen_errors = 0;
+
+    //    int defaultCounts = 1;
+
+    clock world_timer;
+    StartTimer(&world_timer);
+
+    int id = 1;
+    int frames_since_first_iframe = 0;
+    update_device = true;
+
+    clock last_frame_capture;
+    StartTimer(&last_frame_capture);
+
+    pending_encoder = false;
+    encoder_finished = false;
+
+    while (connected) {
+        if (client_width < 0 || client_height < 0) {
+            SDL_Delay(5);
+            continue;
+        }
+
+        // Update device with new parameters
+        if (update_device) {
+            update_device = false;
+
+            if (device) {
+                DestroyCaptureDevice(device);
+                device = NULL;
+            }
+
             device = &rdevice;
             if (CreateCaptureDevice(device, client_width, client_height) < 0) {
                 LOG_WARNING("Failed to create capture device");
                 device = NULL;
                 update_device = true;
->>>>>>> a4669860
-
-        SDL_Delay(100);
-        continue;
-      }
-
-<<<<<<< HEAD
-      mprintf("Created Capture Device of dimensions %dx%d\n", device->width,
-              device->height);
-=======
+
+                SDL_Delay(100);
+                continue;
+            }
+
             LOG_INFO("Created Capture Device of dimensions %dx%d",
                     device->width, device->height);
->>>>>>> a4669860
-
-      update_encoder = true;
-    }
-
-<<<<<<< HEAD
-    // Update encoder with new parameters
-    if (update_encoder) {
-      // encoder = NULL;
-      if (pending_encoder) {
-        if (encoder_finished) {
-          if (encoder) {
-            SDL_CreateThread(MultithreadedDestroyEncoder,
-                             "MultithreadedDestroyEncoder", encoder);
-          }
-          encoder = encoder_factory_result;
-          frames_since_first_iframe = 0;
-          pending_encoder = false;
-          update_encoder = false;
-=======
+
+            update_encoder = true;
+        }
+
         // Update encoder with new parameters
         if (update_encoder) {
             // encoder = NULL;
@@ -233,149 +205,53 @@
                                     "MultithreadedEncoderFactory", NULL);
                 }
             }
->>>>>>> a4669860
-        }
-      } else {
-        pending_encoder = true;
-        encoder_finished = false;
-        encoder_factory_server_w = device->width;
-        encoder_factory_server_h = device->height;
-        encoder_factory_client_w = (int)client_width;
-        encoder_factory_client_h = (int)client_height;
-        encoder_factory_current_bitrate = current_bitrate;
-        if (encoder == NULL) {
-          // Run on this thread bc we have to wait for it anyway
-          MultithreadedEncoderFactory(NULL);
-          encoder = encoder_factory_result;
-          frames_since_first_iframe = 0;
-          pending_encoder = false;
-          update_encoder = false;
-        } else {
-          // SDL_CreateThread(MultithreadedEncoderFactory,
-          //                  "MultithreadedEncoderFactory", NULL);
-        }
-      }
-    }
-
-<<<<<<< HEAD
-    // Accumulated_frames is equal to how many frames have passed since the
-    // last call to CaptureScreen
-    int accumulated_frames = 0;
-    if (GetTimer(last_frame_capture) > 1.0 / FPS) {
-      accumulated_frames = CaptureScreen(device);
-      // mprintf( "CaptureScreen: %d\n", accumulated_frames );
-    }
-=======
+        }
+
+        // Accumulated_frames is equal to how many frames have passed since the
+        // last call to CaptureScreen
+        int accumulated_frames = 0;
+        if (GetTimer(last_frame_capture) > 1.0 / FPS) {
+            accumulated_frames = CaptureScreen(device);
+            // mprintf( "CaptureScreen: %d\n", accumulated_frames );
+        }
+
         // If capture screen failed, we should try again
         if (accumulated_frames < 0) {
             LOG_WARNING("Failed to capture screen");
->>>>>>> a4669860
-
-    // If capture screen failed, we should try again
-    if (accumulated_frames < 0) {
-      mprintf("Failed to capture screen\n");
-
-      DestroyCaptureDevice(device);
-      device = NULL;
-      update_device = true;
-
-      SDL_Delay(100);
-      continue;
-    }
-
-    clock server_frame_timer;
-    StartTimer(&server_frame_timer);
-
-<<<<<<< HEAD
-    // Only if we have a frame to render
-    if (accumulated_frames > 0 || wants_iframe ||
-        GetTimer(last_frame_capture) > 1.0 / MIN_FPS) {
-      StartTimer(&last_frame_capture);
-=======
+
+            DestroyCaptureDevice(device);
+            device = NULL;
+            update_device = true;
+
+            SDL_Delay(100);
+            continue;
+        }
+
+        clock server_frame_timer;
+        StartTimer(&server_frame_timer);
+
+        // Only if we have a frame to render
+        if (accumulated_frames > 0 || wants_iframe ||
+            GetTimer(last_frame_capture) > 1.0 / MIN_FPS) {
+            StartTimer(&last_frame_capture);
+
             if (accumulated_frames > 1) {
                 LOG_INFO("Accumulated Frames: %d", accumulated_frames);
             }
             if (accumulated_frames == 0) {
                 LOG_INFO("Sending current frame!");
             }
->>>>>>> a4669860
-
-      if (accumulated_frames > 1) {
-        mprintf("Accumulated Frames: %d\n", accumulated_frames);
-      }
-      if (accumulated_frames == 0) {
-        mprintf("Sending current frame!\n");
-      }
-
-<<<<<<< HEAD
-      bool is_iframe = false;
-      if (frames_since_first_iframe % encoder->gop_size == 0) {
-        wants_iframe = false;
-        is_iframe = true;
-      } else if (wants_iframe) {
-        video_encoder_set_iframe(encoder);
-        wants_iframe = false;
-        is_iframe = true;
-      }
-
-      clock t;
-      StartTimer(&t);
-
-      video_encoder_encode(encoder, device->frame_data);
-      frames_since_first_iframe++;
-
-      video_encoder_unset_iframe(encoder);
-
-      // mprintf("Encode Time: %f (%d) (%d)\n", GetTimer(t),
-      //        frames_since_first_iframe % gop_size,
-      //        encoder->encoded_frame_size);
-
-      bitrate_tested_frames++;
-      bytes_tested_frames += encoder->encoded_frame_size;
-
-      if (encoder->encoded_frame_size != 0) {
-        double delay = -1.0;
-
-        if (previous_frame_size > 0) {
-          double frame_time = GetTimer(previous_frame_time);
-          StartTimer(&previous_frame_time);
-          // double mbps = previous_frame_size * 8.0 / 1024.0 / 1024.0
-          // / frame_time; TODO: bitrate throttling alg
-          // previousFrameSize * 8.0 / 1024.0 / 1024.0 / IdealTime =
-          // max_mbps previousFrameSize * 8.0 / 1024.0 / 1024.0 /
-          // max_mbps = IdealTime
-          double transmit_time =
-              previous_frame_size * 8.0 / 1024.0 / 1024.0 / max_mbps;
-
-          // double average_frame_size = 1.0 * bytes_tested_frames /
-          // bitrate_tested_frames;
-          double current_trasmit_time =
-              previous_frame_size * 8.0 / 1024.0 / 1024.0 / max_mbps;
-          double current_fps = 1.0 / current_trasmit_time;
-
-          delay = transmit_time - frame_time;
-          delay = min(delay, 0.004);
-
-          // mprintf("Size: %d, MBPS: %f, VS MAX MBPS: %f, Time: %f,
-          // Transmit Time: %f, Delay: %f\n", previous_frame_size,
-          // mbps, max_mbps, frame_time, transmit_time, delay);
-
-          if ((current_fps < worst_fps || ideal_bitrate > current_bitrate) &&
-              bitrate_tested_frames > 20) {
-            // Rather than having lower than the worst acceptable
-            // fps, find the ratio for what the bitrate should be
-            double ratio_bitrate = current_fps / worst_fps;
-            int new_bitrate = (int)(ratio_bitrate * current_bitrate);
-            if (abs(new_bitrate - current_bitrate) / new_bitrate > 0.05) {
-              mprintf("Updating bitrate from %d to %d\n", current_bitrate,
-                      new_bitrate);
-              // TODO: Analyze bitrate handling with GOP size
-              // current_bitrate = new_bitrate;
-              // update_encoder = true;
-
-              bitrate_tested_frames = 0;
-              bytes_tested_frames = 0;
-=======
+
+            bool is_iframe = false;
+            if (frames_since_first_iframe % encoder->gop_size == 0) {
+                wants_iframe = false;
+                is_iframe = true;
+            } else if (wants_iframe) {
+                video_encoder_set_iframe(encoder);
+                wants_iframe = false;
+                is_iframe = true;
+            }
+
             clock t;
             StartTimer(&t);
 
@@ -481,104 +357,23 @@
                 }
             } else {
                 LOG_WARNING("Empty encoder packet");
->>>>>>> a4669860
-            }
-          }
-        }
-
-        int frame_size = sizeof(Frame) + encoder->encoded_frame_size;
-        if (frame_size > LARGEST_FRAME_SIZE) {
-          mprintf("Frame too large: %d\n", frame_size);
-        } else {
-          // Create frame struct with compressed frame data and
-          // metadata
-          Frame* frame = (Frame*)buf;
-          frame->width = encoder->out_width;
-          frame->height = encoder->out_height;
-          frame->size = encoder->encoded_frame_size;
-          frame->cursor = GetCurrentCursor();
-          // True if this frame does not require previous frames to
-          // render
-          frame->is_iframe = is_iframe;
-          memcpy(frame->compressed_frame, encoder->encoded_frame_data,
-                 encoder->encoded_frame_size);
-
-          // mprintf("Sent video packet %d (Size: %d) %s\n", id,
-          // encoder->encoded_frame_size, frame->is_iframe ?
-          // "(I-frame)" :
-          // "");
-
-          // Send video packet to client
-          if (SendUDPPacket(
-                  &socketContext, PACKET_VIDEO, (uint8_t*)frame, frame_size, id,
-                  STARTING_BURST_BITRATE, video_buffer[id % VIDEO_BUFFER_SIZE],
-                  video_buffer_packet_len[id % VIDEO_BUFFER_SIZE]) < 0) {
-            mprintf("Could not send video frame ID %d\n", id);
-          } else {
-            // Only increment ID if the send succeeded
-            id++;
-          }
-          previous_frame_size = encoder->encoded_frame_size;
-          // double server_frame_time = GetTimer(server_frame_timer);
-          // mprintf("Server Frame Time for ID %d: %f\n", id,
-          // server_frame_time);
-        }
-      } else {
-        mprintf("Empty encoder packet");
-      }
+            }
+        }
     }
-  }
-#ifdef _WIN32
-  HCURSOR new_cursor = LoadCursor(NULL, IDC_ARROW);
-
-  SetSystemCursor(new_cursor, last_cursor);
+#ifdef _WIN32
+    HCURSOR new_cursor = LoadCursor(NULL, IDC_ARROW);
+
+    SetSystemCursor(new_cursor, last_cursor);
 #else
 // TODO: Linux cursor instead
 #endif
-  DestroyCaptureDevice(device);
-  device = NULL;
-
-  return 0;
+    DestroyCaptureDevice(device);
+    device = NULL;
+
+    return 0;
 }
 
 int32_t SendAudio(void* opaque) {
-<<<<<<< HEAD
-  SocketContext context = *(SocketContext*)opaque;
-  int id = 1;
-
-  audio_device_t* audio_device = CreateAudioDevice();
-  mprintf("Created audio device!\n");
-  if (!audio_device) {
-    mprintf("Failed to create audio device...\n");
-    return -1;
-  }
-  StartAudioDevice(audio_device);
-  audio_encoder_t* audio_encoder =
-      create_audio_encoder(AUDIO_BITRATE, audio_device->sample_rate);
-  int res;
-
-  // Tell the client what audio frequency we're using
-
-  FractalServerMessage fmsg;
-  fmsg.type = MESSAGE_AUDIO_FREQUENCY;
-  fmsg.frequency = audio_device->sample_rate;
-  SendUDPPacket(&PacketSendContext, PACKET_MESSAGE, (uint8_t*)&fmsg,
-                sizeof(fmsg), 1, STARTING_BURST_BITRATE, NULL, NULL);
-  mprintf("Audio Frequency: %d\n", audio_device->sample_rate);
-
-  // setup
-
-  while (connected) {
-    // for each available packet
-    for (GetNextPacket(audio_device); PacketAvailable(audio_device);
-         GetNextPacket(audio_device)) {
-      GetBuffer(audio_device);
-
-      if (audio_device->buffer_size > 10000) {
-        mprintf("Audio buffer size too large!\n");
-      } else if (audio_device->buffer_size > 0) {
-#if USING_AUDIO_ENCODE_DECODE
-=======
     SocketContext context = *(SocketContext*)opaque;
     int id = 1;
 
@@ -592,59 +387,18 @@
     audio_encoder_t* audio_encoder =
         create_audio_encoder(AUDIO_BITRATE, audio_device->sample_rate);
     int res;
->>>>>>> a4669860
-
-        // add samples to encoder fifo
-
-<<<<<<< HEAD
-        audio_encoder_fifo_intake(audio_encoder, audio_device->buffer,
-                                  audio_device->frames_available);
-=======
+
+    // Tell the client what audio frequency we're using
+
     FractalServerMessage fmsg;
     fmsg.type = MESSAGE_AUDIO_FREQUENCY;
     fmsg.frequency = audio_device->sample_rate;
     SendUDPPacket(&PacketSendContext, PACKET_MESSAGE, (uint8_t*)&fmsg,
                   sizeof(fmsg), 1, STARTING_BURST_BITRATE, NULL, NULL);
     LOG_INFO("Audio Frequency: %d", audio_device->sample_rate);
->>>>>>> a4669860
-
-        // while fifo has enough samples for an aac frame, handle it
-        while (av_audio_fifo_size(audio_encoder->pFifo) >=
-               audio_encoder->pCodecCtx->frame_size) {
-          // create and encode a frame
-
-<<<<<<< HEAD
-          res = audio_encoder_encode_frame(audio_encoder);
-
-          if (res < 0) {
-            // bad boy error
-            mprintf("error encoding packet\n");
-            continue;
-          } else if (res > 0) {
-            // no data or need more data
-            break;
-          }
-
-          // mprintf("we got a packet of size %d\n",
-          //         audio_encoder->encoded_frame_size);
-
-          // Send packet
-
-          if (SendUDPPacket(
-                  &context, PACKET_AUDIO, audio_encoder->encoded_frame_data,
-                  audio_encoder->encoded_frame_size, id, STARTING_BURST_BITRATE,
-                  audio_buffer[id % AUDIO_BUFFER_SIZE],
-                  audio_buffer_packet_len[id % AUDIO_BUFFER_SIZE]) < 0) {
-            mprintf("Could not send audio frame\n");
-          }
-          // mprintf("sent audio frame %d\n", id);
-          id++;
-
-          // Free encoder packet
-
-          av_packet_unref(&audio_encoder->packet);
-        }
-=======
+
+    // setup
+
     while (connected) {
         // for each available packet
         for (GetNextPacket(audio_device); PacketAvailable(audio_device);
@@ -699,62 +453,57 @@
 
                     av_packet_unref(&audio_encoder->packet);
                 }
->>>>>>> a4669860
 #else
-        if (SendUDPPacket(&context, PACKET_AUDIO, audio_device->buffer,
-                          audio_device->buffer_size, id, STARTING_BURST_BITRATE,
-                          audio_buffer[id % AUDIO_BUFFER_SIZE],
-                          audio_buffer_packet_len[id % AUDIO_BUFFER_SIZE]) <
-            0) {
-          mprintf("Could not send audio frame\n");
-        }
-        id++;
-#endif
-      }
-
-      ReleaseBuffer(audio_device);
+                if (SendUDPPacket(
+                        &context, PACKET_AUDIO, audio_device->buffer,
+                        audio_device->buffer_size, id, STARTING_BURST_BITRATE,
+                        audio_buffer[id % AUDIO_BUFFER_SIZE],
+                        audio_buffer_packet_len[id % AUDIO_BUFFER_SIZE]) < 0) {
+                    mprintf("Could not send audio frame\n");
+                }
+                id++;
+#endif
+            }
+
+            ReleaseBuffer(audio_device);
+        }
+        WaitTimer(audio_device);
     }
-    WaitTimer(audio_device);
-  }
-
-  // destroy_audio_encoder(audio_encoder);
-  DestroyAudioDevice(audio_device);
-  return 0;
+
+    // destroy_audio_encoder(audio_encoder);
+    DestroyAudioDevice(audio_device);
+    return 0;
 }
 
 void update() {
-  if (is_dev_vm()) {
-    LOG_INFO("dev vm, not auto-updating");
-  } else {
-    LOG_INFO("Checking for server protocol updates...");
-    runcmd(
-#ifdef _WIN32
-        "powershell -command \"iwr -outf 'C:\\Program "
-        "Files\\Fractal\\update.bat' "
-        "https://fractal-cloud-setup-s3bucket.s3.amazonaws.com/update.bat\""
+    if (is_dev_vm()) {
+        LOG_INFO("dev vm, not auto-updating");
+    } else {
+        LOG_INFO("Checking for server protocol updates...");
+        runcmd(
+#ifdef _WIN32
+            "powershell -command \"iwr -outf 'C:\\Program "
+            "Files\\Fractal\\update.bat' "
+            "https://fractal-cloud-setup-s3bucket.s3.amazonaws.com/update.bat\""
 #else
-        "TODO: Linux command?"
-#endif
-        ,
-        NULL);
-    runcmd(
-#ifdef _WIN32
-        "cmd.exe /C \"C:\\Program Files\\Fractal\\update.bat\""
+            "TODO: Linux command?"
+#endif
+            ,
+            NULL);
+        runcmd(
+#ifdef _WIN32
+            "cmd.exe /C \"C:\\Program Files\\Fractal\\update.bat\""
 #else
-        "TODO: Linux command?"
-#endif
-        ,
-        NULL);
-  }
+            "TODO: Linux command?"
+#endif
+            ,
+            NULL);
+    }
 }
 
 #include <time.h>
 
 int main() {
-<<<<<<< HEAD
-  srand((unsigned int)time(NULL));
-  connection_id = rand();
-=======
     static_assert(sizeof( unsigned short ) == 2,
                    "Error: Unsigned short is not length 2 bytes!\n");
 
@@ -765,88 +514,52 @@
 
     srand((unsigned int)time(NULL));
     connection_id = rand();
->>>>>>> a4669860
-#ifdef _WIN32
-  initLogger("C:\\ProgramData\\FractalCache");
+#ifdef _WIN32
+    initLogger("C:\\ProgramData\\FractalCache");
 #else
-  initLogger(".");
-#endif
-<<<<<<< HEAD
-  LOG_INFO("Version Number: %s\n", get_version());
-=======
+    initLogger(".");
+#endif
     LOG_INFO( "Version Number: %s", get_version() );
->>>>>>> a4669860
-
-  SDL_SetHint(SDL_HINT_NO_SIGNAL_HANDLERS, "1");
-  SDL_Init(SDL_INIT_VIDEO);
+
+    SDL_SetHint(SDL_HINT_NO_SIGNAL_HANDLERS, "1");
+    SDL_Init(SDL_INIT_VIDEO);
 
 // initialize the windows socket library if this is a windows client
 #ifdef _WIN32
-  WSADATA wsa;
-  if (WSAStartup(MAKEWORD(2, 2), &wsa) != 0) {
-    mprintf("Failed to initialize Winsock with error code: %d.\n",
-            WSAGetLastError());
-    return -1;
-  }
-#endif
-
-#ifdef _WIN32
-<<<<<<< HEAD
-  if (!InitDesktop()) {
-    mprintf("Could not winlogon!\n");
-    return 0;
-  }
-=======
+    WSADATA wsa;
+    if (WSAStartup(MAKEWORD(2, 2), &wsa) != 0) {
+        mprintf("Failed to initialize Winsock with error code: %d.\n",
+                WSAGetLastError());
+        return -1;
+    }
+#endif
+
+#ifdef _WIN32
     if (!InitDesktop()) {
         LOG_WARNING("Could not winlogon!\n");
         return 0;
     }
->>>>>>> a4669860
-#endif
-
-  while (true) {
-    srand(rand() * (unsigned int)time(NULL) + rand());
-    connection_id = rand();
-
-    SocketContext PacketReceiveContext = {0};
-    SocketContext PacketTCPContext = {0};
-
-    updateStatus(false);
-
-<<<<<<< HEAD
-    if (CreateUDPContext(&PacketReceiveContext, NULL, PORT_CLIENT_TO_SERVER, 1,
-                         5000) < 0) {
-      mprintf("Failed to start connection\n");
-=======
+#endif
+
+    while (true) {
+        srand(rand() * (unsigned int)time(NULL) + rand());
+        connection_id = rand();
+
+        SocketContext PacketReceiveContext = {0};
+        SocketContext PacketTCPContext = {0};
+
+        updateStatus(false);
+
         if (CreateUDPContext(&PacketReceiveContext, NULL, PORT_CLIENT_TO_SERVER,
                              1, 5000) < 0) {
             LOG_WARNING("Failed to start connection");
->>>>>>> a4669860
-
-      // Since we're just idling, let's try updating the server
-      update();
-
-      continue;
-    }
-
-<<<<<<< HEAD
-    if (CreateUDPContext(&PacketSendContext, NULL, PORT_SERVER_TO_CLIENT, 1,
-                         500) < 0) {
-      mprintf(
-          "Failed to finish connection (Failed at port server to "
-          "client).\n");
-      closesocket(PacketReceiveContext.s);
-      continue;
-    }
-
-    if (CreateTCPContext(&PacketTCPContext, NULL, PORT_SHARED_TCP, 1, 500) <
-        0) {
-      mprintf("Failed to finish connection (Failed at TCP context).\n");
-      closesocket(PacketReceiveContext.s);
-      closesocket(PacketSendContext.s);
-      continue;
-    }
-=======
+
+            // Since we're just idling, let's try updating the server
+            update();
+
+            continue;
+        }
+
         if (CreateUDPContext(&PacketSendContext, NULL, PORT_SERVER_TO_CLIENT, 1,
                              500) < 0) {
             LOG_WARNING(
@@ -863,44 +576,27 @@
             closesocket(PacketSendContext.s);
             continue;
         }
->>>>>>> a4669860
-
-    updateStatus(true);
-
-    // Give client time to setup before sending it with packets
-    SDL_Delay(150);
-
-    FractalServerMessage* msg_init_whole =
-        malloc(sizeof(FractalServerMessage) + sizeof(FractalServerMessageInit));
-    msg_init_whole->type = MESSAGE_INIT;
-    FractalServerMessageInit* msg_init =
-        (FractalServerMessageInit*)msg_init_whole->init_msg;
-#ifdef _WIN32
-    msg_init->filename[0] = '\0';
-    strcat(msg_init->filename, "C:\\ProgramData\\FractalCache");
-    char* username = "Fractal";
+
+        updateStatus(true);
+
+        // Give client time to setup before sending it with packets
+        SDL_Delay(150);
+
+        FractalServerMessage* msg_init_whole = malloc(
+            sizeof(FractalServerMessage) + sizeof(FractalServerMessageInit));
+        msg_init_whole->type = MESSAGE_INIT;
+        FractalServerMessageInit* msg_init =
+            (FractalServerMessageInit*)msg_init_whole->init_msg;
+#ifdef _WIN32
+        msg_init->filename[0] = '\0';
+        strcat(msg_init->filename, "C:\\ProgramData\\FractalCache");
+        char* username = "Fractal";
 #else  // Linux
-    char* cwd = getcwd(NULL, 0);
-    memcpy(msg_init->filename, cwd, strlen(cwd) + 1);
-    free(cwd);
-    char* username = "Fractal";
-#endif
-<<<<<<< HEAD
-    msg_init->connection_id = connection_id;
-    memcpy(msg_init->username, username, strlen(username) + 1);
-    mprintf("SIZE: %d\n",
-            sizeof(FractalServerMessage) + sizeof(FractalServerMessageInit));
-    packet_mutex = SDL_CreateMutex();
-
-    if (SendTCPPacket(
-            &PacketTCPContext, PACKET_MESSAGE, (uint8_t*)msg_init_whole,
-            sizeof(FractalServerMessage) + sizeof(FractalServerMessageInit)) <
-        0) {
-      mprintf("Could not send server init message!\n");
-      return -1;
-    }
-    free(msg_init_whole);
-=======
+        char* cwd = getcwd(NULL, 0);
+        memcpy(msg_init->filename, cwd, strlen(cwd) + 1);
+        free(cwd);
+        char* username = "Fractal";
+#endif
         msg_init->connection_id = connection_id;
         memcpy(msg_init->username, username, strlen(username) + 1);
         LOG_INFO("SIZE: %d", sizeof(FractalServerMessage) +
@@ -915,28 +611,15 @@
             return -1;
         }
         free(msg_init_whole);
->>>>>>> a4669860
-
-    clock startup_time;
-    StartTimer(&startup_time);
-
-    connected = true;
-    max_mbps = STARTING_BITRATE;
-    wants_iframe = false;
-    update_encoder = false;
-
-<<<<<<< HEAD
-    SDL_Thread* send_video =
-        SDL_CreateThread(SendVideo, "SendVideo", &PacketSendContext);
-    SDL_Thread* send_audio =
-        SDL_CreateThread(SendAudio, "SendAudio", &PacketSendContext);
-    mprintf("Sending video and audio...\n");
-
-    input_device_t* input_device = CreateInputDevice();
-    if (!input_device) {
-      mprintf("Failed to create input device for playback.\n");
-    }
-=======
+
+        clock startup_time;
+        StartTimer(&startup_time);
+
+        connected = true;
+        max_mbps = STARTING_BITRATE;
+        wants_iframe = false;
+        update_encoder = false;
+
         SDL_Thread* send_video =
             SDL_CreateThread(SendVideo, "SendVideo", &PacketSendContext);
         SDL_Thread* send_audio =
@@ -947,67 +630,34 @@
         if (!input_device) {
             LOG_WARNING("Failed to create input device for playback.");
         }
->>>>>>> a4669860
-
-    struct FractalClientMessage local_fmsg;
-    struct FractalClientMessage* fmsg;
-
-    clock last_ping;
-    StartTimer(&last_ping);
-
-    clock totaltime;
-    StartTimer(&totaltime);
-
-    clock last_exit_check;
-    StartTimer(&last_exit_check);
-
-<<<<<<< HEAD
-    mprintf("Receiving packets...\n");
-=======
+
+        struct FractalClientMessage local_fmsg;
+        struct FractalClientMessage* fmsg;
+
+        clock last_ping;
+        StartTimer(&last_ping);
+
+        clock totaltime;
+        StartTimer(&totaltime);
+
+        clock last_exit_check;
+        StartTimer(&last_exit_check);
+
         LOG_INFO("Receiving packets...");
->>>>>>> a4669860
-
-    int last_input_id = -1;
-    initClipboard();
-
-    clock ack_timer;
-    StartTimer(&ack_timer);
-
-    while (connected) {
-      if (GetTimer(ack_timer) > 5) {
+
+        int last_input_id = -1;
+        initClipboard();
+
+        clock ack_timer;
+        StartTimer(&ack_timer);
+
+        while (connected) {
+            if (GetTimer(ack_timer) > 5) {
 #if USING_STUN
-        Ack(&PacketTCPContext);
-        Ack(&PacketSendContext);
-        Ack(&PacketReceiveContext);
-#endif
-<<<<<<< HEAD
-        updateStatus(true);
-        StartTimer(&ack_timer);
-      }
-
-      // If they clipboard as updated, we should send it over to the
-      // client
-      if (hasClipboardUpdated()) {
-        FractalServerMessage* fmsg_response = malloc(10000000);
-        fmsg_response->type = SMESSAGE_CLIPBOARD;
-        ClipboardData* cb = GetClipboard();
-        memcpy(&fmsg_response->clipboard, cb, sizeof(ClipboardData) + cb->size);
-        mprintf("Received clipboard trigger! Sending to client\n");
-        if (SendTCPPacket(&PacketTCPContext, PACKET_MESSAGE,
-                          (uint8_t*)fmsg_response,
-                          sizeof(FractalServerMessage) + cb->size) < 0) {
-          mprintf("Could not send Clipboard Message\n");
-        } else {
-          mprintf("Send clipboard message!\n");
-        }
-        free(fmsg_response);
-      }
-
-      if (GetTimer(last_ping) > 3.0) {
-        mprintf("Client connection dropped.\n");
-        connected = false;
-      }
-=======
+                Ack(&PacketTCPContext);
+                Ack(&PacketSendContext);
+                Ack(&PacketReceiveContext);
+#endif
                 updateStatus(true);
                 StartTimer(&ack_timer);
             }
@@ -1036,88 +686,10 @@
                 LOG_WARNING("Client connection dropped.");
                 connected = false;
             }
->>>>>>> a4669860
-
-      if (GetTimer(last_exit_check) > 15.0 / 1000.0) {
+
+            if (GetTimer(last_exit_check) > 15.0 / 1000.0) {
 // Exit file seen, time to exit
 #ifdef _WIN32
-<<<<<<< HEAD
-        if (PathFileExistsA("C:\\Program Files\\Fractal\\Exit\\exit")) {
-          mprintf("Exiting due to button press...\n");
-          FractalServerMessage fmsg_response = {0};
-          fmsg_response.type = SMESSAGE_QUIT;
-          if (SendUDPPacket(&PacketSendContext, PACKET_MESSAGE,
-                            (uint8_t*)&fmsg_response,
-                            sizeof(FractalServerMessage), 1,
-                            STARTING_BURST_BITRATE, NULL, NULL) < 0) {
-            mprintf("Could not send Quit Message\n");
-          }
-          // Give a bit of time to make sure no one is touching it
-          SDL_Delay(50);
-          DeleteFileA("C:\\Program Files\\Fractal\\Exit\\exit");
-          connected = false;
-        }
-#else
-// TODO: Filesystem for Unix
-#endif
-        StartTimer(&last_exit_check);
-      }
-
-      // START Get Packet
-      FractalPacket* tcp_packet = ReadTCPPacket(&PacketTCPContext);
-      if (tcp_packet) {
-        fmsg = (FractalClientMessage*)tcp_packet->data;
-        mprintf("Received TCP BUF!!!! Size %d\n", tcp_packet->payload_size);
-        mprintf("Received %d byte clipboard message from client.\n",
-                tcp_packet->payload_size);
-      } else {
-        memset(&local_fmsg, 0, sizeof(local_fmsg));
-
-        fmsg = &local_fmsg;
-
-        FractalPacket* decrypted_packet = ReadUDPPacket(&PacketReceiveContext);
-
-        if (decrypted_packet) {
-          // Copy data into an fmsg
-          memcpy(fmsg, decrypted_packet->data,
-                 max(sizeof(*fmsg), (size_t)decrypted_packet->payload_size));
-
-          // Check to see if decrypted packet is of valid size
-          if (decrypted_packet->payload_size != GetFmsgSize(fmsg)) {
-            mprintf("Packet is of the wrong size!: %d\n",
-                    decrypted_packet->payload_size);
-            mprintf("Type: %d\n", fmsg->type);
-            fmsg->type = 0;
-          }
-
-          // Make sure that keyboard events are played in order
-          if (fmsg->type == MESSAGE_KEYBOARD ||
-              fmsg->type == MESSAGE_KEYBOARD_STATE) {
-            // Check that id is in order
-            if (decrypted_packet->id > last_input_id) {
-              decrypted_packet->id = last_input_id;
-            } else {
-              // Received keyboard input out of order, just
-              // ignore
-              fmsg->type = 0;
-            }
-          }
-        } else {
-          fmsg->type = 0;
-        }
-      }
-      // END Get Packet
-
-      if (fmsg->type != 0) {
-        if (fmsg->type == MESSAGE_KEYBOARD ||
-            fmsg->type == MESSAGE_MOUSE_BUTTON ||
-            fmsg->type == MESSAGE_MOUSE_WHEEL ||
-            fmsg->type == MESSAGE_MOUSE_MOTION) {
-          // Replay user input (keyboard or mouse presses)
-          if (input_device) {
-            if (!ReplayUserInput(input_device, fmsg)) {
-              mprintf("Failed to replay input!\n");
-=======
                 if (PathFileExistsA("C:\\Program Files\\Fractal\\Exit\\exit")) {
                     LOG_INFO("Exiting due to button press...");
                     FractalServerMessage fmsg_response = {0};
@@ -1196,117 +768,18 @@
                     if (input_device) {
                         if (!ReplayUserInput(input_device, fmsg)) {
                             LOG_WARNING("Failed to replay input!");
->>>>>>> a4669860
-#ifdef _WIN32
-              InitDesktop();
-#endif
-            }
-          }
-
-        } else if (fmsg->type == MESSAGE_KEYBOARD_STATE) {
+#ifdef _WIN32
+                            InitDesktop();
+#endif
+                        }
+                    }
+
+                } else if (fmsg->type == MESSAGE_KEYBOARD_STATE) {
 // TODO: Unix version missing
 // Synchronize client and server keyboard state
 #ifdef _WIN32
-          UpdateKeyboardState(input_device, fmsg);
-#endif
-<<<<<<< HEAD
-        } else if (fmsg->type == MESSAGE_MBPS) {
-          // Update mbps
-          max_mbps = max(fmsg->mbps, MINIMUM_BITRATE);
-          update_encoder = true;
-        } else if (fmsg->type == MESSAGE_PING) {
-          mprintf("Ping Received - ID %d\n", fmsg->ping_id);
-
-          // Response to ping with pong
-          FractalServerMessage fmsg_response = {0};
-          fmsg_response.type = MESSAGE_PONG;
-          fmsg_response.ping_id = fmsg->ping_id;
-          StartTimer(&last_ping);
-          if (SendUDPPacket(&PacketSendContext, PACKET_MESSAGE,
-                            (uint8_t*)&fmsg_response, sizeof(fmsg_response), 1,
-                            STARTING_BURST_BITRATE, NULL, NULL) < 0) {
-            mprintf("Could not send Pong\n");
-          }
-        } else if (fmsg->type == MESSAGE_DIMENSIONS) {
-          mprintf("Request to use dimensions %dx%d received\n",
-                  fmsg->dimensions.width, fmsg->dimensions.height);
-          // Update knowledge of client monitor dimensions
-          if (client_width != fmsg->dimensions.width ||
-              client_height != fmsg->dimensions.height) {
-            client_width = fmsg->dimensions.width;
-            client_height = fmsg->dimensions.height;
-            // Update device if knowledge changed
-            update_device = true;
-          }
-        } else if (fmsg->type == CMESSAGE_CLIPBOARD) {
-          // Update clipboard with message
-          mprintf("Received Clipboard Data! %d\n", fmsg->clipboard.type);
-          SetClipboard(&fmsg->clipboard);
-        } else if (fmsg->type == MESSAGE_AUDIO_NACK) {
-          // Audio nack received, relay the packet
-
-          // mprintf("Audio NACK requested for: ID %d Index %d\n",
-          // fmsg->nack_data.id, fmsg->nack_data.index);
-          FractalPacket* audio_packet =
-              &audio_buffer[fmsg->nack_data.id % AUDIO_BUFFER_SIZE]
-                           [fmsg->nack_data.index];
-          int len =
-              audio_buffer_packet_len[fmsg->nack_data.id % AUDIO_BUFFER_SIZE]
-                                     [fmsg->nack_data.index];
-          if (audio_packet->id == fmsg->nack_data.id) {
-            mprintf(
-                "NACKed audio packet %d found of length %d. "
-                "Relaying!\n",
-                fmsg->nack_data.id, len);
-            ReplayPacket(&PacketSendContext, audio_packet, len);
-          }
-          // If we were asked for an invalid index, just ignore it
-          else if (fmsg->nack_data.index < audio_packet->num_indices) {
-            mprintf(
-                "NACKed audio packet %d %d not found, ID %d %d was "
-                "located instead.\n",
-                fmsg->nack_data.id, fmsg->nack_data.index, audio_packet->id,
-                audio_packet->index);
-          }
-        } else if (fmsg->type == MESSAGE_VIDEO_NACK) {
-          // Video nack received, relay the packet
-
-          // mprintf("Video NACK requested for: ID %d Index %d\n",
-          // fmsg->nack_data.id, fmsg->nack_data.index);
-          FractalPacket* video_packet =
-              &video_buffer[fmsg->nack_data.id % VIDEO_BUFFER_SIZE]
-                           [fmsg->nack_data.index];
-          int len =
-              video_buffer_packet_len[fmsg->nack_data.id % VIDEO_BUFFER_SIZE]
-                                     [fmsg->nack_data.index];
-          if (video_packet->id == fmsg->nack_data.id) {
-            mprintf(
-                "NACKed video packet ID %d Index %d found of "
-                "length %d. Relaying!\n",
-                fmsg->nack_data.id, fmsg->nack_data.index, len);
-            ReplayPacket(&PacketSendContext, video_packet, len);
-          }
-
-          // If we were asked for an invalid index, just ignore it
-          else if (fmsg->nack_data.index < video_packet->num_indices) {
-            mprintf(
-                "NACKed video packet %d %d not found, ID %d %d was "
-                "located instead.\n",
-                fmsg->nack_data.id, fmsg->nack_data.index, video_packet->id,
-                video_packet->index);
-          }
-        } else if (fmsg->type == MESSAGE_IFRAME_REQUEST) {
-          mprintf("Request for i-frame found: Creating iframe\n");
-          if (fmsg->reinitialize_encoder) {
-            update_encoder = true;
-          } else {
-            wants_iframe = true;
-          }
-        } else if (fmsg->type == CMESSAGE_QUIT) {
-          // Client requested to exit, it's time to disconnect
-          mprintf("Client Quit\n");
-          connected = false;
-=======
+                    UpdateKeyboardState(input_device, fmsg);
+#endif
                 } else if (fmsg->type == MESSAGE_MBPS) {
                     // Update mbps
                     LOG_INFO( "MSG RECEIVED FOR MBPS: %f\n", fmsg->mbps );
@@ -1410,35 +883,28 @@
                     connected = false;
                 }
             }
->>>>>>> a4669860
-        }
-      }
+        }
+
+        sendLogHistory();
+
+        LOG_INFO("Disconnected");
+
+        DestroyInputDevice(input_device);
+
+        SDL_WaitThread(send_video, NULL);
+        SDL_WaitThread(send_audio, NULL);
+        SDL_DestroyMutex(packet_mutex);
+
+        closesocket(PacketReceiveContext.s);
+        closesocket(PacketSendContext.s);
+        closesocket(PacketTCPContext.s);
     }
 
-    sendLogHistory();
-
-<<<<<<< HEAD
-    mprintf("Disconnected\n");
-=======
-        LOG_INFO("Disconnected");
->>>>>>> a4669860
-
-    DestroyInputDevice(input_device);
-
-    SDL_WaitThread(send_video, NULL);
-    SDL_WaitThread(send_audio, NULL);
-    SDL_DestroyMutex(packet_mutex);
-
-    closesocket(PacketReceiveContext.s);
-    closesocket(PacketSendContext.s);
-    closesocket(PacketTCPContext.s);
-  }
-
-#ifdef _WIN32
-  WSACleanup();
-#endif
-
-  destroyLogger();
-
-  return 0;
+#ifdef _WIN32
+    WSACleanup();
+#endif
+
+    destroyLogger();
+
+    return 0;
 }