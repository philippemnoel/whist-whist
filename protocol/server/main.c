--- conflicted
+++ resolved
@@ -543,15 +543,9 @@
 
         updateStatus(false);
 
-<<<<<<< HEAD
         if (CreateUDPContext(&PacketReceiveContext, NULL, PORT_CLIENT_TO_SERVER,
                              1, 5000) < 0) {
-            mprintf("Failed to start connection\n");
-=======
-        if (CreateUDPContext(&PacketReceiveContext, NULL,
-                             PORT_CLIENT_TO_SERVER, 1, 5000) < 0) {
             LOG_WARNING("Failed to start connection");
->>>>>>> e183e9ab
 
             // Since we're just idling, let's try updating the server
             update();
