/*
 * Fractal Server.
 *
 * Copyright Fractal Computers, Inc. 2020
 **/
#if defined(_WIN32)
#define _CRT_SECURE_NO_WARNINGS
#endif
#include <stdint.h>
#include <stdio.h>
#include <stdlib.h>
#include <string.h>
#ifdef _WIN32
#include <process.h>
#include <shlwapi.h>
#include <windows.h>
#include <winsock2.h>
#include <ws2tcpip.h>
#else
#include <unistd.h>
#endif

#include "../fractal/audio/audiocapture.h"
#include "../fractal/audio/audioencode.h"
#include "../fractal/core/fractal.h"
#include "../fractal/cursor/cursor.h"
#include "../fractal/input/input.h"
#include "../fractal/network/network.h"
#include "../fractal/utils/aes.h"
#include "../fractal/utils/logging.h"
#include "../fractal/video/screencapture.h"
#include "../fractal/video/videoencode.h"

#ifdef _WIN32
#include "../fractal/utils/windows_utils.h"
#endif

#ifdef _WIN32
#pragma comment(lib, "ws2_32.lib")
#endif
// Linux shouldn't have this

#define USE_GPU 0
#define USE_MONITOR 0
#define DEFAULT_WIDTH 1920
#define DEFAULT_HEIGHT 1080

volatile int connection_id;
static volatile bool connected;
static volatile double max_mbps;
static volatile int gop_size = 9999;
volatile int client_width = -1;
volatile int client_height = -1;
volatile bool update_device = true;
volatile FractalCursorID last_cursor;
// volatile

char buf[LARGEST_FRAME_SIZE];

#define VIDEO_BUFFER_SIZE 25
#define MAX_VIDEO_INDEX 500
struct RTPPacket video_buffer[VIDEO_BUFFER_SIZE][MAX_VIDEO_INDEX];
int video_buffer_packet_len[VIDEO_BUFFER_SIZE][MAX_VIDEO_INDEX];

#define AUDIO_BUFFER_SIZE 100
#define MAX_NUM_AUDIO_INDICES 3
struct RTPPacket audio_buffer[AUDIO_BUFFER_SIZE][MAX_NUM_AUDIO_INDICES];
int audio_buffer_packet_len[AUDIO_BUFFER_SIZE][MAX_NUM_AUDIO_INDICES];

SDL_mutex* packet_mutex;

struct SocketContext PacketSendContext = {0};

volatile bool wants_iframe;
volatile bool update_encoder;

int ReplayPacket(struct SocketContext* context, struct RTPPacket* packet,
                 size_t len) {
    if (len > sizeof(struct RTPPacket)) {
        LOG_WARNING("Len too long!\n");
        return -1;
    }

    packet->is_a_nack = true;

    struct RTPPacket encrypted_packet;
    int encrypt_len = encrypt_packet(packet, (int)len, &encrypted_packet,
                                     (unsigned char*)PRIVATE_KEY);

    SDL_LockMutex(packet_mutex);
    int sent_size = sendp(context, &encrypted_packet, encrypt_len);
    SDL_UnlockMutex(packet_mutex);

    if (sent_size < 0) {
        LOG_WARNING("Could not replay packet!\n");
        return -1;
    }

    return 0;
}

<<<<<<< HEAD
static char single_packet_buf[10000000];
static char encrypted_single_packet_buf[10000000];
int SendTCPPacket(struct SocketContext* context, FractalPacketType type,
                  uint8_t* data, int len) {
    struct RTPPacket* packet = (struct RTPPacket*)single_packet_buf;

    // Construct packet
    packet->type = type;
    memcpy(packet->data, data, len);
    packet->index = 0;
    packet->payload_size = len;
    packet->id = -1;
    packet->num_indices = 1;
    packet->is_a_nack = false;
    int packet_size = PACKET_HEADER_SIZE + packet->payload_size;

    // Encrypt the packet
    int encrypt_len = encrypt_packet(
        packet, packet_size,
        (struct RTPPacket*)(sizeof(int) + encrypted_single_packet_buf),
        (unsigned char*)PRIVATE_KEY);
    *((int*)encrypted_single_packet_buf) = encrypt_len;

    // Send it off
    LOG_INFO("Sending %d bytes over TCP!\n", encrypt_len);
    int sent_size =
        sendp(context, encrypted_single_packet_buf, sizeof(int) + encrypt_len);

    if (sent_size < 0) {
        int error = GetLastNetworkError();
        LOG_WARNING("Unexpected Packet Error: %d\n", error);
        return -1;
    }
    return 0;  // success
}

int SendPacket(struct SocketContext* context, FractalPacketType type,
               uint8_t* data, int len, int id) {
    if (id <= 0) {
        LOG_WARNING("IDs must be positive!\n");
        return -1;
    }

    int payload_size;
    int curr_index = 0, i = 0;

    clock packet_timer;
    StartTimer(&packet_timer);

    int num_indices =
        len / MAX_PAYLOAD_SIZE + (len % MAX_PAYLOAD_SIZE == 0 ? 0 : 1);

    // double max_delay = 5.0;
    // double delay_thusfar = 0.0;

    // Send some amount of packets every two milliseconds
    int break_resolution = 2;

    double num_indices_per_unit_latency = (AVERAGE_LATENCY_MS / 1000.0) *
                                          (STARTING_BURST_BITRATE / 8.0) /
                                          MAX_PAYLOAD_SIZE;

    double break_distance = num_indices_per_unit_latency *
                            (1.0 * break_resolution / AVERAGE_LATENCY_MS);

    int num_breaks = (int)(num_indices / break_distance);
    if (num_breaks < 0) {
        num_breaks = 0;
    }
    int break_point = num_indices / (num_breaks + 1);

    /*
    if (type == PACKET_AUDIO) {
        static int ddata = 0;
        static clock last_timer;
        if( ddata == 0 )
        {
            StartTimer( &last_timer );
        }
        ddata += len;
        GetTimer( last_timer );
        if( GetTimer( last_timer ) > 5.0 )
        {
            mprintf( "AUDIO BANDWIDTH: %f kbps", 8 * ddata / GetTimer(
    last_timer ) / 1024 ); ddata = 0;
        }
        // mprintf("Video ID %d (Packets: %d)\n", id, num_indices);
    }
    */

    while (curr_index < len) {
        // Delay distribution of packets as needed
        if (i > 0 && break_point > 0 && i % break_point == 0 &&
            i < num_indices - break_point / 2) {
            SDL_Delay(break_resolution);
        }

        // local packet and len for when nack buffer isn't needed
        struct RTPPacket l_packet = {0};
        int l_len = 0;

        int* packet_len = &l_len;
        struct RTPPacket* packet = &l_packet;

        // Based on packet type, the packet to one of the buffers to serve later
        // nacks
        if (type == PACKET_AUDIO) {
            if (i >= MAX_NUM_AUDIO_INDICES) {
                LOG_WARNING("Audio index too long!\n");
                return -1;
            } else {
                packet = &audio_buffer[id % AUDIO_BUFFER_SIZE][i];
                packet_len =
                    &audio_buffer_packet_len[id % AUDIO_BUFFER_SIZE][i];
            }
        } else if (type == PACKET_VIDEO) {
            if (i >= MAX_VIDEO_INDEX) {
                LOG_WARNING("Video index too long!\n");
                return -1;
            } else {
                packet = &video_buffer[id % VIDEO_BUFFER_SIZE][i];
                packet_len =
                    &video_buffer_packet_len[id % VIDEO_BUFFER_SIZE][i];
            }
        }
        payload_size = min(MAX_PAYLOAD_SIZE, (len - curr_index));

        // Construct packet
        packet->type = type;
        memcpy(packet->data, data + curr_index, payload_size);
        packet->index = (short)i;
        packet->payload_size = payload_size;
        packet->id = id;
        packet->num_indices = (short)num_indices;
        packet->is_a_nack = false;
        int packet_size = PACKET_HEADER_SIZE + packet->payload_size;

        // Save the len to nack buffer lens
        *packet_len = packet_size;

        // Encrypt the packet with AES
        struct RTPPacket encrypted_packet;
        int encrypt_len = encrypt_packet(packet, packet_size, &encrypted_packet,
                                         (unsigned char*)PRIVATE_KEY);

        // Send it off
        SDL_LockMutex(packet_mutex);
        int sent_size = sendp(context, &encrypted_packet, encrypt_len);
        SDL_UnlockMutex(packet_mutex);

        if (sent_size < 0) {
            int error = GetLastNetworkError();
            LOG_WARNING("Unexpected Packet Error: %d\n", error);
            return -1;
        }

        i++;
        curr_index += payload_size;
    }

    return 0;
}

=======
>>>>>>> 8efa5f7f
bool pending_encoder;
bool encoder_finished;
encoder_t* encoder_factory_result = NULL;
int encoder_factory_w;
int encoder_factory_h;
int encoder_factory_current_bitrate;
int32_t MultithreadedEncoderFactory(void* opaque) {
    opaque;
    encoder_factory_result =
        create_video_encoder(encoder_factory_w, encoder_factory_h,
                             encoder_factory_current_bitrate, gop_size);
    encoder_finished = true;
    return 0;
}
int32_t MultithreadedDestroyEncoder(void* opaque) {
    encoder_t* encoder = (encoder_t*)opaque;
    destroy_video_encoder(encoder);
    return 0;
}

int32_t SendVideo(void* opaque) {
    SDL_Delay(500);

    struct SocketContext socketContext = *(struct SocketContext*)opaque;

    // Init DXGI Device
    struct CaptureDevice rdevice;
    struct CaptureDevice* device = NULL;

    InitCursors();

    // Init FFMPEG Encoder
    int current_bitrate = STARTING_BITRATE;
    encoder_t* encoder = NULL;

    double worst_fps = 40.0;
    int ideal_bitrate = current_bitrate;
    int bitrate_tested_frames = 0;
    int bytes_tested_frames = 0;

    clock previous_frame_time;
    StartTimer(&previous_frame_time);
    int previous_frame_size = 0;

    // int consecutive_capture_screen_errors = 0;

    //    int defaultCounts = 1;

    clock world_timer;
    StartTimer(&world_timer);

    int id = 1;
    int frames_since_first_iframe = 0;
    update_device = true;

    clock last_frame_capture;
    StartTimer(&last_frame_capture);

    pending_encoder = false;
    encoder_finished = false;

    while (connected) {
        if (client_width < 0 || client_height < 0) {
            SDL_Delay(5);
            continue;
        }

        // Update device with new parameters
        if (update_device) {
            update_device = false;

            if (device) {
                DestroyCaptureDevice(device);
                device = NULL;
            }

            device = &rdevice;
            if (CreateCaptureDevice(device, client_width, client_height) < 0) {
                LOG_WARNING("Failed to create capture device\n");
                device = NULL;
                update_device = true;

                SDL_Delay(100);
                continue;
            }

            LOG_INFO("Created Capture Device of dimensions %dx%d\n",
                    device->width, device->height);

            update_encoder = true;
        }

        // Update encoder with new parameters
        if (update_encoder) {
            // encoder = NULL;
            if (pending_encoder) {
                if (encoder_finished) {
                    if (encoder) {
                        SDL_CreateThread(MultithreadedDestroyEncoder,
                                         "MultithreadedDestroyEncoder",
                                         encoder);
                    }
                    encoder = encoder_factory_result;
                    frames_since_first_iframe = 0;
                    pending_encoder = false;
                    update_encoder = false;
                }
            } else {
                pending_encoder = true;
                encoder_finished = false;
                encoder_factory_w = device->width;
                encoder_factory_h = device->height;
                encoder_factory_current_bitrate = current_bitrate;
                if (encoder == NULL) {
                    // Run on this thread bc we have to wait for it anyway
                    MultithreadedEncoderFactory(NULL);
                    encoder = encoder_factory_result;
                    frames_since_first_iframe = 0;
                    pending_encoder = false;
                    update_encoder = false;
                } else {
                    SDL_CreateThread(MultithreadedEncoderFactory,
                                     "MultithreadedEncoderFactory", NULL);
                }
            }
        }

        // Accumulated_frames is equal to how many frames have passed since the
        // last call to CaptureScreen
        int accumulated_frames = 0;
        if (GetTimer(last_frame_capture) > 1.0 / FPS) {
            accumulated_frames = CaptureScreen(device);
             LOG_INFO( "CaptureScreen: %d\n", accumulated_frames );
        }

        // If capture screen failed, we should try again
        if (accumulated_frames < 0) {
            LOG_WARNING("Failed to capture screen\n");

            DestroyCaptureDevice(device);
            device = NULL;
            update_device = true;

            SDL_Delay(100);
            continue;
        }

        clock server_frame_timer;
        StartTimer(&server_frame_timer);

        // Only if we have a frame to render
        if (accumulated_frames > 0 || wants_iframe ||
            GetTimer(last_frame_capture) > 1.0 / MIN_FPS) {
            StartTimer(&last_frame_capture);

            if (accumulated_frames > 1) {
                LOG_INFO("Accumulated Frames: %d\n", accumulated_frames);
            }
            if (accumulated_frames == 0) {
                LOG_INFO("Sending current frame!\n");
            }

            // consecutive_capture_screen_errors = 0;

            bool is_iframe = false;
            if (frames_since_first_iframe % gop_size == 0) {
                wants_iframe = false;
                is_iframe = true;
            } else if (wants_iframe) {
                video_encoder_set_iframe(encoder);
                wants_iframe = false;
                is_iframe = true;
            }

            clock t;
            StartTimer(&t);

            video_encoder_encode(encoder, device->frame_data);
            frames_since_first_iframe++;

            video_encoder_unset_iframe(encoder);

            // mprintf("Encode Time: %f (%d) (%d)\n", GetTimer(t),
            //        frames_since_first_iframe % gop_size,
            //        encoder->packet.size);

            bitrate_tested_frames++;
            bytes_tested_frames += encoder->packet.size;

            if (encoder->packet.size != 0) {
                double delay = -1.0;

                if (previous_frame_size > 0) {
                    double frame_time = GetTimer(previous_frame_time);
                    StartTimer(&previous_frame_time);
                    // double mbps = previous_frame_size * 8.0 / 1024.0 / 1024.0
                    // / frame_time; TODO: bitrate throttling alg
                    // previousFrameSize * 8.0 / 1024.0 / 1024.0 / IdealTime =
                    // max_mbps previousFrameSize * 8.0 / 1024.0 / 1024.0 /
                    // max_mbps = IdealTime
                    double transmit_time =
                        previous_frame_size * 8.0 / 1024.0 / 1024.0 / max_mbps;

                    // double average_frame_size = 1.0 * bytes_tested_frames /
                    // bitrate_tested_frames;
                    double current_trasmit_time =
                        previous_frame_size * 8.0 / 1024.0 / 1024.0 / max_mbps;
                    double current_fps = 1.0 / current_trasmit_time;

                    delay = transmit_time - frame_time;
                    delay = min(delay, 0.004);

                    // mprintf("Size: %d, MBPS: %f, VS MAX MBPS: %f, Time: %f,
                    // Transmit Time: %f, Delay: %f\n", previous_frame_size,
                    // mbps, max_mbps, frame_time, transmit_time, delay);

                    if ((current_fps < worst_fps ||
                         ideal_bitrate > current_bitrate) &&
                        bitrate_tested_frames > 20) {
                        // Rather than having lower than the worst acceptable
                        // fps, find the ratio for what the bitrate should be
                        double ratio_bitrate = current_fps / worst_fps;
                        int new_bitrate =
                            (int)(ratio_bitrate * current_bitrate);
                        if (abs(new_bitrate - current_bitrate) / new_bitrate >
                            0.05) {
                            LOG_INFO("Updating bitrate from %d to %d\n",
                                    current_bitrate, new_bitrate);
                            // TODO: Analyze bitrate handling with GOP size
                            // current_bitrate = new_bitrate;
                            // update_encoder = true;

                            bitrate_tested_frames = 0;
                            bytes_tested_frames = 0;
                        }
                    }
                }

                int frame_size = sizeof(Frame) + encoder->packet.size;
                if (frame_size > LARGEST_FRAME_SIZE) {
                    LOG_WARNING("Frame too large: %d\n", frame_size);
                } else {
                    // Create frame struct with compressed frame data and
                    // metadata
                    Frame* frame = (Frame*)buf;
                    frame->width = device->width;
                    frame->height = device->height;
                    frame->size = encoder->packet.size;
                    frame->cursor = GetCurrentCursor();
                    // True if this frame does not require previous frames to
                    // render
                    frame->is_iframe = is_iframe;
                    memcpy(frame->compressed_frame, encoder->packet.data,
                           encoder->packet.size);

                    // mprintf("Sent video packet %d (Size: %d) %s\n", id,
                    // encoder->packet.size, frame->is_iframe ? "(I-frame)" :
                    // "");

                    // Send video packet to client
<<<<<<< HEAD
                    if (SendPacket(&socketContext, PACKET_VIDEO,
                                   (uint8_t*)frame, frame_size, id) < 0) {
                        LOG_WARNING("Could not send video frame ID %d\n", id);
=======
                    if ( SendUDPPacket(&socketContext, PACKET_VIDEO,
                                   (uint8_t*)frame, frame_size, id, STARTING_BURST_BITRATE, video_buffer[id % VIDEO_BUFFER_SIZE], video_buffer_packet_len[id % VIDEO_BUFFER_SIZE]) < 0) {
                        mprintf("Could not send video frame ID %d\n", id);
>>>>>>> 8efa5f7f
                    } else {
                        // Only increment ID if the send succeeded
                        id++;
                    }
                    previous_frame_size = encoder->packet.size;
                    // double server_frame_time = GetTimer(server_frame_timer);
                    // mprintf("Server Frame Time for ID %d: %f\n", id,
                    // server_frame_time);
                }
            } else {
                LOG_WARNING("Empty encoder packet");
            }
        }
    }
#ifdef _WIN32
    HCURSOR new_cursor = LoadCursor(NULL, IDC_ARROW);

    SetSystemCursor(new_cursor, last_cursor);
#else
// TODO: Linux cursor instead
#endif
    DestroyCaptureDevice(device);
    device = NULL;

    return 0;
}

int32_t SendAudio(void* opaque) {
    struct SocketContext context = *(struct SocketContext*)opaque;
    int id = 1;

    audio_device_t* audio_device =
        (audio_device_t*)malloc(sizeof(struct audio_device_t));
    audio_device = CreateAudioDevice(audio_device);
    LOG_INFO("Created audio device!\n");
    if (!audio_device) {
        LOG_ERROR("Failed to create audio device...\n");
        return -1;
    }
    StartAudioDevice(audio_device);
    audio_encoder_t* audio_encoder =
        create_audio_encoder(AUDIO_BITRATE, audio_device->sample_rate);
    int res;

    // Tell the client what audio frequency we're using

    FractalServerMessage fmsg;
    fmsg.type = MESSAGE_AUDIO_FREQUENCY;
    fmsg.frequency = audio_device->sample_rate;
<<<<<<< HEAD
    SendPacket(&PacketSendContext, PACKET_MESSAGE, (uint8_t*)&fmsg,
               sizeof(fmsg), 1);
    LOG_INFO("Audio Frequency: %d\n", audio_device->sample_rate);
=======
    SendUDPPacket(&PacketSendContext, PACKET_MESSAGE, (uint8_t*)&fmsg,
               sizeof(fmsg), 1, STARTING_BURST_BITRATE, NULL, NULL);
    mprintf("Audio Frequency: %d\n", audio_device->sample_rate);
>>>>>>> 8efa5f7f

    // setup

    while (connected) {
        // for each available packet
        for (GetNextPacket(audio_device); PacketAvailable(audio_device);
             GetNextPacket(audio_device)) {
            GetBuffer(audio_device);

            if (audio_device->buffer_size > 10000) {
                LOG_WARNING("Audio buffer size too large!\n");
            } else if (audio_device->buffer_size > 0) {
#if USING_AUDIO_ENCODE_DECODE

                // add samples to encoder fifo

                audio_encoder_fifo_intake(audio_encoder, audio_device->buffer,
                                          audio_device->frames_available);

                // while fifo has enough samples for an aac frame, handle it
                while (av_audio_fifo_size(audio_encoder->pFifo) >=
                       audio_encoder->pCodecCtx->frame_size) {
                    // create and encode a frame

                    res = audio_encoder_encode_frame(audio_encoder);

                    if (res < 0) {
                        // bad boy error
                        LOG_WARNING("error encoding packet\n");
                        continue;
                    } else if (res > 0) {
                        // no data or need more data
                        break;
                    }

                    // mprintf("we got a packet of size %d\n",
                    //         audio_encoder->packet.size);

                    // Send packet

                    if (SendUDPPacket(&context, PACKET_AUDIO,
                                   audio_encoder->packet.data,
<<<<<<< HEAD
                                   audio_encoder->packet.size, id) < 0) {
                        LOG_WARNING("Could not send audio frame\n");
=======
                                   audio_encoder->packet.size, id, STARTING_BURST_BITRATE, audio_buffer[id % AUDIO_BUFFER_SIZE], audio_buffer_packet_len[id % AUDIO_BUFFER_SIZE] ) < 0) {
                        mprintf("Could not send audio frame\n");
>>>>>>> 8efa5f7f
                    }
                    LOG_INFO("sent audio frame %d\n", id);
                    id++;

                    // Free encoder packet

                    av_packet_unref(&audio_encoder->packet);
                }
#else
                if( SendUDPPacket( &context, PACKET_AUDIO,
                                          audio_device->buffer,
                                          audio_device->buffer_size, id, STARTING_BURST_BITRATE, audio_buffer[id % AUDIO_BUFFER_SIZE], audio_buffer_packet_len[id % AUDIO_BUFFER_SIZE] ) < 0 )
                {
                    mprintf( "Could not send audio frame\n" );
                }
                id++;
#endif
            }

            ReleaseBuffer(audio_device);
        }
        WaitTimer(audio_device);
    }

    // destroy_audio_encoder(audio_encoder);
    DestroyAudioDevice(audio_device);
    return 0;
}

void update() {
    LOG_INFO("Checking for updates...\n");
    runcmd(
#ifdef _WIN32
        "powershell -command \"iwr -outf 'C:\\Program "
        "Files\\Fractal\\update.bat' "
        "https://fractal-cloud-setup-s3bucket.s3.amazonaws.com/update.bat\""
#else
        "TODO: Linux command?"
#endif
    );
    runcmd(
#ifdef _WIN32
        "cmd.exe /C \"C:\\Program Files\\Fractal\\update.bat\""
#else
        "TODO: Linux command?"
#endif
    );
}

#include <time.h>

int main() {
    static_assert(sizeof(unsigned short) == 2,
                  "Error: Unsigned short is not length 2 bytes!\n");

    srand((unsigned int)time(NULL));
    connection_id = rand();
#ifdef _WIN32
    initLogger("C:\\ProgramData\\FractalCache");
#else
    initLogger(".");
#endif
    initClipboard();
    SDL_SetHint(SDL_HINT_NO_SIGNAL_HANDLERS, "1");
    if (SDL_Init(SDL_INIT_VIDEO) < 0) {
        LOG_ERROR("Failed to init SDL video");
    }


// initialize the windows socket library if this is a windows client
#ifdef _WIN32
    WSADATA wsa;
    if (WSAStartup(MAKEWORD(2, 2), &wsa) != 0) {
        LOG_ERROR("Failed to initialize Winsock with error code: %d.\n",
                WSAGetLastError());
        return -1;
    }
#endif

#ifdef _WIN32
    if (!InitDesktop()) {
        LOG_ERROR("Could not winlogon!\n");
        sendLog();
        return 0;
    }
#endif

    while (true) {
        struct SocketContext PacketReceiveContext = {0};
        struct SocketContext PacketTCPContext = {0};

        if (CreateUDPContext(&PacketReceiveContext, ORIGIN_SERVER, "0.0.0.0",
                             PORT_CLIENT_TO_SERVER, 1, 5000) < 0) {
            LOG_WARNING("Failed to start connection\n");

            // Since we're just idling, let's try updating the server
            update();

            continue;
        }

        if (CreateUDPContext(&PacketSendContext, ORIGIN_SERVER, "0.0.0.0",
                             PORT_SERVER_TO_CLIENT, 1, 500) < 0) {
            LOG_WARNING(
                "Failed to finish connection (Failed at port server to "
                "client).\n");
            closesocket(PacketReceiveContext.s);
            continue;
        }

        if (CreateTCPContext(&PacketTCPContext, ORIGIN_SERVER, "0.0.0.0",
                             PORT_SHARED_TCP, 1, 500) < 0) {
            LOG_WARNING("Failed to finish connection (Failed at TCP context).\n");
            closesocket(PacketReceiveContext.s);
            closesocket(PacketSendContext.s);
            continue;
        }

        // Give client time to setup before sending it with packets
        SDL_Delay(150);

        FractalServerMessage* msg_init_whole = malloc(
            sizeof(FractalServerMessage) + sizeof(FractalServerMessageInit));
        msg_init_whole->type = MESSAGE_INIT;
        FractalServerMessageInit* msg_init =
            (FractalServerMessageInit*)msg_init_whole->init_msg;
#ifdef _WIN32
        msg_init->filename[0] = '\0';
        strcat(msg_init->filename, "C:\\ProgramData\\FractalCache");
        char* username = "Fractal";
#else  // Linux
        char* cwd = getcwd(NULL, 0);
        memcpy(msg_init->filename, cwd, strlen(cwd) + 1);
        free(cwd);
        char* username = "Fractal";
#endif
        msg_init->connection_id = connection_id;
        memcpy(msg_init->username, username, strlen(username) + 1);
        LOG_INFO("SIZE: %d\n", sizeof(FractalServerMessage) +
                                  sizeof(FractalServerMessageInit));
        packet_mutex = SDL_CreateMutex();

        if (SendTCPPacket(&PacketTCPContext, PACKET_MESSAGE,
                          (uint8_t*)msg_init_whole,
                          sizeof(FractalServerMessage) +
                              sizeof(FractalServerMessageInit)) < 0) {
            LOG_ERROR("Could not send server init message!\n");
            return -1;
        }
        free(msg_init_whole);

        clock startup_time;
        StartTimer(&startup_time);

        connected = true;
        max_mbps = STARTING_BITRATE;
        wants_iframe = false;
        update_encoder = false;

        SDL_Thread* send_video =
            SDL_CreateThread(SendVideo, "SendVideo", &PacketSendContext);
        SDL_Thread* send_audio =
            SDL_CreateThread(SendAudio, "SendAudio", &PacketSendContext);
        LOG_INFO("Sending video and audio...\n");

        input_device_t* input_device =
            (input_device_t*)malloc(sizeof(input_device_t));
        input_device = CreateInputDevice(input_device);
        if (!input_device) {
            LOG_WARNING("Failed to create input device for playback.\n");
        }

        struct FractalClientMessage local_fmsg;
        struct FractalClientMessage* fmsg;

        clock last_ping;
        StartTimer(&last_ping);

        clock totaltime;
        StartTimer(&totaltime);

        clock last_exit_check;
        StartTimer(&last_exit_check);

        LOG_INFO("Receiving packets...\n");

        int last_input_id = -1;
        StartTrackingClipboardUpdates();
        ClearReadingTCP();

        while (connected) {
            // If they clipboard as updated, we should send it over to the
            // client
            if (hasClipboardUpdated()) {
                FractalServerMessage* fmsg_response = malloc(10000000);
                fmsg_response->type = SMESSAGE_CLIPBOARD;
                ClipboardData* cb = GetClipboard();
                memcpy(&fmsg_response->clipboard, cb,
                       sizeof(ClipboardData) + cb->size);
                LOG_INFO("Received clipboard trigger! Sending to client\n");
                if (SendTCPPacket(&PacketTCPContext, PACKET_MESSAGE,
                                  (uint8_t*)fmsg_response,
                                  sizeof(FractalServerMessage) + cb->size) <
                    0) {
                    LOG_WARNING("Could not send Clipboard Message\n");
                } else {
                    LOG_INFO("Send clipboard message!\n");
                }
                free(fmsg_response);
            }

            if (GetTimer(last_ping) > 3.0) {
                LOG_WARNING("Client connection dropped.\n");
                connected = false;
            }

            if (GetTimer(last_exit_check) > 15.0 / 1000.0) {
// Exit file seen, time to exit
#ifdef _WIN32
                if (PathFileExistsA("C:\\Program Files\\Fractal\\Exit\\exit")) {
                    LOG_INFO("Exiting due to button press...\n");
                    FractalServerMessage fmsg_response = {0};
                    fmsg_response.type = SMESSAGE_QUIT;
                    if (SendUDPPacket(&PacketSendContext, PACKET_MESSAGE,
                                   (uint8_t*)&fmsg_response,
<<<<<<< HEAD
                                   sizeof(FractalServerMessage), 1) < 0) {
                        LOG_WARNING("Could not send Quit Message\n");
=======
                                   sizeof(FractalServerMessage), 1, STARTING_BURST_BITRATE, NULL, NULL) < 0) {
                        mprintf("Could not send Quit Message\n");
>>>>>>> 8efa5f7f
                    }
                    // Give a bit of time to make sure no one is touching it
                    SDL_Delay(50);
                    DeleteFileA("C:\\Program Files\\Fractal\\Exit\\exit");
                    connected = false;
                }
#else
// TODO: Filesystem for Unix
#endif
                StartTimer(&last_exit_check);
            }

            // START Get Packet
            char* tcp_buf = TryReadingTCPPacket(&PacketTCPContext);
            if (tcp_buf) {
                struct RTPPacket* packet = (struct RTPPacket*)tcp_buf;
                fmsg = (FractalClientMessage*)packet->data;
                LOG_INFO("Received TCP BUF!!!! Size %d\n", packet->payload_size);
                LOG_INFO("Received %d byte clipboard message from client.\n",
                        packet->payload_size);
            } else {
                memset(&local_fmsg, 0, sizeof(local_fmsg));

                fmsg = &local_fmsg;

                struct RTPPacket encrypted_packet;
                int encrypted_len;
                if ((encrypted_len =
                         recvp(&PacketReceiveContext, &encrypted_packet,
                               sizeof(encrypted_packet))) > 0) {
                    // Decrypt using AES private key
                    struct RTPPacket decrypted_packet;
                    int decrypt_len = decrypt_packet(
                        &encrypted_packet, encrypted_len, &decrypted_packet,
                        (unsigned char*)PRIVATE_KEY);

                    // If decrypted successfully
                    if (decrypt_len > 0) {
                        // Copy data into an fmsg
                        memcpy(fmsg, decrypted_packet.data,
                               max(sizeof(*fmsg),
                                   (size_t)decrypted_packet.payload_size));

                        // Check to see if decrypted packet is of valid size
                        if (decrypted_packet.payload_size !=
                            GetFmsgSize(fmsg)) {
                            LOG_WARNING("Packet is of the wrong size!: %d\n",
                                    decrypted_packet.payload_size);
                            LOG_WARNING("Type: %d\n", fmsg->type);
                            fmsg->type = 0;
                        }

                        // Make sure that keyboard events are played in order
                        if (fmsg->type == MESSAGE_KEYBOARD ||
                            fmsg->type == MESSAGE_KEYBOARD_STATE) {
                            // Check that id is in order
                            if (decrypted_packet.id > last_input_id) {
                                decrypted_packet.id = last_input_id;
                            } else {
                                // Received keyboard input out of order, just
                                // ignore
                                LOG_WARNING("Received keyboard packets out of order");
                                fmsg->type = 0;
                            }
                        }
                    }
                }
            }
            // END Get Packet

            if (fmsg->type != 0) {
                if (fmsg->type == MESSAGE_KEYBOARD ||
                    fmsg->type == MESSAGE_MOUSE_BUTTON ||
                    fmsg->type == MESSAGE_MOUSE_WHEEL ||
                    fmsg->type == MESSAGE_MOUSE_MOTION) {
                    // Replay user input (keyboard or mouse presses)
                    if (input_device) {
                        if (!ReplayUserInput(input_device, fmsg)) {
                            LOG_WARNING("Failed to replay input!\n");
#ifdef _WIN32
                            InitDesktop();
#endif
                        }
                    }

                } else if (fmsg->type == MESSAGE_KEYBOARD_STATE) {
// TODO: Unix version missing
// Synchronize client and server keyboard state
#ifdef _WIN32
                    UpdateKeyboardState(input_device, fmsg);
#endif
                } else if (fmsg->type == MESSAGE_MBPS) {
                    // Update mbps
                    max_mbps = max(fmsg->mbps, MINIMUM_BITRATE);
                    update_encoder = true;
                } else if (fmsg->type == MESSAGE_PING) {
                    LOG_INFO("Ping Received - ID %d\n", fmsg->ping_id);

                    // Response to ping with pong
                    FractalServerMessage fmsg_response = {0};
                    fmsg_response.type = MESSAGE_PONG;
                    fmsg_response.ping_id = fmsg->ping_id;
                    StartTimer(&last_ping);
                    if (SendUDPPacket(&PacketSendContext, PACKET_MESSAGE,
                                   (uint8_t*)&fmsg_response,
<<<<<<< HEAD
                                   sizeof(fmsg_response), 1) < 0) {
                        LOG_WARNING("Could not send Ping\n");
=======
                                   sizeof(fmsg_response), 1, STARTING_BURST_BITRATE, NULL, NULL) < 0) {
                        mprintf("Could not send Pong\n");
>>>>>>> 8efa5f7f
                    }
                } else if (fmsg->type == MESSAGE_DIMENSIONS) {
                    LOG_INFO("Request to use dimensions %dx%d received\n",
                            fmsg->dimensions.width, fmsg->dimensions.height);
                    // Update knowledge of client monitor dimensions
                    if (client_width != fmsg->dimensions.width ||
                        client_height != fmsg->dimensions.height) {
                        client_width = fmsg->dimensions.width;
                        client_height = fmsg->dimensions.height;
                        // Update device if knowledge changed
                        update_device = true;
                    }
                } else if (fmsg->type == CMESSAGE_CLIPBOARD) {
                    // Update clipboard with message
                    LOG_INFO("Received Clipboard Data! %d\n",
                            fmsg->clipboard.type);
                    SetClipboard(&fmsg->clipboard);
                } else if (fmsg->type == MESSAGE_AUDIO_NACK) {
                    // Audio nack received, relay the packet

//                     LOG_INFO("Audio NACK requested for: ID %d Index %d\n",
//                     fmsg->nack_data.id, fmsg->nack_data.index);
                    struct RTPPacket* audio_packet =
                        &audio_buffer[fmsg->nack_data.id % AUDIO_BUFFER_SIZE]
                                     [fmsg->nack_data.index];
                    int len = audio_buffer_packet_len[fmsg->nack_data.id %
                                                      AUDIO_BUFFER_SIZE]
                                                     [fmsg->nack_data.index];
                    if (audio_packet->id == fmsg->nack_data.id) {
                        LOG_INFO(
                            "NACKed audio packet %d found of length %d. "
                            "Relaying!\n",
                            fmsg->nack_data.id, len);
                        ReplayPacket(&PacketSendContext, audio_packet, len);
                    }
                    // If we were asked for an invalid index, just ignore it
                    else if (fmsg->nack_data.index <
                             audio_packet->num_indices) {
                        LOG_WARNING(
                            "NACKed audio packet %d %d not found, ID %d %d was "
                            "located instead.\n",
                            fmsg->nack_data.id, fmsg->nack_data.index,
                            audio_packet->id, audio_packet->index);
                    }
                } else if (fmsg->type == MESSAGE_VIDEO_NACK) {
                    // Video nack received, relay the packet

                    // mprintf("Video NACK requested for: ID %d Index %d\n",
                    // fmsg->nack_data.id, fmsg->nack_data.index);
                    struct RTPPacket* video_packet =
                        &video_buffer[fmsg->nack_data.id % VIDEO_BUFFER_SIZE]
                                     [fmsg->nack_data.index];
                    int len = video_buffer_packet_len[fmsg->nack_data.id %
                                                      VIDEO_BUFFER_SIZE]
                                                     [fmsg->nack_data.index];
                    if (video_packet->id == fmsg->nack_data.id) {
                        LOG_INFO(
                            "NACKed video packet ID %d Index %d found of "
                            "length %d. Relaying!\n",
                            fmsg->nack_data.id, fmsg->nack_data.index, len);
                        ReplayPacket(&PacketSendContext, video_packet, len);
                    }

                    // If we were asked for an invalid index, just ignore it
                    else if (fmsg->nack_data.index <
                             video_packet->num_indices) {
                        LOG_WARNING(
                            "NACKed video packet %d %d not found, ID %d %d was "
                            "located instead.\n",
                            fmsg->nack_data.id, fmsg->nack_data.index,
                            video_packet->id, video_packet->index);
                    }
                } else if (fmsg->type == MESSAGE_IFRAME_REQUEST) {
                    LOG_INFO("Request for i-frame found: Creating iframe\n");
                    if (fmsg->reinitialize_encoder) {
                        update_encoder = true;
                    } else {
                        wants_iframe = true;
                    }
                } else if (fmsg->type == CMESSAGE_QUIT) {
                    // Client requested to exit, it's time to disconnect
                    LOG_INFO("Client Quit\n");
                    connected = false;
                }
            }
        }

        sendLog();

        LOG_INFO("Disconnected\n");

        DestroyInputDevice(input_device);

        SDL_WaitThread(send_video, NULL);
        SDL_WaitThread(send_audio, NULL);
        SDL_DestroyMutex(packet_mutex);

        closesocket(PacketReceiveContext.s);
        closesocket(PacketSendContext.s);
        closesocket(PacketTCPContext.s);
    }

#ifdef _WIN32
    WSACleanup();
#endif

    destroyLogger();

    return 0;
}<|MERGE_RESOLUTION|>--- conflicted
+++ resolved
@@ -77,7 +77,7 @@
 int ReplayPacket(struct SocketContext* context, struct RTPPacket* packet,
                  size_t len) {
     if (len > sizeof(struct RTPPacket)) {
-        LOG_WARNING("Len too long!\n");
+        mprintf("Len too long!\n");
         return -1;
     }
 
@@ -92,179 +92,13 @@
     SDL_UnlockMutex(packet_mutex);
 
     if (sent_size < 0) {
-        LOG_WARNING("Could not replay packet!\n");
+        mprintf("Could not replay packet!\n");
         return -1;
     }
 
     return 0;
 }
 
-<<<<<<< HEAD
-static char single_packet_buf[10000000];
-static char encrypted_single_packet_buf[10000000];
-int SendTCPPacket(struct SocketContext* context, FractalPacketType type,
-                  uint8_t* data, int len) {
-    struct RTPPacket* packet = (struct RTPPacket*)single_packet_buf;
-
-    // Construct packet
-    packet->type = type;
-    memcpy(packet->data, data, len);
-    packet->index = 0;
-    packet->payload_size = len;
-    packet->id = -1;
-    packet->num_indices = 1;
-    packet->is_a_nack = false;
-    int packet_size = PACKET_HEADER_SIZE + packet->payload_size;
-
-    // Encrypt the packet
-    int encrypt_len = encrypt_packet(
-        packet, packet_size,
-        (struct RTPPacket*)(sizeof(int) + encrypted_single_packet_buf),
-        (unsigned char*)PRIVATE_KEY);
-    *((int*)encrypted_single_packet_buf) = encrypt_len;
-
-    // Send it off
-    LOG_INFO("Sending %d bytes over TCP!\n", encrypt_len);
-    int sent_size =
-        sendp(context, encrypted_single_packet_buf, sizeof(int) + encrypt_len);
-
-    if (sent_size < 0) {
-        int error = GetLastNetworkError();
-        LOG_WARNING("Unexpected Packet Error: %d\n", error);
-        return -1;
-    }
-    return 0;  // success
-}
-
-int SendPacket(struct SocketContext* context, FractalPacketType type,
-               uint8_t* data, int len, int id) {
-    if (id <= 0) {
-        LOG_WARNING("IDs must be positive!\n");
-        return -1;
-    }
-
-    int payload_size;
-    int curr_index = 0, i = 0;
-
-    clock packet_timer;
-    StartTimer(&packet_timer);
-
-    int num_indices =
-        len / MAX_PAYLOAD_SIZE + (len % MAX_PAYLOAD_SIZE == 0 ? 0 : 1);
-
-    // double max_delay = 5.0;
-    // double delay_thusfar = 0.0;
-
-    // Send some amount of packets every two milliseconds
-    int break_resolution = 2;
-
-    double num_indices_per_unit_latency = (AVERAGE_LATENCY_MS / 1000.0) *
-                                          (STARTING_BURST_BITRATE / 8.0) /
-                                          MAX_PAYLOAD_SIZE;
-
-    double break_distance = num_indices_per_unit_latency *
-                            (1.0 * break_resolution / AVERAGE_LATENCY_MS);
-
-    int num_breaks = (int)(num_indices / break_distance);
-    if (num_breaks < 0) {
-        num_breaks = 0;
-    }
-    int break_point = num_indices / (num_breaks + 1);
-
-    /*
-    if (type == PACKET_AUDIO) {
-        static int ddata = 0;
-        static clock last_timer;
-        if( ddata == 0 )
-        {
-            StartTimer( &last_timer );
-        }
-        ddata += len;
-        GetTimer( last_timer );
-        if( GetTimer( last_timer ) > 5.0 )
-        {
-            mprintf( "AUDIO BANDWIDTH: %f kbps", 8 * ddata / GetTimer(
-    last_timer ) / 1024 ); ddata = 0;
-        }
-        // mprintf("Video ID %d (Packets: %d)\n", id, num_indices);
-    }
-    */
-
-    while (curr_index < len) {
-        // Delay distribution of packets as needed
-        if (i > 0 && break_point > 0 && i % break_point == 0 &&
-            i < num_indices - break_point / 2) {
-            SDL_Delay(break_resolution);
-        }
-
-        // local packet and len for when nack buffer isn't needed
-        struct RTPPacket l_packet = {0};
-        int l_len = 0;
-
-        int* packet_len = &l_len;
-        struct RTPPacket* packet = &l_packet;
-
-        // Based on packet type, the packet to one of the buffers to serve later
-        // nacks
-        if (type == PACKET_AUDIO) {
-            if (i >= MAX_NUM_AUDIO_INDICES) {
-                LOG_WARNING("Audio index too long!\n");
-                return -1;
-            } else {
-                packet = &audio_buffer[id % AUDIO_BUFFER_SIZE][i];
-                packet_len =
-                    &audio_buffer_packet_len[id % AUDIO_BUFFER_SIZE][i];
-            }
-        } else if (type == PACKET_VIDEO) {
-            if (i >= MAX_VIDEO_INDEX) {
-                LOG_WARNING("Video index too long!\n");
-                return -1;
-            } else {
-                packet = &video_buffer[id % VIDEO_BUFFER_SIZE][i];
-                packet_len =
-                    &video_buffer_packet_len[id % VIDEO_BUFFER_SIZE][i];
-            }
-        }
-        payload_size = min(MAX_PAYLOAD_SIZE, (len - curr_index));
-
-        // Construct packet
-        packet->type = type;
-        memcpy(packet->data, data + curr_index, payload_size);
-        packet->index = (short)i;
-        packet->payload_size = payload_size;
-        packet->id = id;
-        packet->num_indices = (short)num_indices;
-        packet->is_a_nack = false;
-        int packet_size = PACKET_HEADER_SIZE + packet->payload_size;
-
-        // Save the len to nack buffer lens
-        *packet_len = packet_size;
-
-        // Encrypt the packet with AES
-        struct RTPPacket encrypted_packet;
-        int encrypt_len = encrypt_packet(packet, packet_size, &encrypted_packet,
-                                         (unsigned char*)PRIVATE_KEY);
-
-        // Send it off
-        SDL_LockMutex(packet_mutex);
-        int sent_size = sendp(context, &encrypted_packet, encrypt_len);
-        SDL_UnlockMutex(packet_mutex);
-
-        if (sent_size < 0) {
-            int error = GetLastNetworkError();
-            LOG_WARNING("Unexpected Packet Error: %d\n", error);
-            return -1;
-        }
-
-        i++;
-        curr_index += payload_size;
-    }
-
-    return 0;
-}
-
-=======
->>>>>>> 8efa5f7f
 bool pending_encoder;
 bool encoder_finished;
 encoder_t* encoder_factory_result = NULL;
@@ -343,7 +177,7 @@
 
             device = &rdevice;
             if (CreateCaptureDevice(device, client_width, client_height) < 0) {
-                LOG_WARNING("Failed to create capture device\n");
+                mprintf("Failed to create capture device\n");
                 device = NULL;
                 update_device = true;
 
@@ -351,7 +185,7 @@
                 continue;
             }
 
-            LOG_INFO("Created Capture Device of dimensions %dx%d\n",
+            mprintf("Created Capture Device of dimensions %dx%d\n",
                     device->width, device->height);
 
             update_encoder = true;
@@ -397,12 +231,12 @@
         int accumulated_frames = 0;
         if (GetTimer(last_frame_capture) > 1.0 / FPS) {
             accumulated_frames = CaptureScreen(device);
-             LOG_INFO( "CaptureScreen: %d\n", accumulated_frames );
+            // mprintf( "CaptureScreen: %d\n", accumulated_frames );
         }
 
         // If capture screen failed, we should try again
         if (accumulated_frames < 0) {
-            LOG_WARNING("Failed to capture screen\n");
+            mprintf("Failed to capture screen\n");
 
             DestroyCaptureDevice(device);
             device = NULL;
@@ -421,10 +255,10 @@
             StartTimer(&last_frame_capture);
 
             if (accumulated_frames > 1) {
-                LOG_INFO("Accumulated Frames: %d\n", accumulated_frames);
+                mprintf("Accumulated Frames: %d\n", accumulated_frames);
             }
             if (accumulated_frames == 0) {
-                LOG_INFO("Sending current frame!\n");
+                mprintf("Sending current frame!\n");
             }
 
             // consecutive_capture_screen_errors = 0;
@@ -491,7 +325,7 @@
                             (int)(ratio_bitrate * current_bitrate);
                         if (abs(new_bitrate - current_bitrate) / new_bitrate >
                             0.05) {
-                            LOG_INFO("Updating bitrate from %d to %d\n",
+                            mprintf("Updating bitrate from %d to %d\n",
                                     current_bitrate, new_bitrate);
                             // TODO: Analyze bitrate handling with GOP size
                             // current_bitrate = new_bitrate;
@@ -505,7 +339,7 @@
 
                 int frame_size = sizeof(Frame) + encoder->packet.size;
                 if (frame_size > LARGEST_FRAME_SIZE) {
-                    LOG_WARNING("Frame too large: %d\n", frame_size);
+                    mprintf("Frame too large: %d\n", frame_size);
                 } else {
                     // Create frame struct with compressed frame data and
                     // metadata
@@ -525,15 +359,9 @@
                     // "");
 
                     // Send video packet to client
-<<<<<<< HEAD
-                    if (SendPacket(&socketContext, PACKET_VIDEO,
-                                   (uint8_t*)frame, frame_size, id) < 0) {
-                        LOG_WARNING("Could not send video frame ID %d\n", id);
-=======
                     if ( SendUDPPacket(&socketContext, PACKET_VIDEO,
                                    (uint8_t*)frame, frame_size, id, STARTING_BURST_BITRATE, video_buffer[id % VIDEO_BUFFER_SIZE], video_buffer_packet_len[id % VIDEO_BUFFER_SIZE]) < 0) {
                         mprintf("Could not send video frame ID %d\n", id);
->>>>>>> 8efa5f7f
                     } else {
                         // Only increment ID if the send succeeded
                         id++;
@@ -544,7 +372,7 @@
                     // server_frame_time);
                 }
             } else {
-                LOG_WARNING("Empty encoder packet");
+                mprintf("Empty encoder packet");
             }
         }
     }
@@ -568,9 +396,9 @@
     audio_device_t* audio_device =
         (audio_device_t*)malloc(sizeof(struct audio_device_t));
     audio_device = CreateAudioDevice(audio_device);
-    LOG_INFO("Created audio device!\n");
+    mprintf("Created audio device!\n");
     if (!audio_device) {
-        LOG_ERROR("Failed to create audio device...\n");
+        mprintf("Failed to create audio device...\n");
         return -1;
     }
     StartAudioDevice(audio_device);
@@ -583,15 +411,9 @@
     FractalServerMessage fmsg;
     fmsg.type = MESSAGE_AUDIO_FREQUENCY;
     fmsg.frequency = audio_device->sample_rate;
-<<<<<<< HEAD
-    SendPacket(&PacketSendContext, PACKET_MESSAGE, (uint8_t*)&fmsg,
-               sizeof(fmsg), 1);
-    LOG_INFO("Audio Frequency: %d\n", audio_device->sample_rate);
-=======
     SendUDPPacket(&PacketSendContext, PACKET_MESSAGE, (uint8_t*)&fmsg,
                sizeof(fmsg), 1, STARTING_BURST_BITRATE, NULL, NULL);
     mprintf("Audio Frequency: %d\n", audio_device->sample_rate);
->>>>>>> 8efa5f7f
 
     // setup
 
@@ -602,7 +424,7 @@
             GetBuffer(audio_device);
 
             if (audio_device->buffer_size > 10000) {
-                LOG_WARNING("Audio buffer size too large!\n");
+                mprintf("Audio buffer size too large!\n");
             } else if (audio_device->buffer_size > 0) {
 #if USING_AUDIO_ENCODE_DECODE
 
@@ -620,7 +442,7 @@
 
                     if (res < 0) {
                         // bad boy error
-                        LOG_WARNING("error encoding packet\n");
+                        mprintf("error encoding packet\n");
                         continue;
                     } else if (res > 0) {
                         // no data or need more data
@@ -634,15 +456,10 @@
 
                     if (SendUDPPacket(&context, PACKET_AUDIO,
                                    audio_encoder->packet.data,
-<<<<<<< HEAD
-                                   audio_encoder->packet.size, id) < 0) {
-                        LOG_WARNING("Could not send audio frame\n");
-=======
                                    audio_encoder->packet.size, id, STARTING_BURST_BITRATE, audio_buffer[id % AUDIO_BUFFER_SIZE], audio_buffer_packet_len[id % AUDIO_BUFFER_SIZE] ) < 0) {
                         mprintf("Could not send audio frame\n");
->>>>>>> 8efa5f7f
-                    }
-                    LOG_INFO("sent audio frame %d\n", id);
+                    }
+                    // mprintf("sent audio frame %d\n", id);
                     id++;
 
                     // Free encoder packet
@@ -671,7 +488,7 @@
 }
 
 void update() {
-    LOG_INFO("Checking for updates...\n");
+    mprintf("Checking for updates...\n");
     runcmd(
 #ifdef _WIN32
         "powershell -command \"iwr -outf 'C:\\Program "
@@ -698,6 +515,7 @@
 
     srand((unsigned int)time(NULL));
     connection_id = rand();
+    initBacktraceHandler();
 #ifdef _WIN32
     initLogger("C:\\ProgramData\\FractalCache");
 #else
@@ -705,16 +523,13 @@
 #endif
     initClipboard();
     SDL_SetHint(SDL_HINT_NO_SIGNAL_HANDLERS, "1");
-    if (SDL_Init(SDL_INIT_VIDEO) < 0) {
-        LOG_ERROR("Failed to init SDL video");
-    }
-
+    SDL_Init(SDL_INIT_VIDEO);
 
 // initialize the windows socket library if this is a windows client
 #ifdef _WIN32
     WSADATA wsa;
     if (WSAStartup(MAKEWORD(2, 2), &wsa) != 0) {
-        LOG_ERROR("Failed to initialize Winsock with error code: %d.\n",
+        mprintf("Failed to initialize Winsock with error code: %d.\n",
                 WSAGetLastError());
         return -1;
     }
@@ -722,7 +537,7 @@
 
 #ifdef _WIN32
     if (!InitDesktop()) {
-        LOG_ERROR("Could not winlogon!\n");
+        mprintf("Could not winlogon!\n");
         sendLog();
         return 0;
     }
@@ -734,7 +549,7 @@
 
         if (CreateUDPContext(&PacketReceiveContext, ORIGIN_SERVER, "0.0.0.0",
                              PORT_CLIENT_TO_SERVER, 1, 5000) < 0) {
-            LOG_WARNING("Failed to start connection\n");
+            mprintf("Failed to start connection\n");
 
             // Since we're just idling, let's try updating the server
             update();
@@ -744,7 +559,7 @@
 
         if (CreateUDPContext(&PacketSendContext, ORIGIN_SERVER, "0.0.0.0",
                              PORT_SERVER_TO_CLIENT, 1, 500) < 0) {
-            LOG_WARNING(
+            mprintf(
                 "Failed to finish connection (Failed at port server to "
                 "client).\n");
             closesocket(PacketReceiveContext.s);
@@ -753,7 +568,7 @@
 
         if (CreateTCPContext(&PacketTCPContext, ORIGIN_SERVER, "0.0.0.0",
                              PORT_SHARED_TCP, 1, 500) < 0) {
-            LOG_WARNING("Failed to finish connection (Failed at TCP context).\n");
+            mprintf("Failed to finish connection (Failed at TCP context).\n");
             closesocket(PacketReceiveContext.s);
             closesocket(PacketSendContext.s);
             continue;
@@ -779,7 +594,7 @@
 #endif
         msg_init->connection_id = connection_id;
         memcpy(msg_init->username, username, strlen(username) + 1);
-        LOG_INFO("SIZE: %d\n", sizeof(FractalServerMessage) +
+        mprintf("SIZE: %d\n", sizeof(FractalServerMessage) +
                                   sizeof(FractalServerMessageInit));
         packet_mutex = SDL_CreateMutex();
 
@@ -787,7 +602,7 @@
                           (uint8_t*)msg_init_whole,
                           sizeof(FractalServerMessage) +
                               sizeof(FractalServerMessageInit)) < 0) {
-            LOG_ERROR("Could not send server init message!\n");
+            mprintf("Could not send server init message!\n");
             return -1;
         }
         free(msg_init_whole);
@@ -804,13 +619,13 @@
             SDL_CreateThread(SendVideo, "SendVideo", &PacketSendContext);
         SDL_Thread* send_audio =
             SDL_CreateThread(SendAudio, "SendAudio", &PacketSendContext);
-        LOG_INFO("Sending video and audio...\n");
+        mprintf("Sending video and audio...\n");
 
         input_device_t* input_device =
             (input_device_t*)malloc(sizeof(input_device_t));
         input_device = CreateInputDevice(input_device);
         if (!input_device) {
-            LOG_WARNING("Failed to create input device for playback.\n");
+            mprintf("Failed to create input device for playback.\n");
         }
 
         struct FractalClientMessage local_fmsg;
@@ -825,7 +640,7 @@
         clock last_exit_check;
         StartTimer(&last_exit_check);
 
-        LOG_INFO("Receiving packets...\n");
+        mprintf("Receiving packets...\n");
 
         int last_input_id = -1;
         StartTrackingClipboardUpdates();
@@ -840,20 +655,20 @@
                 ClipboardData* cb = GetClipboard();
                 memcpy(&fmsg_response->clipboard, cb,
                        sizeof(ClipboardData) + cb->size);
-                LOG_INFO("Received clipboard trigger! Sending to client\n");
+                mprintf("Received clipboard trigger! Sending to client\n");
                 if (SendTCPPacket(&PacketTCPContext, PACKET_MESSAGE,
                                   (uint8_t*)fmsg_response,
                                   sizeof(FractalServerMessage) + cb->size) <
                     0) {
-                    LOG_WARNING("Could not send Clipboard Message\n");
+                    mprintf("Could not send Clipboard Message\n");
                 } else {
-                    LOG_INFO("Send clipboard message!\n");
+                    mprintf("Send clipboard message!\n");
                 }
                 free(fmsg_response);
             }
 
             if (GetTimer(last_ping) > 3.0) {
-                LOG_WARNING("Client connection dropped.\n");
+                mprintf("Client connection dropped.\n");
                 connected = false;
             }
 
@@ -861,18 +676,13 @@
 // Exit file seen, time to exit
 #ifdef _WIN32
                 if (PathFileExistsA("C:\\Program Files\\Fractal\\Exit\\exit")) {
-                    LOG_INFO("Exiting due to button press...\n");
+                    mprintf("Exiting due to button press...\n");
                     FractalServerMessage fmsg_response = {0};
                     fmsg_response.type = SMESSAGE_QUIT;
                     if (SendUDPPacket(&PacketSendContext, PACKET_MESSAGE,
                                    (uint8_t*)&fmsg_response,
-<<<<<<< HEAD
-                                   sizeof(FractalServerMessage), 1) < 0) {
-                        LOG_WARNING("Could not send Quit Message\n");
-=======
                                    sizeof(FractalServerMessage), 1, STARTING_BURST_BITRATE, NULL, NULL) < 0) {
                         mprintf("Could not send Quit Message\n");
->>>>>>> 8efa5f7f
                     }
                     // Give a bit of time to make sure no one is touching it
                     SDL_Delay(50);
@@ -890,8 +700,8 @@
             if (tcp_buf) {
                 struct RTPPacket* packet = (struct RTPPacket*)tcp_buf;
                 fmsg = (FractalClientMessage*)packet->data;
-                LOG_INFO("Received TCP BUF!!!! Size %d\n", packet->payload_size);
-                LOG_INFO("Received %d byte clipboard message from client.\n",
+                mprintf("Received TCP BUF!!!! Size %d\n", packet->payload_size);
+                mprintf("Received %d byte clipboard message from client.\n",
                         packet->payload_size);
             } else {
                 memset(&local_fmsg, 0, sizeof(local_fmsg));
@@ -919,9 +729,9 @@
                         // Check to see if decrypted packet is of valid size
                         if (decrypted_packet.payload_size !=
                             GetFmsgSize(fmsg)) {
-                            LOG_WARNING("Packet is of the wrong size!: %d\n",
+                            mprintf("Packet is of the wrong size!: %d\n",
                                     decrypted_packet.payload_size);
-                            LOG_WARNING("Type: %d\n", fmsg->type);
+                            mprintf("Type: %d\n", fmsg->type);
                             fmsg->type = 0;
                         }
 
@@ -934,7 +744,6 @@
                             } else {
                                 // Received keyboard input out of order, just
                                 // ignore
-                                LOG_WARNING("Received keyboard packets out of order");
                                 fmsg->type = 0;
                             }
                         }
@@ -951,7 +760,7 @@
                     // Replay user input (keyboard or mouse presses)
                     if (input_device) {
                         if (!ReplayUserInput(input_device, fmsg)) {
-                            LOG_WARNING("Failed to replay input!\n");
+                            mprintf("Failed to replay input!\n");
 #ifdef _WIN32
                             InitDesktop();
 #endif
@@ -969,7 +778,7 @@
                     max_mbps = max(fmsg->mbps, MINIMUM_BITRATE);
                     update_encoder = true;
                 } else if (fmsg->type == MESSAGE_PING) {
-                    LOG_INFO("Ping Received - ID %d\n", fmsg->ping_id);
+                    mprintf("Ping Received - ID %d\n", fmsg->ping_id);
 
                     // Response to ping with pong
                     FractalServerMessage fmsg_response = {0};
@@ -978,16 +787,11 @@
                     StartTimer(&last_ping);
                     if (SendUDPPacket(&PacketSendContext, PACKET_MESSAGE,
                                    (uint8_t*)&fmsg_response,
-<<<<<<< HEAD
-                                   sizeof(fmsg_response), 1) < 0) {
-                        LOG_WARNING("Could not send Ping\n");
-=======
                                    sizeof(fmsg_response), 1, STARTING_BURST_BITRATE, NULL, NULL) < 0) {
                         mprintf("Could not send Pong\n");
->>>>>>> 8efa5f7f
                     }
                 } else if (fmsg->type == MESSAGE_DIMENSIONS) {
-                    LOG_INFO("Request to use dimensions %dx%d received\n",
+                    mprintf("Request to use dimensions %dx%d received\n",
                             fmsg->dimensions.width, fmsg->dimensions.height);
                     // Update knowledge of client monitor dimensions
                     if (client_width != fmsg->dimensions.width ||
@@ -999,14 +803,14 @@
                     }
                 } else if (fmsg->type == CMESSAGE_CLIPBOARD) {
                     // Update clipboard with message
-                    LOG_INFO("Received Clipboard Data! %d\n",
+                    mprintf("Received Clipboard Data! %d\n",
                             fmsg->clipboard.type);
                     SetClipboard(&fmsg->clipboard);
                 } else if (fmsg->type == MESSAGE_AUDIO_NACK) {
                     // Audio nack received, relay the packet
 
-//                     LOG_INFO("Audio NACK requested for: ID %d Index %d\n",
-//                     fmsg->nack_data.id, fmsg->nack_data.index);
+                    // mprintf("Audio NACK requested for: ID %d Index %d\n",
+                    // fmsg->nack_data.id, fmsg->nack_data.index);
                     struct RTPPacket* audio_packet =
                         &audio_buffer[fmsg->nack_data.id % AUDIO_BUFFER_SIZE]
                                      [fmsg->nack_data.index];
@@ -1014,7 +818,7 @@
                                                       AUDIO_BUFFER_SIZE]
                                                      [fmsg->nack_data.index];
                     if (audio_packet->id == fmsg->nack_data.id) {
-                        LOG_INFO(
+                        mprintf(
                             "NACKed audio packet %d found of length %d. "
                             "Relaying!\n",
                             fmsg->nack_data.id, len);
@@ -1023,7 +827,7 @@
                     // If we were asked for an invalid index, just ignore it
                     else if (fmsg->nack_data.index <
                              audio_packet->num_indices) {
-                        LOG_WARNING(
+                        mprintf(
                             "NACKed audio packet %d %d not found, ID %d %d was "
                             "located instead.\n",
                             fmsg->nack_data.id, fmsg->nack_data.index,
@@ -1041,7 +845,7 @@
                                                       VIDEO_BUFFER_SIZE]
                                                      [fmsg->nack_data.index];
                     if (video_packet->id == fmsg->nack_data.id) {
-                        LOG_INFO(
+                        mprintf(
                             "NACKed video packet ID %d Index %d found of "
                             "length %d. Relaying!\n",
                             fmsg->nack_data.id, fmsg->nack_data.index, len);
@@ -1051,14 +855,14 @@
                     // If we were asked for an invalid index, just ignore it
                     else if (fmsg->nack_data.index <
                              video_packet->num_indices) {
-                        LOG_WARNING(
+                        mprintf(
                             "NACKed video packet %d %d not found, ID %d %d was "
                             "located instead.\n",
                             fmsg->nack_data.id, fmsg->nack_data.index,
                             video_packet->id, video_packet->index);
                     }
                 } else if (fmsg->type == MESSAGE_IFRAME_REQUEST) {
-                    LOG_INFO("Request for i-frame found: Creating iframe\n");
+                    mprintf("Request for i-frame found: Creating iframe\n");
                     if (fmsg->reinitialize_encoder) {
                         update_encoder = true;
                     } else {
@@ -1066,7 +870,7 @@
                     }
                 } else if (fmsg->type == CMESSAGE_QUIT) {
                     // Client requested to exit, it's time to disconnect
-                    LOG_INFO("Client Quit\n");
+                    mprintf("Client Quit\n");
                     connected = false;
                 }
             }
@@ -1074,7 +878,7 @@
 
         sendLog();
 
-        LOG_INFO("Disconnected\n");
+        mprintf("Disconnected\n");
 
         DestroyInputDevice(input_device);
 
