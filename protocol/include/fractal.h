/*
 * This file contains the headers of the main functions used as part of the
 * streaming protocol.

 Protocol version: 1.0
 Last modification: 12/10/2019

 By: Philippe Noël

 Copyright Fractal Computers, Inc. 2019
*/
#ifndef FRACTAL_H
#define FRACTAL_H

// only include this header file once at compile time
#pragma once

#include <stdint.h>
#include <stdbool.h>

#include "ffmpeg/libavcodec/avcodec.h"
#include "ffmpeg/libavdevice/avdevice.h"
#include "ffmpeg/libavfilter/avfilter.h"
#include "ffmpeg/libavformat/avformat.h"
#include "ffmpeg/libavutil/avutil.h"
#include "ffmpeg/libavfilter/buffersink.h"
#include "ffmpeg/libavfilter/buffersrc.h"
#include "ffmpeg/libswscale/swscale.h"
#include "ffmpeg/libavutil/hwcontext.h"
#include "ffmpeg/libavutil/hwcontext_qsv.h"

#define SDL_MAIN_HANDLED
#include "../include/SDL2/SDL.h"
#include "../include/SDL2/SDL_thread.h"

#if defined(_WIN32)
	#include <initguid.h>
	#include <mmdeviceapi.h>
	#include <Audioclient.h>
	#include <Functiondiscoverykeys_devpkey.h>
	#include <avrt.h>
	#include <windows.h>
	#include <winuser.h>
	#include <D3D11.h>
	#include <D3d11_1.h> 
	#include <dxgi1_2.h>
	#include <DXGITYPE.h>
	#pragma warning(disable: 4201)
#else
	#define SOCKET int
	#include <sys/socket.h>
	#include <netinet/in.h>
	#include <arpa/inet.h>
#endif

/*** DEFINITIONS START ***/

#define STUN_SERVER_IP "34.200.170.47"
#define PORT 48800 

#define SERVER_IP "52.186.125.178"
#define MAX_PACKET_SIZE 1400
#define START_MAX_MBPS 300.0
#define ACK_REFRESH_MS 75

#define LARGEST_FRAME_SIZE 1000000
#define STARTING_BITRATE 45000
<<<<<<< HEAD
#define CAPTURE_WIDTH 1280
#define CAPTURE_HEIGHT 720
=======
>>>>>>> 866afcca
#define OUTPUT_WIDTH 1280
#define OUTPUT_HEIGHT 720

/// @brief Default ports configurations to pass to FractalInit
/// @details Picked from unassigned range from IANA.org
/// Increment by one if these are taken, until a port is found available
#define FRACTAL_DEFAULTS {  							 \
  /* upnp          					 */ 1,         \
	/* clientPort RECV (UDP)   */ 48800,     \
  /* clientPort SEND (TCP)   */ 48900,     \
  /* serverPort RECV (TCP)   */ 48900,     \
	/* serverPort SEND (UDP)   */ 48800,     \
}

/// @brief Default server settings for streaming
#define FRACTAL_SERVER_DEFAULTS {    \
  /* resolutionX (pixels)   */ 0,    \
  /* resolutionY (pixels)   */ 0,    \
  /* refreshRate (fps)      */ 60,   \
  /* encoderFPS  (fps)      */ 0,    \
  /* encoderMaxBitrate      */ 10,   \
  /* encoderH265            */ 0,    \
}

/// @brief Default client settings for receiving stream
#define FRACTAL_CLIENT_DEFAULTS {    \
  /* SoftwareDecoder        */ 0,    \
  /* resolutionX (pixels)   */ 0,    \
  /* resolutionY (pixels)   */ 0,    \
  /* refreshRate (fps)      */ 60,   \
  /* audioBuffer            */ 6,    \
}

/*** DEFINITIONS END ***/

/*** ENUMERATIONS START ***/

/// @brief Status codes indicating success, warning, or error.
/// @details Returned by most Fractal functions. FRACTAL_OK is '0',
///	warnings are positive, errors are negative.
typedef enum FractalStatus {
	FRACTAL_OK                = 0,       ///< 0

	DECODE_WRN_CONTINUE       = 1000,    ///< 1000
	DECODE_WRN_ACCEPTED       = 1001,    ///< 1001
	DECODE_WRN_REINIT         = 1003,    ///< 1003

	NETWORK_WRN_TIMEOUT       = 2000,    ///< 2000

	AUDIO_WRN_NO_DATA         = 6000,    ///< 6000

	ERR_DEFAULT               = -1,      ///< -1

	DECODE_ERR_INIT           = -10,     ///< -10
	DECODE_ERR_LOAD           = -11,     ///< -11
	DECODE_ERR_MAP            = -13,     ///< -13
	DECODE_ERR_DECODE         = -14,     ///< -14
	DECODE_ERR_CLEANUP        = -15,     ///< -15
	DECODE_ERR_PARSE          = -16,     ///< -16
	DECODE_ERR_NO_SUPPORT     = -17,     ///< -17
	DECODE_ERR_PIXEL_FORMAT   = -18,     ///< -18
	DECODE_ERR_BUFFER         = -19,     ///< -19
	DECODE_ERR_RESOLUTION     = -20,     ///< -20

	WS_ERR_CONNECT            = -6101,   ///< -6101
	WS_ERR_POLL               = -3001,   ///< -3001
	WS_ERR_READ               = -3002,   ///< -3002
	WS_ERR_WRITE              = -3003,   ///< -3003
	WS_ERR_CLOSE              = -6105,   ///< -6105
	WS_ERR_PING               = -3005,   ///< -3005
	WS_ERR_PONG_TIMEOUT       = -3006,   ///< -3006
	WS_ERR_PONG               = -3007,   ///< -3007
	WS_ERR_AUTH               = -3008,   ///< -3008
	WS_ERR_GOING_AWAY         = -3009,   ///< -3009

	NAT_ERR_PEER_PHASE        = -6023,   ///< -6023
	NAT_ERR_STUN_PHASE        = -6024,   ///< -6024
	NAT_ERR_NO_CANDIDATES     = -6033,   ///< -6033
	NAT_ERR_JSON_ACTION       = -6111,   ///< -6111
	NAT_ERR_NO_SOCKET         = -6112,   ///< -6112

	OPENGL_ERR_CONTEXT        = -7000,   ///< -7000
	OPENGL_ERR_SHARE          = -7001,   ///< -7001
	OPENGL_ERR_PIXFORMAT      = -7002,   ///< -7002
	OPENGL_ERR_CURRENT        = -7003,   ///< -7003
	OPENGL_ERR_DC             = -7004,   ///< -7004
	OPENGL_ERR_SHADER         = -7005,   ///< -7005
	OPENGL_ERR_PROGRAM        = -7006,   ///< -7006
	OPENGL_ERR_VERSION        = -7007,   ///< -7007
	OPENGL_ERR_TEXTURE        = -7008,   ///< -7008

	AUDIO_ERR_CAPTURE_INIT    = -9000,   ///< -9000
	AUDIO_ERR_CAPTURE         = -9001,   ///< -9001
	AUDIO_ERR_NETWORK         = -9002,   ///< -9002
	AUDIO_ERR_FREE            = -9003,   ///< -9003

	AUDIO_OPUS_ERR_INIT       = -10000,  ///< -10000
	AUDIO_OPUS_ERR_DECODE     = -10001,  ///< -10001
	AUDIO_OPUS_ERR_ENCODE     = -10002,  ///< -10002

	NETWORK_ERR_BG_TIMEOUT    = -12007,  ///< -12007
	NETWORK_ERR_BAD_PACKET    = -12008,  ///< -12008
	NETWORK_ERR_BUFFER        = -12011,  ///< -12011
	NETWORK_ERR_SHUTDOWN      = -12017,  ///< -12017
	NETWORK_ERR_UNSUPPORTED   = -12018,  ///< -12018
	NETWORK_ERR_INTERRUPTED   = -12019,  ///< -12019

	SERVER_ERR_DISPLAY        = -13000,  ///< -13000
	SERVER_ERR_RESOLUTION     = -13008,  ///< -13008
	SERVER_ERR_MAX_RESOLUTION = -13009,  ///< -13009
	SERVER_ERR_NO_USER        = -13011,  ///< -13011
	SERVER_ERR_VIDEO_DONE     = -13013,  ///< -13013
	SERVER_ERR_CLIENT_ABORT   = -13014,  ///< -13014
	SERVER_ERR_CLIENT_GONE    = -13015,  ///< -13015

	CAPTURE_ERR_INIT          = -14003,  ///< -14003
	CAPTURE_ERR_TEXTURE       = -14004,  ///< -14004
	CAPTURE_ERR_DESTROY				= -14005,  ///< -14005

	ENCODE_ERR_INIT           = -15000,  ///< -15000
	ENCODE_ERR_ENCODE         = -15002,  ///< -15002
	ENCODE_ERR_BUFFER         = -15006,  ///< -15006
	ENCODE_ERR_PROPERTIES     = -15100,  ///< -15100
	ENCODE_ERR_LIBRARY        = -15101,  ///< -15101
	ENCODE_ERR_SESSION        = -15007,  ///< -15007
	ENCODE_ERR_SESSION1       = -15103,  ///< -15103
	ENCODE_ERR_SESSION2       = -15104,  ///< -15104
	ENCODE_ERR_OUTPUT_INIT    = -15105,  ///< -15105
	ENCODE_ERR_TEXTURE        = -15106,  ///< -15106
	ENCODE_ERR_OUTPUT         = -15107,  ///< -15107
	ENCODE_ERR_UNSUPPORTED    = -15108,  ///< -15108
	ENCODE_ERR_HANDLE         = -15109,  ///< -15109
	ENCODE_ERR_CAPS           = -15110,  ///< -15110

	UPNP_ERR                  = -19000,  ///< -19000

	D3D_ERR_TEXTURE           = -22000,  ///< -22000
	D3D_ERR_SHADER            = -22001,  ///< -22001
	D3D_ERR_BUFFER            = -22002,  ///< -22002
	D3D_ERR_LAYOUT            = -22003,  ///< -22003
	D3D_ERR_DEVICE            = -22004,  ///< -22004
	D3D_ERR_MT                = -22005,  ///< -22005
	D3D_ERR_ADAPTER           = -22006,  ///< -22006
	D3D_ERR_FACTORY           = -22007,  ///< -22007
	D3D_ERR_OUTPUT            = -22008,  ///< -22008
	D3D_ERR_CONTEXT           = -22009,  ///< -22009
	D3D_ERR_OUTPUT1           = -22010,  ///< -22010
	D3D_ERR_SWAP_CHAIN        = -22011,  ///< -22011
	D3D_ERR_DRAW              = -22012,  ///< -22012
	D3D_ERR_OUTPUT5           = -22013,  ///< -22013

	H26X_ERR_NOT_FOUND        = -23000,  ///< -23000

	AES_GCM_ERR_KEY_LEN       = -28000,  ///< -28000
	AES_GCM_ERR_BUFFER        = -28004,  ///< -28004

	SCTP_ERR_GLOBAL_INIT      = -32000,  ///< -32000
	SCTP_ERR_WRITE            = -32001,  ///< -32001
	SCTP_ERR_SOCKET           = -32002,  ///< -32002
	SCTP_ERR_BIND             = -32003,  ///< -32003
	SCTP_ERR_CONNECT          = -32004,  ///< -32004

	DTLS_ERR_BIO_WRITE        = -33000,  ///< -33000
	DTLS_ERR_BIO_READ         = -33001,  ///< -33001
	DTLS_ERR_SSL              = -33002,  ///< -33002
	DTLS_ERR_BUFFER           = -33003,  ///< -33003
	DTLS_ERR_NO_DATA          = -33004,  ///< -33004
	DTLS_ERR_CERT             = -33005,  ///< -33005

	STUN_ERR_PACKET           = -34000,  ///< -34000
	STUN_ERR_PARSE_HEADER     = -34001,  ///< -34001
	STUN_ERR_PARSE_ADDRESS    = -34002,  ///< -34002

	SO_ERR_OPEN               = -35000,  ///< -35000
	SO_ERR_SYMBOL             = -35001,  ///< -35001

	RESAMPLE_ERR_INIT         = -37000,  ///< -37000
	RESAMPLE_ERR_RESAMPLE     = -37001,  ///< -37001

	OPENSSL_ERR               = -600000, ///< `SSL_get_error` value will be subtracted from this value.

	#if defined(_WIN32)
	SOCKET_ERR                = -700000, ///< `WSAGetLastError` value will be subtracted from this value.
	#else
	SOCKET_ERR                = -800000, ///< `errno` value will be subtracted from this value.
	#endif

	__ERR_MAKE_32             = 0x7FFFFFFF,
} FractalStatus;

typedef enum EncodeType {
	SOFTWARE_ENCODE        = 0,
	NVENC_ENCODE           = 1
} EncodeType;

typedef enum DecodeType {
	SOFTWARE_DECODE        = 0,
	QSV_DECODE             = 1
} DecodeType;

/// @brief Keyboard input.
/// @details Integer code for each of the user keyboard inputs.
typedef enum FractalKeycode {
	KEY_A           = 4,   ///< 4
	KEY_B           = 5,   ///< 5
	KEY_C           = 6,   ///< 6
	KEY_D           = 7,   ///< 7
	KEY_E           = 8,   ///< 8
	KEY_F           = 9,   ///< 9
	KEY_G           = 10,  ///< 10
	KEY_H           = 11,  ///< 11
	KEY_I           = 12,  ///< 12
	KEY_J           = 13,  ///< 13
	KEY_K           = 14,  ///< 14
	KEY_L           = 15,  ///< 15
	KEY_M           = 16,  ///< 16
	KEY_N           = 17,  ///< 17
	KEY_O           = 18,  ///< 18
	KEY_P           = 19,  ///< 19
	KEY_Q           = 20,  ///< 20
	KEY_R           = 21,  ///< 21
	KEY_S           = 22,  ///< 22
	KEY_T           = 23,  ///< 23
	KEY_U           = 24,  ///< 24
	KEY_V           = 25,  ///< 25
	KEY_W           = 26,  ///< 26
	KEY_X           = 27,  ///< 27
	KEY_Y           = 28,  ///< 28
	KEY_Z           = 29,  ///< 29
	KEY_1           = 30,  ///< 30
	KEY_2           = 31,  ///< 31
	KEY_3           = 32,  ///< 32
	KEY_4           = 33,  ///< 33
	KEY_5           = 34,  ///< 34
	KEY_6           = 35,  ///< 35
	KEY_7           = 36,  ///< 36
	KEY_8           = 37,  ///< 37
	KEY_9           = 38,  ///< 38
	KEY_0           = 39,  ///< 39
	KEY_ENTER       = 40,  ///< 40
	KEY_ESCAPE      = 41,  ///< 41
	KEY_BACKSPACE   = 42,  ///< 42
	KEY_TAB         = 43,  ///< 43
	KEY_SPACE       = 44,  ///< 44
	KEY_MINUS       = 45,  ///< 45
	KEY_EQUALS      = 46,  ///< 46
	KEY_LBRACKET    = 47,  ///< 47
	KEY_RBRACKET    = 48,  ///< 48
	KEY_BACKSLASH   = 49,  ///< 49
	KEY_SEMICOLON   = 51,  ///< 51
	KEY_APOSTROPHE  = 52,  ///< 52
	KEY_BACKTICK    = 53,  ///< 53
	KEY_COMMA       = 54,  ///< 54
	KEY_PERIOD      = 55,  ///< 55
	KEY_SLASH       = 56,  ///< 56
	KEY_CAPSLOCK    = 57,  ///< 57
	KEY_F1          = 58,  ///< 58
	KEY_F2          = 59,  ///< 59
	KEY_F3          = 60,  ///< 60
	KEY_F4          = 61,  ///< 61
	KEY_F5          = 62,  ///< 62
	KEY_F6          = 63,  ///< 63
	KEY_F7          = 64,  ///< 64
	KEY_F8          = 65,  ///< 65
	KEY_F9          = 66,  ///< 66
	KEY_F10         = 67,  ///< 67
	KEY_F11         = 68,  ///< 68
	KEY_F12         = 69,  ///< 69
	KEY_PRINTSCREEN = 70,  ///< 70
	KEY_SCROLLLOCK  = 71,  ///< 71
	KEY_PAUSE       = 72,  ///< 72
	KEY_INSERT      = 73,  ///< 73
	KEY_HOME        = 74,  ///< 74
	KEY_PAGEUP      = 75,  ///< 75
	KEY_DELETE      = 76,  ///< 76
	KEY_END         = 77,  ///< 77
	KEY_PAGEDOWN    = 78,  ///< 78
	KEY_RIGHT       = 79,  ///< 79
	KEY_LEFT        = 80,  ///< 80
	KEY_DOWN        = 81,  ///< 81
	KEY_UP          = 82,  ///< 82
	KEY_NUMLOCK     = 83,  ///< 83
	KEY_KP_DIVIDE   = 84,  ///< 84
	KEY_KP_MULTIPLY = 85,  ///< 85
	KEY_KP_MINUS    = 86,  ///< 86
	KEY_KP_PLUS     = 87,  ///< 87
	KEY_KP_ENTER    = 88,  ///< 88
	KEY_KP_1        = 89,  ///< 89
	KEY_KP_2        = 90,  ///< 90
	KEY_KP_3        = 91,  ///< 91
	KEY_KP_4        = 92,  ///< 92
	KEY_KP_5        = 93,  ///< 93
	KEY_KP_6        = 94,  ///< 94
	KEY_KP_7        = 95,  ///< 95
	KEY_KP_8        = 96,  ///< 96
	KEY_KP_9        = 97,  ///< 97
	KEY_KP_0        = 98,  ///< 98
	KEY_KP_PERIOD   = 99,  ///< 99
	KEY_APPLICATION = 101, ///< 101
	KEY_F13         = 104, ///< 104
	KEY_F14         = 105, ///< 105
	KEY_F15         = 106, ///< 106
	KEY_F16         = 107, ///< 107
	KEY_F17         = 108, ///< 108
	KEY_F18         = 109, ///< 109
	KEY_F19         = 110, ///< 110
	KEY_MENU        = 118, ///< 118
	KEY_MUTE        = 127, ///< 127
	KEY_VOLUMEUP    = 128, ///< 128
	KEY_VOLUMEDOWN  = 129, ///< 129
	KEY_LCTRL       = 224, ///< 224
	KEY_LSHIFT      = 225, ///< 225
	KEY_LALT        = 226, ///< 226
	KEY_LGUI        = 227, ///< 227
	KEY_RCTRL       = 228, ///< 228
	KEY_RSHIFT      = 229, ///< 229
	KEY_RALT        = 230, ///< 230
	KEY_RGUI        = 231, ///< 231
	KEY_AUDIONEXT   = 258, ///< 258
	KEY_AUDIOPREV   = 259, ///< 259
	KEY_AUDIOSTOP   = 260, ///< 260
	KEY_AUDIOPLAY   = 261, ///< 261
	KEY_AUDIOMUTE   = 262, ///< 262
	KEY_MEDIASELECT = 263, ///< 263
	__KEY_MAKE_32   = 0x7FFFFFFF,
} FractalKeycode;

/// @brief Modifier keys applied to keyboard input.
/// @details Codes for when keyboard input is modified. These values may be bitwise OR'd together.
typedef enum FractalKeymod {
	MOD_NONE      = 0x0000, ///< No modifier key active.
	MOD_LSHIFT    = 0x0001, ///< `LEFT SHIFT` is currently active.
	MOD_RSHIFT    = 0x0002, ///< `RIGHT SHIFT` is currently active.
	MOD_LCTRL     = 0x0040, ///< `LEFT CONTROL` is currently active.
	MOD_RCTRL     = 0x0080, ///< `RIGHT CONTROL` is currently active.
	MOD_LALT      = 0x0100, ///< `LEFT ALT` is currently active.
	MOD_RALT      = 0x0200, ///< `RIGHT ALT` is currently active.
	MOD_NUM	      = 0x1000, ///< `NUMLOCK` is currently active.
	MOD_CAPS      = 0x2000, ///< `CAPSLOCK` is currently active.
	__MOD_MAKE_32 = 0x7FFFFFFF,
} FractalKeymod;

/// @brief Mouse button.
/// @details Codes for encoding mouse actions.
typedef enum FractalMouseButton {
	MOUSE_L         = 1, ///< Left mouse button.
	MOUSE_MIDDLE    = 2, ///< Middle mouse button.
	MOUSE_R         = 3, ///< Right mouse button.
	MOUSE_X1        = 4, ///< Extra mouse button 1.
	MOUSE_X2        = 5, ///< Extra mouse button 2.
	__MOUSE_MAKE_32 = 0x7FFFFFFF,
} FractalMouseButton;

/// @brief Color formats for raw image data.
/// @details Used to encode/decode images.
typedef enum FractalColorFormat {
	FORMAT_UNKNOWN   = 0,
	FORMAT_NV12      = 1, ///< 4:2:0 full width/height Y plane followed by an interleaved half width/height UV plane.
	FORMAT_I420      = 2, ///< 4:2:0 full width/height Y plane followed by a half width/height U plane followed by a half width/height V plane.
	FORMAT_NV16      = 3, ///< 4:2:2 full width/height Y plane followed by an interleaved half width full height UV plane.
	FORMAT_I422      = 4, ///< 4:2:2 full width/height Y plane followed by a half width full height U plane followed by a half width full height V plane.
	FORMAT_BGRA      = 5, ///< 32-bits per pixel, 8-bits per channel BGRA.
	FORMAT_RGBA      = 6, ///< 32-bits per pixel, 8-bits per channel RGBA.
	__FORMAT_MAKE_32 = 0x7FFFFFFF,
} FractalColorFormat;

/// @brief Network protocol used for peer-to-peer connections.
/// @details Two modes depending on whther this is web or native
typedef enum FractalProtocol {
	PROTO_MODE_UDP       = 1, ///< Fractal's low-latency optimized UDP protocol.
	PROTO_MODE_SCTP      = 2, ///< SCTP protocol compatible with WebRTC data channels.
	__PROTO_MODE_MAKE_32 = 0x7FFFFFFF,
} FractalProtocol;

/// @brief Video stream container.
/// @details Used for the client configuration
typedef enum FractalContainer {
	CONTAINER_FRACTAL    = 0, ///< Fractal's custom container compatible with native decoding.
	CONTAINER_MP4       = 2, ///< MP4 box container compatible with web browser Media Source Extensions.
	__CONTAINER_MAKE_32 = 0x7FFFFFFF,
} FractalContainer;

/// @brief PCM audio format.
/// @details Passed to audio submission on host.
typedef enum FractalPCMFormat {
	PCM_FORMAT_FLOAT     = 1, ///< 32-bit floating point samples.
	PCM_FORMAT_INT16     = 2, ///< 16-bit signed integer samples.
	__PCM_FORMAT_MAKE_32 = 0x7FFFFFFF,
} FractalPCMFormat;

/*** ENUMERATIONS END ***/

/*** STRUCTS START ***/

/// @brief Fractal instance configuration.
/// @details Passed to FractalInit to generate config
/// serve as the first port used when the `bind` call is made internally. If the port is already in use,
/// the next port will be tried until an open port has been found or 50 attempts have been made.
typedef struct FractalConfig {
	int32_t upnp;       		///< `1` enables and maintains UPnP to assist NAT traversal, `0` disables it.
	int32_t clientPortRECV; ///< First port tried for client connections. A value of `0` uses a pseudo random default.
	int32_t clientPortSEND; ///< First port tried for client connections. A value of `0` uses a pseudo random default.
	int32_t serverPortRECV; ///< First port used to accept host connections. A value of `0` uses a pseudo random default.
	int32_t serverPortSEND; ///< First port used to accept host connections. A value of `0` uses a pseudo random default.
} FractalConfig;

/// @brief Video frame properties.
/// @details Used for rendering frames
typedef struct FractalFrame {
	FractalColorFormat format; ///< Color format.
	uint32_t size;            ///< Size in bytes of the `image` buffer parameter of FrameCallback
	uint32_t width;           ///< Width in pixels of the visible area of the frame.
	uint32_t height;          ///< Height in pixels of the visible area of the frame.
	uint32_t fullWidth;       ///< Actual width of the frame including padding.
	uint32_t fullHeight;      ///< Actual height of the frame including padding.
} FractalFrame;

/// @brief Cursor properties.
/// @details Track important information on cursor.
typedef struct FractalCursor {
	uint32_t size;      ///< Size in bytes of the cursor image buffer.
	uint32_t positionX; ///< When leaving relative mode, the horizontal position in screen coordinates where the cursor reappears.
	uint32_t positionY; ///< When leaving relative mode, the vertical position in screen coordinates where the cursor reappears.
	uint16_t width;     ///< Width of the cursor image in pixels.
	uint16_t height;    ///< Height of the cursor position in pixels.
	uint16_t hotX;      ///< Horizontal pixel position of the cursor hotspot within the image.
	uint16_t hotY;      ///< Vertical pixel position of the cursor hotspot within the image.
	bool modeUpdate;    ///< `true` if the cursor mode should be updated. The `relative`, `positionX`, and `positionY` members are valid.
	bool imageUpdate;   ///< `true` if the cursor image should be updated. The `width`, `height`, `hotX`, `hotY`, and `size` members are valid.
	bool relative;      ///< `true` if in relative mode, meaning the client should submit mouse motion in relative distances rather than absolute screen coordinates.
	uint8_t __pad[1];
} FractalCursor;

/// @brief Latency performance metrics.
/// @details Latency metrics for the client
typedef struct FractalMetrics {
	float encodeLatency;  ///< Average time in milliseconds for the host to encode a frame.
	float decodeLatency;  ///< Average time in milliseconds for the client to decode a frame.
	float networkLatency; ///< Average round trip time between the client and host.
} FractalMetrics;

/// @brief Keyboard message.
/// @details Messages related to keyboard usage.
typedef struct FractalKeyboardMessage {
	FractalKeycode code;  ///< Keyboard input.
	FractalKeymod mod;    ///< Stateful modifier keys applied to keyboard input.
	bool pressed;        ///< `true` if pressed, `false` if released.
	uint8_t __pad[3];
} FractalKeyboardMessage;

/// @brief Mouse button message.
/// @details Message from mouse button.
typedef struct FractalMouseButtonMessage {
	FractalMouseButton button; ///< Mouse button.
	bool pressed;             ///< `true` if clicked, `false` if released.
	uint8_t __pad[3];
} FractalMouseButtonMessage;

/// @brief Mouse wheel message.
/// @details Message from mouse wheel.
typedef struct FractalMouseWheelMessage {
	int32_t x; ///< Horizontal delta of mouse wheel rotation. Negative values scroll left.
	int32_t y; ///< Vertical delta of mouse wheel rotation. Negative values scroll up.
} FractalMouseWheelMessage;

/// @brief Mouse motion message.
/// @details Member of FractalMessage. Mouse motion can be sent in either relative or absolute mode via
/// the `relative` member. Absolute mode treats the `x` and `y` values as the exact destination for where
/// the cursor will appear. These values are sent from the client in device screen coordinates and are translated
/// in accordance with the values set via FractalClientSetDimensions. Relative mode `x` and `y` values are not
/// affected by FractalClientSetDimensions and move the cursor with a signed delta value from its previous location.
typedef struct FractalMouseMotionMessage {
	int32_t x;     ///< The absolute horizontal screen coordinate of the cursor  if `relative` is `false`, or the delta (can be negative) if `relative` is `true`.
	int32_t y;     ///< The absolute vertical screen coordinate of the cursor if `relative` is `false`, or the delta (can be negative) if `relative` is `true`.
	bool relative; ///< `true` for relative mode, `false` for absolute mode. See details.
	uint8_t __pad[3];
} FractalMouseMotionMessage;

/// @brief Client configuration.
/// @details Passed to FractalClientConnect. Regarding `resolutionX`, `resolutionY`, and `refreshRate`:
/// These settings apply only in HOST_DESKTOP if the client is the first client to connect, and that client is
/// the owner of the computer. Setting `resolutionX` or `resolutionY` to `0` will leave the host resolution unaffected,
/// otherwise the host will attempt to find the closest matching resolution / refresh rate.
typedef struct FractalClientConfig {
	int32_t decoderSoftware; ///< `true` to force decoding of video frames via a software implementation.
	int32_t mediaContainer;  ///< ::FractalContainer value.
	int32_t protocol;        ///< ::FractalProtocol value.
	int32_t resolutionX;     ///< See details.
	int32_t resolutionY;     ///< See details.
	int32_t refreshRate;     ///< See details.
	uint32_t audioBuffer;    ///< Audio buffer in 20ms packets, i.e. a setting of `6` would be a 120ms buffer. When audio received exceeds this buffer, the client will fast forward the audio to the size of the buffer divided by `2`.
	bool pngCursor;          ///< `true` to return compressed PNG cursor images during FractalClientPollEvents, `false` to return a 32-bit RGBA image.
	uint8_t __pad[3];
} FractalClientConfig;

/// @brief Cursor mode/image update event.
/// @details Member of FractalClientEvent.
typedef struct FractalClientCursorEvent {
	FractalCursor cursor; ///< Cursor properties.
	uint32_t key;         ///< Buffer lookup key passed to FractalGetBuffer to retrieve the cursor image, if available.
} FractalClientCursorEvent;

typedef enum FractalClientMessageType {
	CMESSAGE_NONE           = 0, ///< No Message
	MESSAGE_KEYBOARD        = 1, ///< `keyboard` FractalKeyboardMessage is valid in FractClientMessage.
	MESSAGE_MOUSE_BUTTON    = 2, ///< `mouseButton` FractalMouseButtonMessage is valid in FractClientMessage.
	MESSAGE_MOUSE_WHEEL     = 3, ///< `mouseWheel` FractalMouseWheelMessage is valid in FractClientMessage.
	MESSAGE_MOUSE_MOTION    = 4, ///< `mouseMotion` FractalMouseMotionMessage is valid in FractClientMessage.
	MESSAGE_RELEASE         = 5, ///< Message instructing the host to release all input that is currently pressed.
	MESSAGE_MBPS            = 6, ///< `mbps` double is valid in FractClientMessage.
	MESSAGE_PING            = 7,
	MESSAGE_DIMENSIONS      = 8, ///< `dimensions.width` int and `dimensions.height` int is valid in FractClientMessage
	MESSAGE_QUIT = 100,
} FractalClientMessageType;

typedef struct FractalClientMessage {
	FractalClientMessageType type;                     ///< Input message type.
	union {
		FractalKeyboardMessage keyboard;           ///< Keyboard message.
		FractalMouseButtonMessage mouseButton;     ///< Mouse button message.
		FractalMouseWheelMessage mouseWheel;       ///< Mouse wheel message.
		FractalMouseMotionMessage mouseMotion;     ///< Mouse motion message.
		double mbps;
		int ping_id;
		struct dimensions {
			int width;
			int height;
		};
	};
} FractalClientMessage;


typedef enum FractalServerMessageType {
	SMESSAGE_NONE = 0, ///< No Message
	MESSAGE_PONG = 1,
} FractalServerMessageType;

typedef struct FractalServerMessage {
	FractalServerMessageType type;                     ///< Input message type.
	union {
		int ping_id;
	};
} FractalServerMessage;

typedef struct FractalDestination
{
    int host;
    short port;
} FractalDestination;

typedef struct SocketContext
{
    SOCKET s;
    struct sockaddr_in addr;
    int ack;
} SocketContext;

typedef enum FractalPacketType {
	PACKET_AUDIO,
	PACKET_VIDEO,
	PACKET_MESSAGE,
} FractalPacketType;

// Real Packet Size = sizeof(RTPPacket) - sizeof(RTPPacket.data) + RTPPacket.payload_size
struct RTPPacket {
	// hash at the beginning of the struct, which is the hash of the rest of the packet
	uint32_t hash;
	FractalPacketType type;
	int index;
	int payload_size;
	int id;
	bool is_ending;
	// data at the end of the struct, in the case of a truncated packet
	uint8_t data[MAX_PACKET_SIZE];
};

typedef struct Frame {
	int width;
	int height;
	int size;
	unsigned char compressed_frame[];
} Frame;

/*** STRUCTS END ***/

/*** FRACTAL FUNCTIONS START ***/

/*
/// @brief destroy the server sockets and threads, and WSA for windows
/// @details if full=true, destroys everything, else only current connection
FractalStatus ServerDestroy(SOCKET sockets[], HANDLE threads[], bool full);

/// @brief initialize the listen socket (TCP path)
/// @details initializes windows socket, creates and binds our listen socket
SOCKET ServerInit(SOCKET listensocket, FractalConfig config);
*/

/// @brief replays a user action taken on the client and sent to the server
/// @details parses the FractalMessage struct and send input to Windows OS
FractalStatus ReplayUserInput(struct FractalClientMessage fmsg[6], int len);

int CreateUDPContext(struct SocketContext* context, char* origin, char* destination, int recvfrom_timeout_s, int stun_timeout_ms);

int SendAck(struct SocketContext *context, int reps);

#if defined(_WIN32)
	#define clock LARGE_INTEGER
#else
	#define clock int
#endif

void initMultiThreadedPrintf();
void destroyMultiThreadedPrintf();
void mprintf(const char* fmtStr, ...);

void StartTimer(clock* timer);
double GetTimer(clock timer);

uint32_t Hash(void* key, size_t len);

/*** FRACTAL FUNCTIONS END ***/

// renable Windows warning
#if defined(_WIN32)
	#pragma warning(default: 4201)
#endif

#endif // FRACTAL_H<|MERGE_RESOLUTION|>--- conflicted
+++ resolved
@@ -65,11 +65,6 @@
 
 #define LARGEST_FRAME_SIZE 1000000
 #define STARTING_BITRATE 45000
-<<<<<<< HEAD
-#define CAPTURE_WIDTH 1280
-#define CAPTURE_HEIGHT 720
-=======
->>>>>>> 866afcca
 #define OUTPUT_WIDTH 1280
 #define OUTPUT_HEIGHT 720
 
