/*
 * This file contains functions to send keyboard/mouse input.

 Protocol version: 1.0
 Last modification: 2/10/2020

 By: Ming Ying

 Copyright Fractal Computers, Inc. 2019
*/
#include "input.h" // header file for this file

#if defined(_WIN32)
  // @brief Windows keycodes for replaying SDL user inputs on server
  // @details index is SDL keycode, value is Windows keycode
const int windows_keycodes[265] = {
	NULL, // SDL keycodes start at index 4
	NULL, // SDL keycodes start at index 4
	NULL, // SDL keycodes start at index 4
	NULL, // SDL keycodes start at index 4
	0x41, // 4 -> A
	0x42, // 5 -> B
	0x43, // 6 -> C
	0x44, // 7 -> D
	0x45, // 8 -> E
	0x46, // 9 -> F
	0x47, // 10 -> G
	0x48, // 11 -> H
	0x49, // 12 -> I
	0x4A, // 13 -> J
	0x4B, // 14 -> K
	0x4C, // 15 -> L
	0x4D, // 16 -> M
	0x4E, // 17 -> N
	0x4F, // 18 -> O
	0x50, // 19 -> P
	0x51, // 20 -> Q
	0x52, // 21 -> R
	0x53, // 22 -> S
	0x54, // 23 -> T
	0x55, // 24 -> U
	0x56, // 25 -> V
	0x57, // 26 -> W
	0x58, // 27 -> X
	0x59, // 28 -> Y
	0x5A, // 29 -> Z
	0x31, // 30 -> 1
	0x32, // 31 -> 2
	0x33, // 32 -> 3
	0x34, // 33 -> 4
	0x35, // 34 -> 5
	0x36, // 35 -> 6
	0x37, // 36 -> 7
	0x38, // 37 -> 8
	0x39, // 38 -> 9
	0x30, // 39 -> 0
	0x0D, // 40 -> Enter
	0x1B, // 41 -> Escape
	0x08, // 42 -> Backspace
	0x09, // 43 -> Tab
	0x20, // 44 -> Space
	0xBD, // 45 -> Minus
	0xBB, // 46 -> Equal
	0xDB, // 47 -> Left Bracket
	0xDD, // 48 -> Right Bracket
	0xE2, // 49 -> Backslash
	NULL, // 50 -> no SDL keycode at index 50
	0xBA, // 51 -> Semicolon
	0xDE, // 52 -> Apostrophe
	0xDC, // 53 -> Backtick
	0xBC, // 54 -> Comma
	0xBE, // 55 -> Period
	0xBF, // 56 -> Slash
	0x14, // 57 -> Capslock
	0x70, // 58 -> F1
	0x71, // 59 -> F2
	0x72, // 60 -> F3
	0x73, // 61 -> F4
	0x74, // 62 -> F5
	0x75, // 63 -> F6
	0x76, // 64 -> F7
	0x77, // 65 -> F8
	0x78, // 66 -> F9
	0x79, // 67 -> F10
	0x7A, // 68 -> F11
	0x7B, // 69 -> F12
	0x2C, // 70 -> Print Screen
	0x91, // 71 -> Scroll Lock
	0xB3, // 72 -> Pause
	0x2D, // 73 -> Insert
	0x24, // 74 -> Home
	0x21, // 75 -> Pageup
	0x2E, // 76 -> Delete
	0x23, // 77 -> End
	0x22, // 78 -> Pagedown
	0x27, // 79 -> Right
	0x25, // 80 -> Left
	0x28, // 81 -> Down
	0x26, // 82 -> Up
	0x90, // 83 -> Numlock
	0x6F, // 84 -> Numeric Keypad Divide
	0x6A, // 85 -> Numeric Keypad Multiply
	0x6B, // 86 -> Numeric Keypad Minus
	0x2E, // 87 -> Numeric Keypad Plus
	0x0D, // 88 -> Numeric Keypad Enter
	0x61, // 89 -> Numeric Keypad 1
	0x62, // 90 -> Numeric Keypad 2
	0x63, // 91 -> Numeric Keypad 3
	0x64, // 92 -> Numeric Keypad 4
	0x65, // 93 -> Numeric Keypad 5
	0x66, // 94 -> Numeric Keypad 6
	0x67, // 95 -> Numeric Keypad 7
	0x68, // 96 -> Numeric Keypad 8
	0x69, // 97 -> Numeric Keypad 9
	0x60, // 98 -> Numeric Keypad 0
	0xBE, // 99 -> Numeric Keypad Period
	NULL, // 100 -> no SDL keycode at index 100
	0x5D, // 101 -> Application
	NULL, // 102 -> no SDL keycode at index 102
	NULL, // 103 -> no SDL keycode at index 103
	0x7C, // 104 -> F13
	0x7D, // 105 -> F14
	0x7E, // 106 -> F15
	0x7F, // 107 -> F16
	0x80, // 108 -> F17
	0x81, // 109 -> F18
	0x82, // 110 -> F19
	NULL, // 111 -> no SDL keycode at index 111
	NULL, // 112 -> no SDL keycode at index 112
	NULL, // 113 -> no SDL keycode at index 113
	NULL, // 114 -> no SDL keycode at index 114
	NULL, // 115 -> no SDL keycode at index 115
	NULL, // 116 -> no SDL keycode at index 116
	NULL, // 117 -> no SDL keycode at index 117
	VK_MENU, // 118 -> Menu
	NULL, // 119 -> no SDL keycode at index 119
	NULL, // 120 -> no SDL keycode at index 120
	NULL, // 121 -> no SDL keycode at index 121
	NULL, // 122 -> no SDL keycode at index 122
	NULL, // 123 -> no SDL keycode at index 123
	NULL, // 124 -> no SDL keycode at index 124
	NULL, // 125 -> no SDL keycode at index 125
	NULL, // 126 -> no SDL keycode at index 126
	VK_VOLUME_MUTE, // 127 -> Mute
	VK_VOLUME_UP, // 128 -> Volume Up
	VK_VOLUME_DOWN, // 129 -> Volume Down
	NULL, // 130 -> no SDL keycode at index 130
	NULL, // 131 -> no SDL keycode at index 131
	NULL, // 132 -> no SDL keycode at index 132
	NULL, // 133 -> no SDL keycode at index 133
	NULL, // 134 -> no SDL keycode at index 134
	NULL, // 135 -> no SDL keycode at index 135
	NULL, // 136 -> no SDL keycode at index 136
	NULL, // 137 -> no SDL keycode at index 137
	NULL, // 138 -> no SDL keycode at index 138
	NULL, // 139 -> no SDL keycode at index 139
	NULL, // 140 -> no SDL keycode at index 140
	NULL, // 141 -> no SDL keycode at index 141
	NULL, // 142 -> no SDL keycode at index 142
	NULL, // 143 -> no SDL keycode at index 143
	NULL, // 144 -> no SDL keycode at index 144
	NULL, // 145 -> no SDL keycode at index 145
	NULL, // 146 -> no SDL keycode at index 146
	NULL, // 147 -> no SDL keycode at index 147
	NULL, // 148 -> no SDL keycode at index 148
	NULL, // 149 -> no SDL keycode at index 149
	NULL, // 150 -> no SDL keycode at index 150
	NULL, // 151 -> no SDL keycode at index 151
	NULL, // 152 -> no SDL keycode at index 152
	NULL, // 153 -> no SDL keycode at index 153
	NULL, // 154 -> no SDL keycode at index 154
	NULL, // 155 -> no SDL keycode at index 155
	NULL, // 156 -> no SDL keycode at index 156
	NULL, // 157 -> no SDL keycode at index 157
	NULL, // 158 -> no SDL keycode at index 158
	NULL, // 159 -> no SDL keycode at index 159
	NULL, // 160 -> no SDL keycode at index 160
	NULL, // 161 -> no SDL keycode at index 161
	NULL, // 162 -> no SDL keycode at index 162
	NULL, // 163 -> no SDL keycode at index 163
	NULL, // 164 -> no SDL keycode at index 164
	NULL, // 165 -> no SDL keycode at index 165
	NULL, // 166 -> no SDL keycode at index 166
	NULL, // 167 -> no SDL keycode at index 167
	NULL, // 168 -> no SDL keycode at index 168
	NULL, // 169 -> no SDL keycode at index 169
	NULL, // 170 -> no SDL keycode at index 170
	NULL, // 171 -> no SDL keycode at index 171
	NULL, // 172 -> no SDL keycode at index 172
	NULL, // 173 -> no SDL keycode at index 173
	NULL, // 174 -> no SDL keycode at index 174
	NULL, // 175 -> no SDL keycode at index 175
	NULL, // 176 -> no SDL keycode at index 176
	NULL, // 177 -> no SDL keycode at index 177
	NULL, // 178 -> no SDL keycode at index 178
	NULL, // 179 -> no SDL keycode at index 179
	NULL, // 180 -> no SDL keycode at index 180
	NULL, // 181 -> no SDL keycode at index 181
	NULL, // 182 -> no SDL keycode at index 182
	NULL, // 183 -> no SDL keycode at index 183
	NULL, // 184 -> no SDL keycode at index 184
	NULL, // 185 -> no SDL keycode at index 185
	NULL, // 186 -> no SDL keycode at index 186
	NULL, // 187 -> no SDL keycode at index 187
	NULL, // 188 -> no SDL keycode at index 188
	NULL, // 189 -> no SDL keycode at index 189
	NULL, // 190 -> no SDL keycode at index 190
	NULL, // 191 -> no SDL keycode at index 191
	NULL, // 192 -> no SDL keycode at index 192
	NULL, // 193 -> no SDL keycode at index 193
	NULL, // 194 -> no SDL keycode at index 194
	NULL, // 195 -> no SDL keycode at index 195
	NULL, // 196 -> no SDL keycode at index 196
	NULL, // 197 -> no SDL keycode at index 197
	NULL, // 198 -> no SDL keycode at index 198
	NULL, // 199 -> no SDL keycode at index 199
	NULL, // 200 -> no SDL keycode at index 200
	NULL, // 201 -> no SDL keycode at index 201
	NULL, // 202 -> no SDL keycode at index 202
	NULL, // 203 -> no SDL keycode at index 203
	NULL, // 204 -> no SDL keycode at index 204
	NULL, // 205 -> no SDL keycode at index 205
	NULL, // 206 -> no SDL keycode at index 206
	NULL, // 207 -> no SDL keycode at index 207
	NULL, // 208 -> no SDL keycode at index 208
	NULL, // 209 -> no SDL keycode at index 209
	NULL, // 210 -> no SDL keycode at index 210
	NULL, // 211 -> no SDL keycode at index 212
	NULL, // 213 -> no SDL keycode at index 213
	NULL, // 214 -> no SDL keycode at index 214
	NULL, // 215 -> no SDL keycode at index 215
	NULL, // 216 -> no SDL keycode at index 216
	NULL, // 217 -> no SDL keycode at index 217
	NULL, // 218 -> no SDL keycode at index 218
	NULL, // 219 -> no SDL keycode at index 219
	NULL, // 220 -> no SDL keycode at index 220
	NULL, // 221 -> no SDL keycode at index 221
	NULL, // 222 -> no SDL keycode at index 222
	NULL, // 223 -> no SDL keycode at index 223
	NULL,
	VK_LCONTROL, // 224 -> Left Ctrl
	VK_LSHIFT, // 225 -> Left Shift
	VK_MENU, // 226 -> Left Alt
	VK_LWIN, // 227 -> Left GUI (Windows Key)
	VK_RCONTROL, // 228 -> Right Ctrl
	VK_RSHIFT, // 229 -> Right Shift
	VK_MENU, // 230 -> Right Alt
	VK_RWIN, // 231 -> Right GUI (Windows Key)
	NULL, // 232 -> no SDL keycode at index 232
	NULL, // 233 -> no SDL keycode at index 233
	NULL, // 234 -> no SDL keycode at index 234
	NULL, // 235 -> no SDL keycode at index 235
	NULL, // 236 -> no SDL keycode at index 236
	NULL, // 237 -> no SDL keycode at index 237
	NULL, // 238 -> no SDL keycode at index 238
	NULL, // 239 -> no SDL keycode at index 239
	NULL, // 240 -> no SDL keycode at index 240
	NULL, // 241 -> no SDL keycode at index 241
	NULL, // 242 -> no SDL keycode at index 242
	NULL, // 243 -> no SDL keycode at index 243
	NULL, // 244 -> no SDL keycode at index 244
	NULL, // 245 -> no SDL keycode at index 245
	NULL, // 246 -> no SDL keycode at index 246
	NULL, // 247 -> no SDL keycode at index 247
	NULL, // 248 -> no SDL keycode at index 248
	NULL, // 249 -> no SDL keycode at index 249
	NULL, // 250 -> no SDL keycode at index 250
	NULL, // 251 -> no SDL keycode at index 251
	NULL, // 252 -> no SDL keycode at index 252
	NULL, // 253 -> no SDL keycode at index 253
	NULL, // 254 -> no SDL keycode at index 254
	NULL, // 255 -> no SDL keycode at index 255
	NULL, // 256 -> no SDL keycode at index 256
	NULL, // 257 -> no SDL keycode at index 257
	VK_MEDIA_NEXT_TRACK, // 258 -> Audio/Media Next
	VK_MEDIA_PREV_TRACK, // 259 -> Audio/Media Prev
	VK_MEDIA_STOP, // 260 -> Audio/Media Stop
	VK_MEDIA_PLAY_PAUSE, // 261 -> Audio/Media Play
	VK_VOLUME_MUTE, // 262 -> Audio/Media Mute
	VK_LAUNCH_MEDIA_SELECT, // 263 -> Media Select
	0x7FFFFFFF };
#endif

/// @brief replays a user action taken on the client and sent to the server
/// @details parses the FractalClientMessage struct and send input to Windows OS
FractalStatus ReplayUserInput(struct FractalClientMessage fmsg[6], int len) {
	// get screen width and height for mouse cursor
	int sWidth = GetSystemMetrics(SM_CXSCREEN) - 1;
	int sHeight = GetSystemMetrics(SM_CYSCREEN) - 1;
	int i;
	INPUT Event[6];

	len = min(len, 6);

	for (i = 0; i < len; i++) {
		// switch to fill in the Windows event depending on the FractalClientMessage type
		switch (fmsg[i].type) {
			// Windows event for keyboard action
		case MESSAGE_KEYBOARD:
			Event[i].ki.wVk = windows_keycodes[fmsg[i].keyboard.code];
			Event[i].type = INPUT_KEYBOARD;
			Event[i].ki.wScan = 0;
			Event[i].ki.time = 0; // system supplies timestamp
			if (!fmsg[i].keyboard.pressed) {
				Event[i].ki.dwFlags = KEYEVENTF_KEYUP;
			}
			else {
				Event[i].ki.dwFlags = 0;
			}
			break;
			// mouse motion event
		case MESSAGE_MOUSE_MOTION:
			Event[i].type = INPUT_MOUSE;
			Event[i].mi.dx = fmsg[i].mouseMotion.x * ((float)65536 / sWidth);
			Event[i].mi.dy = fmsg[i].mouseMotion.y * ((float)65536 / sHeight);
			Event[i].mi.dwFlags = MOUSEEVENTF_MOVE | MOUSEEVENTF_ABSOLUTE;
			break;
			// mouse button event
		case MESSAGE_MOUSE_BUTTON:
			Event[i].type = INPUT_MOUSE;
			Event[i].mi.dx = 0;
			Event[i].mi.dy = 0;
			// switch to parse button type
			switch (fmsg[i].mouseButton.button) {
				// leftclick
			case 1:
				if (fmsg[i].mouseButton.pressed) {
					Event[i].mi.dwFlags = MOUSEEVENTF_LEFTDOWN;
				}
				else {
					Event[i].mi.dwFlags = MOUSEEVENTF_LEFTUP;
				}
				break; // inner switch
			// right click
			case 3:
				if (fmsg[i].mouseButton.pressed) {
					Event[i].mi.dwFlags = MOUSEEVENTF_RIGHTDOWN;
				}
				else {
					Event[i].mi.dwFlags = MOUSEEVENTF_RIGHTUP;
				}
				break; // inner switch
			}
			break; // outer switch
			  // mouse wheel event
		case MESSAGE_MOUSE_WHEEL:
			Event[i].type = INPUT_MOUSE;
			Event[i].mi.dwFlags = MOUSEEVENTF_WHEEL;
			Event[i].mi.dx = 0;
			Event[i].mi.dy = 0;
			Event[i].mi.mouseData = fmsg[i].mouseWheel.y * 100;
			break;
			// TODO: add clipboard
		}
	}
	// send FMSG mapped to Windows event to Windows and return
	int num_events_sent = SendInput(len, Event, sizeof(INPUT)); // 1 structure to send

	if (len != num_events_sent) {
		mprintf("SendInput did not send all events! %d/%d\n", num_events_sent, len);
	}

	return FRACTAL_OK;
}

FractalStatus EnterWinString(enum FractalKeycode keycodes[100], int len) {
  // get screen width and height for mouse cursor
  int i, index = 0;
  enum FractalKeycode keycode;
  INPUT Event[200];

  for(i = 0; i < len; i++) {
	keycode = keycodes[i];
	Event[index].ki.wVk = windows_keycodes[keycode];
	Event[index].type = INPUT_KEYBOARD;
	Event[index].ki.wScan = 0;
	Event[index].ki.time = 0; // system supplies timestamp
	Event[index].ki.dwFlags = 0;

	index++;

	Event[index].ki.wVk = windows_keycodes[keycode];
	Event[index].type = INPUT_KEYBOARD;
	Event[index].ki.wScan = 0;
	Event[index].ki.time = 0; // system supplies timestamp
	Event[index].ki.dwFlags = KEYEVENTF_KEYUP;

	index++;
  }
  // send FMSG mapped to Windows event to Windows and return
  SendInput(index, Event, sizeof(INPUT)); // 1 structure to send
 
	return FRACTAL_OK;
}

void LoadCursors(FractalCursorTypes *types) {
  types->CursorAppStarting = LoadCursor(NULL, IDC_APPSTARTING);
  types->CursorArrow = LoadCursor(NULL, IDC_ARROW);
  types->CursorCross = LoadCursor(NULL, IDC_CROSS);
  types->CursorHand = LoadCursor(NULL, IDC_HAND);
  types->CursorHelp = LoadCursor(NULL, IDC_HELP);
  types->CursorIBeam = LoadCursor(NULL, IDC_IBEAM);
  types->CursorIcon = LoadCursor(NULL, IDC_ICON);
  types->CursorNo = LoadCursor(NULL, IDC_NO);
  types->CursorSize = LoadCursor(NULL, IDC_SIZE);
  types->CursorSizeAll = LoadCursor(NULL, IDC_SIZEALL);
  types->CursorSizeNESW = LoadCursor(NULL, IDC_SIZENESW);
  types->CursorSizeNS = LoadCursor(NULL, IDC_SIZENS);
  types->CursorSizeNWSE = LoadCursor(NULL, IDC_SIZENWSE);
  types->CursorSizeWE = LoadCursor(NULL, IDC_SIZEWE);
  types->CursorUpArrow = LoadCursor(NULL, IDC_UPARROW);
  types->CursorWait = LoadCursor(NULL, IDC_WAIT);
}

FractalCursorImage GetCursorImage(FractalCursorTypes *types, PCURSORINFO pci) {
	HCURSOR cursor = pci->hCursor;
<<<<<<< HEAD
=======
	FractalCursorImage image = {0};
>>>>>>> e93b83a4

	if(cursor == types->CursorAppStarting) {
			image.cursor_type = IDC_APPSTARTING;
			image.cursor_id   = CURSOR_ID_APPSTARTING;
	} else if(cursor == types->CursorArrow) {
<<<<<<< HEAD
		mprintf("NORMAL ARROW \n\n\n");
		return IDC_ARROW;
=======
			image.cursor_type = IDC_ARROW;
			image.cursor_id   = CURSOR_ID_NORMAL;
>>>>>>> e93b83a4
	} else if(cursor == types->CursorCross) {
			image.cursor_type = IDC_CROSS;
			image.cursor_id   = CURSOR_ID_CROSS;
	} else if(cursor == types->CursorHand) {
<<<<<<< HEAD
		mprintf("HAND \n\n\n");
		return IDC_HAND;
=======
			image.cursor_type = IDC_HAND;
			image.cursor_id   = CURSOR_ID_HAND;
>>>>>>> e93b83a4
	} else if(cursor == types->CursorHelp) {
			image.cursor_type = IDC_HELP;
			image.cursor_id   = CURSOR_ID_HELP;
	} else if(cursor == types->CursorIBeam) {
<<<<<<< HEAD
		mprintf("IBEAM \n\n\n");
		return IDC_IBEAM;
=======
			image.cursor_type = IDC_IBEAM;
			image.cursor_id   = CURSOR_ID_IBEAM;
>>>>>>> e93b83a4
	} else if(cursor == types->CursorIcon) {
			image.cursor_type = IDC_ARROW;
			image.cursor_id   = CURSOR_ID_NORMAL;
	} else if(cursor == types->CursorNo) {
			image.cursor_type = IDC_NO;
			image.cursor_id   = CURSOR_ID_NO;
	} else if(cursor == types->CursorSize) {
			image.cursor_type = IDC_ARROW;
			image.cursor_id   = CURSOR_ID_NORMAL;
	} else if(cursor == types->CursorSizeAll) {
			image.cursor_type = IDC_SIZEALL;
			image.cursor_id   = CURSOR_ID_SIZEALL;
	} else if(cursor == types->CursorSizeNESW) {
			image.cursor_type = IDC_SIZENESW;
			image.cursor_id   = CURSOR_ID_SIZENESW;
	} else if(cursor == types->CursorSizeNS) {
<<<<<<< HEAD
		mprintf("NORTH SOUTH \n\n\n");
		return IDC_SIZENS;
=======
			image.cursor_type = IDC_SIZENS;
			image.cursor_id   = CURSOR_ID_SIZENS;
>>>>>>> e93b83a4
	} else if(cursor == types->CursorSizeNWSE) {
			image.cursor_type = IDC_SIZENWSE;
			image.cursor_id   = CURSOR_ID_SIZENWSE;
	} else if(cursor == types->CursorSizeWE) {
<<<<<<< HEAD
		mprintf("EAST WEST \n\n\n");
		return IDC_SIZEWE;
	} else if(cursor == types->CursorUpArrow) {
		return IDC_UPARROW;
=======
			image.cursor_type = IDC_SIZEWE;
			image.cursor_id   = CURSOR_ID_SIZEWE;
	} else if(cursor == types->CursorUpArrow) {
			image.cursor_type = IDC_ARROW;
			image.cursor_id   = CURSOR_ID_NORMAL;
>>>>>>> e93b83a4
	} else if(cursor == types->CursorWait) {
			image.cursor_type = IDC_WAIT;
			image.cursor_id   = CURSOR_ID_WAIT;
	}
	return image;
}

FractalCursorImage GetCurrentCursor(FractalCursorTypes *types) {
    PCURSORINFO pci = (PCURSORINFO)malloc(sizeof(CURSORINFO));
    pci->cbSize = sizeof(CURSORINFO);
    GetCursorInfo(pci);

    FractalCursorImage image = {0};
    image = GetCursorImage(types, pci);
    return image;
}<|MERGE_RESOLUTION|>--- conflicted
+++ resolved
@@ -414,44 +414,26 @@
 
 FractalCursorImage GetCursorImage(FractalCursorTypes *types, PCURSORINFO pci) {
 	HCURSOR cursor = pci->hCursor;
-<<<<<<< HEAD
-=======
+
 	FractalCursorImage image = {0};
->>>>>>> e93b83a4
-
 	if(cursor == types->CursorAppStarting) {
 			image.cursor_type = IDC_APPSTARTING;
 			image.cursor_id   = CURSOR_ID_APPSTARTING;
 	} else if(cursor == types->CursorArrow) {
-<<<<<<< HEAD
-		mprintf("NORMAL ARROW \n\n\n");
-		return IDC_ARROW;
-=======
 			image.cursor_type = IDC_ARROW;
 			image.cursor_id   = CURSOR_ID_NORMAL;
->>>>>>> e93b83a4
 	} else if(cursor == types->CursorCross) {
 			image.cursor_type = IDC_CROSS;
 			image.cursor_id   = CURSOR_ID_CROSS;
 	} else if(cursor == types->CursorHand) {
-<<<<<<< HEAD
-		mprintf("HAND \n\n\n");
-		return IDC_HAND;
-=======
 			image.cursor_type = IDC_HAND;
 			image.cursor_id   = CURSOR_ID_HAND;
->>>>>>> e93b83a4
 	} else if(cursor == types->CursorHelp) {
 			image.cursor_type = IDC_HELP;
 			image.cursor_id   = CURSOR_ID_HELP;
 	} else if(cursor == types->CursorIBeam) {
-<<<<<<< HEAD
-		mprintf("IBEAM \n\n\n");
-		return IDC_IBEAM;
-=======
 			image.cursor_type = IDC_IBEAM;
 			image.cursor_id   = CURSOR_ID_IBEAM;
->>>>>>> e93b83a4
 	} else if(cursor == types->CursorIcon) {
 			image.cursor_type = IDC_ARROW;
 			image.cursor_id   = CURSOR_ID_NORMAL;
@@ -468,29 +450,17 @@
 			image.cursor_type = IDC_SIZENESW;
 			image.cursor_id   = CURSOR_ID_SIZENESW;
 	} else if(cursor == types->CursorSizeNS) {
-<<<<<<< HEAD
-		mprintf("NORTH SOUTH \n\n\n");
-		return IDC_SIZENS;
-=======
 			image.cursor_type = IDC_SIZENS;
 			image.cursor_id   = CURSOR_ID_SIZENS;
->>>>>>> e93b83a4
 	} else if(cursor == types->CursorSizeNWSE) {
 			image.cursor_type = IDC_SIZENWSE;
 			image.cursor_id   = CURSOR_ID_SIZENWSE;
 	} else if(cursor == types->CursorSizeWE) {
-<<<<<<< HEAD
-		mprintf("EAST WEST \n\n\n");
-		return IDC_SIZEWE;
-	} else if(cursor == types->CursorUpArrow) {
-		return IDC_UPARROW;
-=======
 			image.cursor_type = IDC_SIZEWE;
 			image.cursor_id   = CURSOR_ID_SIZEWE;
 	} else if(cursor == types->CursorUpArrow) {
 			image.cursor_type = IDC_ARROW;
 			image.cursor_id   = CURSOR_ID_NORMAL;
->>>>>>> e93b83a4
 	} else if(cursor == types->CursorWait) {
 			image.cursor_type = IDC_WAIT;
 			image.cursor_id   = CURSOR_ID_WAIT;
