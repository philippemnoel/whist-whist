--- conflicted
+++ resolved
@@ -16,13 +16,7 @@
 
 /// @brief creates encoder device
 /// @details creates FFmpeg encoder
-<<<<<<< HEAD
-video_decoder_t *create_video_decoder(int in_width, int in_height,
-                                      int out_width, int out_height,
-                                      bool use_hardware);
-=======
-video_decoder_t* create_video_decoder(int width, int height, bool use_hardware);
->>>>>>> 250b6b9e
+video_decoder_t *create_video_decoder(int width, int height, bool use_hardware);
 
 /// @brief destroy decoder device
 /// @details frees FFmpeg decoder memory
