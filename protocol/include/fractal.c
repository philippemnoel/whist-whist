/*
 * This file contains the implementation of the functions used as part of the
 * streaming protocol.

 Protocol version: 1.0
 Last modification: 12/14/2019

 By: Philippe Noël

 Copyright Fractal Computers, Inc. 2019
*/
#pragma once

#include <stdint.h>
#include <stdbool.h>

#include "fractal.h" // header file for this protocol, includes winsock

// windows warnings
#if defined(_WIN32)
	#pragma warning(disable: 4201)
#endif

/*** DEFINITIONS START ***/

// @brief Windows keycodes for replaying SDL user inputs on server
// @details index is SDL keycode, value is Windows keycode
const char windows_keycodes[264] = {
	NULL, // SDL keycodes start at index 4
	NULL, // SDL keycodes start at index 4
	NULL, // SDL keycodes start at index 4
	NULL, // SDL keycodes start at index 4
	0x41, // 4 -> A
	0x42, // 5 -> B
	0x43, // 6 -> C
	0x44, // 7 -> D
	0x45, // 8 -> E
	0x46, // 9 -> F
	0x47, // 10 -> G
	0x48, // 11 -> H
	0x49, // 12 -> I
	0x4A, // 13 -> J
	0x4B, // 14 -> K
	0x4C, // 15 -> L
	0x4D, // 16 -> M
	0x4E, // 17 -> N
	0x4F, // 18 -> O
	0x50, // 19 -> P
	0x51, // 20 -> Q
	0x52, // 21 -> R
	0x53, // 22 -> S
	0x54, // 23 -> T
	0x55, // 24 -> U
	0x56, // 25 -> V
	0x57, // 26 -> W
	0x58, // 27 -> X
	0x59, // 28 -> Y
	0x5A, // 29 -> Z
	0x31, // 30 -> 1
	0x32, // 31 -> 2
	0x33, // 32 -> 3
	0x34, // 33 -> 4
	0x35, // 34 -> 5
	0x36, // 35 -> 6
	0x37, // 36 -> 7
	0x38, // 37 -> 8
	0x39, // 38 -> 9
	0x30, // 39 -> 0
	0x0D, // 40 -> Enter
	0x1B, // 41 -> Escape
	0x08, // 42 -> Backspace
	0x09, // 43 -> Tab
	0x20, // 44 -> Space
	0xBD, // 45 -> Minus
	0xBB, // 46 -> Equal
	0xDB, // 47 -> Left Bracket
	0xDD, // 48 -> Right Bracket
	0xE2, // 49 -> Backslash
	NULL, // 50 -> no SDL keycode at index 50
	0xBA, // 51 -> Semicolon
	0xDE, // 52 -> Apostrophe
	0xDC, // 53 -> Backtick
	0xBC, // 54 -> Comma
	0xBE, // 55 -> Period
	0xBF, // 56 -> Slash
	0x14, // 57 -> Capslock
	0x70, // 58 -> F1
	0x71, // 59 -> F2
	0x72, // 60 -> F3
	0x73, // 61 -> F4
	0x74, // 62 -> F5
	0x75, // 63 -> F6
	0x76, // 64 -> F7
	0x77, // 65 -> F8
	0x78, // 66 -> F9
	0x79, // 67 -> F10
	0x7A, // 68 -> F11
	0x7B, // 69 -> F12
	0x2C, // 70 -> Print Screen
	0x91, // 71 -> Scroll Lock
	0xB3, // 72 -> Pause
	0x2D, // 73 -> Insert
	0x24, // 74 -> Home
	0x21, // 75 -> Pageup
	0x2E, // 76 -> Delete
	0x23, // 77 -> End
	0x22, // 78 -> Pagedown
	0x27, // 79 -> Right
	0x25, // 80 -> Left
	0x28, // 81 -> Down
	0x26, // 82 -> Up
	0x90, // 83 -> Numlock
	0x6F, // 84 -> Numeric Keypad Divide
	0x6A, // 85 -> Numeric Keypad Multiply
	0x6B, // 86 -> Numeric Keypad Minus
	0x2E, // 87 -> Numeric Keypad Plus
	0x0D, // 88 -> Numeric Keypad Enter
	0x61, // 89 -> Numeric Keypad 1
	0x62, // 90 -> Numeric Keypad 2
	0x63, // 91 -> Numeric Keypad 3
	0x64, // 92 -> Numeric Keypad 4
	0x65, // 93 -> Numeric Keypad 5
	0x66, // 94 -> Numeric Keypad 6
	0x67, // 95 -> Numeric Keypad 7
	0x68, // 96 -> Numeric Keypad 8
	0x69, // 97 -> Numeric Keypad 9
	0x60, // 98 -> Numeric Keypad 0
	0xBE, // 99 -> Numeric Keypad Period
	NULL, // 100 -> no SDL keycode at index 100
	0x5D, // 101 -> Application
	NULL, // 102 -> no SDL keycode at index 102
	NULL, // 103 -> no SDL keycode at index 103
	0x7C, // 104 -> F13
	0x7D, // 105 -> F14
	0x7E, // 106 -> F15
	0x7F, // 107 -> F16
	0x80, // 108 -> F17
	0x81, // 109 -> F18
	0x82, // 110 -> F19
	NULL, // 111 -> no SDL keycode at index 111
	NULL, // 112 -> no SDL keycode at index 112
	NULL, // 113 -> no SDL keycode at index 113
	NULL, // 114 -> no SDL keycode at index 114
	NULL, // 115 -> no SDL keycode at index 115
	NULL, // 116 -> no SDL keycode at index 116
	NULL, // 117 -> no SDL keycode at index 117
	0xA4, // 118 -> Menu
	NULL, // 119 -> no SDL keycode at index 119
	NULL, // 120 -> no SDL keycode at index 120
	NULL, // 121 -> no SDL keycode at index 121
	NULL, // 122 -> no SDL keycode at index 122
	NULL, // 123 -> no SDL keycode at index 123
	NULL, // 124 -> no SDL keycode at index 124
	NULL, // 125 -> no SDL keycode at index 125
	NULL, // 126 -> no SDL keycode at index 126
	0xAD, // 127 -> Mute
	0xAF, // 128 -> Volume Up
	0xAE, // 129 -> Volume Down
	NULL, // 130 -> no SDL keycode at index 130
	NULL, // 131 -> no SDL keycode at index 131
	NULL, // 132 -> no SDL keycode at index 132
	NULL, // 133 -> no SDL keycode at index 133
	NULL, // 134 -> no SDL keycode at index 134
	NULL, // 135 -> no SDL keycode at index 135
	NULL, // 136 -> no SDL keycode at index 136
	NULL, // 137 -> no SDL keycode at index 137
	NULL, // 138 -> no SDL keycode at index 138
	NULL, // 139 -> no SDL keycode at index 139
	NULL, // 140 -> no SDL keycode at index 140
	NULL, // 141 -> no SDL keycode at index 141
	NULL, // 142 -> no SDL keycode at index 142
	NULL, // 143 -> no SDL keycode at index 143
	NULL, // 144 -> no SDL keycode at index 144
	NULL, // 145 -> no SDL keycode at index 145
	NULL, // 146 -> no SDL keycode at index 146
	NULL, // 147 -> no SDL keycode at index 147
	NULL, // 148 -> no SDL keycode at index 148
	NULL, // 149 -> no SDL keycode at index 149
	NULL, // 150 -> no SDL keycode at index 150
	NULL, // 151 -> no SDL keycode at index 151
	NULL, // 152 -> no SDL keycode at index 152
	NULL, // 153 -> no SDL keycode at index 153
	NULL, // 154 -> no SDL keycode at index 154
	NULL, // 155 -> no SDL keycode at index 155
	NULL, // 156 -> no SDL keycode at index 156
	NULL, // 157 -> no SDL keycode at index 157
	NULL, // 158 -> no SDL keycode at index 158
	NULL, // 159 -> no SDL keycode at index 159
	NULL, // 160 -> no SDL keycode at index 160
	NULL, // 161 -> no SDL keycode at index 161
	NULL, // 162 -> no SDL keycode at index 162
	NULL, // 163 -> no SDL keycode at index 163
	NULL, // 164 -> no SDL keycode at index 164
	NULL, // 165 -> no SDL keycode at index 165
	NULL, // 166 -> no SDL keycode at index 166
	NULL, // 167 -> no SDL keycode at index 167
	NULL, // 168 -> no SDL keycode at index 168
	NULL, // 169 -> no SDL keycode at index 169
	NULL, // 170 -> no SDL keycode at index 170
	NULL, // 171 -> no SDL keycode at index 171
	NULL, // 172 -> no SDL keycode at index 172
	NULL, // 173 -> no SDL keycode at index 173
	NULL, // 174 -> no SDL keycode at index 174
	NULL, // 175 -> no SDL keycode at index 175
	NULL, // 176 -> no SDL keycode at index 176
	NULL, // 177 -> no SDL keycode at index 177
	NULL, // 178 -> no SDL keycode at index 178
	NULL, // 179 -> no SDL keycode at index 179
	NULL, // 180 -> no SDL keycode at index 180
	NULL, // 181 -> no SDL keycode at index 181
	NULL, // 182 -> no SDL keycode at index 182
	NULL, // 183 -> no SDL keycode at index 183
	NULL, // 184 -> no SDL keycode at index 184
	NULL, // 185 -> no SDL keycode at index 185
	NULL, // 186 -> no SDL keycode at index 186
	NULL, // 187 -> no SDL keycode at index 187
	NULL, // 188 -> no SDL keycode at index 188
	NULL, // 189 -> no SDL keycode at index 189
	NULL, // 190 -> no SDL keycode at index 190
	NULL, // 191 -> no SDL keycode at index 191
	NULL, // 192 -> no SDL keycode at index 192
	NULL, // 193 -> no SDL keycode at index 193
	NULL, // 194 -> no SDL keycode at index 194
	NULL, // 195 -> no SDL keycode at index 195
	NULL, // 196 -> no SDL keycode at index 196
	NULL, // 197 -> no SDL keycode at index 197
	NULL, // 198 -> no SDL keycode at index 198
	NULL, // 199 -> no SDL keycode at index 199
	NULL, // 200 -> no SDL keycode at index 200
	NULL, // 201 -> no SDL keycode at index 201
	NULL, // 202 -> no SDL keycode at index 202
	NULL, // 203 -> no SDL keycode at index 203
	NULL, // 204 -> no SDL keycode at index 204
	NULL, // 205 -> no SDL keycode at index 205
	NULL, // 206 -> no SDL keycode at index 206
	NULL, // 207 -> no SDL keycode at index 207
	NULL, // 208 -> no SDL keycode at index 208
	NULL, // 209 -> no SDL keycode at index 209
	NULL, // 210 -> no SDL keycode at index 210
	NULL, // 211 -> no SDL keycode at index 212
	NULL, // 213 -> no SDL keycode at index 213
	NULL, // 214 -> no SDL keycode at index 214
	NULL, // 215 -> no SDL keycode at index 215
	NULL, // 216 -> no SDL keycode at index 216
	NULL, // 217 -> no SDL keycode at index 217
	NULL, // 218 -> no SDL keycode at index 218
	NULL, // 219 -> no SDL keycode at index 219
	NULL, // 220 -> no SDL keycode at index 220
	NULL, // 221 -> no SDL keycode at index 221
	NULL, // 222 -> no SDL keycode at index 222
	NULL, // 223 -> no SDL keycode at index 223
	0xA2, // 224 -> Left Ctrl
	0xA0, // 225 -> Left Shift
	0x12, // 226 -> Left Alt
	0x5B, // 227 -> Left GUI (Windows Key)
	0xA3, // 228 -> Right Ctrl
	0xA1, // 229 -> Right Shift
	0x12, // 230 -> Right Alt
	0x5C, // 231 -> Right GUI (Windows Key)
	NULL, // 232 -> no SDL keycode at index 232
	NULL, // 233 -> no SDL keycode at index 233
	NULL, // 234 -> no SDL keycode at index 234
	NULL, // 235 -> no SDL keycode at index 235
	NULL, // 236 -> no SDL keycode at index 236
	NULL, // 237 -> no SDL keycode at index 237
	NULL, // 238 -> no SDL keycode at index 238
	NULL, // 239 -> no SDL keycode at index 239
	NULL, // 240 -> no SDL keycode at index 240
	NULL, // 241 -> no SDL keycode at index 241
	NULL, // 242 -> no SDL keycode at index 242
	NULL, // 243 -> no SDL keycode at index 243
	NULL, // 244 -> no SDL keycode at index 244
	NULL, // 245 -> no SDL keycode at index 245
	NULL, // 246 -> no SDL keycode at index 246
	NULL, // 247 -> no SDL keycode at index 247
	NULL, // 248 -> no SDL keycode at index 248
	NULL, // 249 -> no SDL keycode at index 249
	NULL, // 250 -> no SDL keycode at index 250
	NULL, // 251 -> no SDL keycode at index 251
	NULL, // 252 -> no SDL keycode at index 252
	NULL, // 253 -> no SDL keycode at index 253
	NULL, // 254 -> no SDL keycode at index 254
	NULL, // 255 -> no SDL keycode at index 255
	NULL, // 256 -> no SDL keycode at index 256
	NULL, // 257 -> no SDL keycode at index 257
	0xB0, // 258 -> Audio/Media Next
	0xB1, // 259 -> Audio/Media Prev
	0xB2, // 260 -> Audio/Media Stop
	0xB3, // 261 -> Audio/Media Play
	0xAD, // 262 -> Audio/Media Mute
	0xB5, // 263 -> Media Select
	0x7FFFFFFF};

/*** DEFINITIONS END ***/

/*** FRACTAL FUNCTIONS START ***/

/// @brief destroy the server sockets and threads, and WSA for windows
/// @details if full=true, destroys everything, else only current connection
FractalStatus ServerDestroy(SOCKET sockets[], HANDLE threads[], bool full) {
	int i; // counter
	int num_threads = strlen(threads); // max number of threads we have
	int num_sockets = strlen(sockets); // max number of sockets we have

	// first we close the threads if they ever got started
	for (i = 0; i < num_threads; i++) {
		// if a thread was initialized, close it
		if (threads[i] != 0) {
			CloseHandle(threads[i]);
		}
	}

	// if full == true, we destroy everything to close the app, else we only
	// destroy the current connection, but leave listensocket on to listen for
	// future connections without needing to manually restart the app
	if (full) {
		// then we close Windows socket library
		WSACleanup();
		i = 0; // set index to 0 to destroy all sockets
	}
	// keep the listensocket and windows socket library active
	else {
		i = 1; // set index to 1 to skip the listen socket when destroying
	}

	// then we can close the sockets that were opened
	for (i; i < num_sockets; i++) {
		// if a socket was opened, closed it
		if (sockets[i] != 0) {
			closesocket(sockets[i]);
		}
	}

	// done
	return FRACTAL_OK;
}

/// @brief initialize the listen socket (TCP path)
/// @details initializes windows socket, creates and binds our listen socket
SOCKET ServerInit(SOCKET listensocket, FractalConfig config) {
	// socket variables
	int bind_attempts = 0; 	// init counter to attempt multiple port bindings
	WSADATA wsa; // windows socket library
	struct sockaddr_in serverRECV; // serverRECV port parameters

	// initialize Winsock (sockets library)
	printf("Initialising Winsock...\n");
	if (WSAStartup(MAKEWORD(2,2), &wsa) != 0) {
		printf("Failed. Error Code : %d.\n", WSAGetLastError());
	}
	printf("Winsock Initialised.\n");

	// Creating our TCP (receiving) socket (need it first to initiate connection)
	// AF_INET = IPv4
	// SOCK_STREAM = TCP Socket
	// 0 = protocol automatically detected
	if ((listensocket = socket(AF_INET, SOCK_STREAM, IPPROTO_TCP)) == INVALID_SOCKET) {
		printf("Could not create listen TCP socket: %d.\n" , WSAGetLastError());
		WSACleanup(); // close Windows socket library
	}
	printf("Listen TCP Socket created.\n");

	// prepare the sockaddr_in structure for the listening socket
	serverRECV.sin_family = AF_INET; // IPv4
	serverRECV.sin_addr.s_addr = INADDR_ANY; // any IP
	serverRECV.sin_port = htons(config.serverPortRECV); // initial default port

	// bind our socket to this port. If it fails, increment port by one and retry
	while (bind(listensocket, (struct sockaddr *) &serverRECV, sizeof(serverRECV)) == SOCKET_ERROR) {
		// at most 50 attempts, after that we give up
		if (bind_attempts == 50) {
			printf("Cannot find an open port, abort.\n");
			closesocket(listensocket); // close open socket
			WSACleanup(); // close Windows socket library
		}
		// display failed attempt
		printf("Bind attempt #%i failed with error code: %d.\n", bind_attempts, WSAGetLastError());

		// increment port number and retry
		bind_attempts += 1;
		serverRECV.sin_port = htons(config.serverPortRECV + bind_attempts); // initial default port 48888
	}
	// successfully binded, we're good to go
	printf("Bind done on port: %d.\n", ntohs(serverRECV.sin_port));

	// this passive socket is always open to listen for an incoming connection
	listen(listensocket, 1); // 1 maximum concurrent connection
	printf("Waiting for an incoming connection...\n");

	// done initializing, waiting for a connection
	return listensocket;
}

/// @brief replays a user action taken on the client and sent to the server
/// @details parses the FractalMessage struct and send input to Windows OS
FractalStatus ReplayUserInput(FractalMessage fmsg) {
  // get screen width and height for mouse cursor
  int sWidth = GetSystemMetrics(SM_CXSCREEN) - 1;
  int sHeight = GetSystemMetrics(SM_CYSCREEN) - 1;

  // create an input event for the windows API based on our Fractal event
  INPUT Event = {0};

  // switch to fill in the Windows event depending on the FractalMessage type
  switch (fmsg.type) {
    // Windows event for keyboard action
    case MESSAGE_KEYBOARD:
      Event.ki.wVk = windows_keycodes[fmsg.keyboard.code];
      Event.type = INPUT_KEYBOARD;
      Event.ki.wScan = 0;
      Event.ki.time = 0; // system supplies timestamp

			// release key case
      if (!fmsg.keyboard.pressed) {
      	Event.ki.dwFlags = KEYEVENTF_KEYUP;
      }
      break;
		// mouse motion event
    case MESSAGE_MOUSE_MOTION:
      Event.type = INPUT_MOUSE;
      Event.mi.dx = fmsg.mouseMotion.x * ((float) 65536 / sWidth);
      Event.mi.dy = fmsg.mouseMotion.y * ((float) 65536 / sHeight);
      Event.mi.dwFlags = MOUSEEVENTF_MOVE;
      break;
		// mouse button event
    case MESSAGE_MOUSE_BUTTON:
      Event.type = INPUT_MOUSE;
      Event.mi.dx = 0;
      Event.mi.dy = 0;
			// switch to parse button type
			switch (fmsg.mouseButton.button) {
				// leftclick
				case 1:
					if (fmsg.mouseButton.pressed) {
						Event.mi.dwFlags = MOUSEEVENTF_LEFTDOWN;
					}
					else {
						Event.mi.dwFlags = MOUSEEVENTF_LEFTUP;
					}
					break; // inner switch
				// right click
				case 3:
					if (fmsg.mouseButton.pressed) {
						Event.mi.dwFlags = MOUSEEVENTF_RIGHTDOWN;
					}
					else {
						Event.mi.dwFlags = MOUSEEVENTF_RIGHTUP;
					}
					break; // inner switch
			}
      break; // outer switch
		// mouse wheel event
    case MESSAGE_MOUSE_WHEEL:
      Event.type = INPUT_MOUSE;
      Event.mi.dwFlags = MOUSEEVENTF_WHEEL;
      Event.mi.dx = 0;
      Event.mi.dy = 0;
      Event.mi.mouseData = fmsg.mouseWheel.x;
      break;
		// TODO: add clipboard
  }
  // send FMSG mapped to Windows event to Windows and return
  SendInput(1, &Event, sizeof(INPUT)); // 1 structure to send
	return FRACTAL_OK;
}

int CreateUDPContext(struct context *context, char* origin, char* destination, int timeout) {
	SOCKET s;
	struct sockaddr_in addr;
    struct FractalDestination buf;
    int slen=sizeof(context->addr), n = 0;

    // Function parameter checking
    if(!(strcmp(origin, "C") == 0 || strcmp(origin, "S") == 0)) {
        printf("Invalid origin parameter. Specify 'S' or 'C'.");
        return -1;
    }
    // Create UDP socket
    context->s = socket(AF_INET, SOCK_DGRAM, IPPROTO_UDP);
    if (context->s == INVALID_SOCKET || context->s < 0) { // Windows & Unix cases
        printf("Could not create UDP socket\n");
        return -1;
    }
 	// Set timeout
 	if(timeout > 0) {
 		setsockopt(context->s, SOL_SOCKET, SO_RCVTIMEO, (char *) &timeout, sizeof(timeout));
 	}

    memset((char *) &context->addr, 0, sizeof(context->addr));
    context->addr.sin_family = AF_INET;
    context->addr.sin_port = htons(PORT);

 	// Point address to STUN server
    context->addr.sin_addr.s_addr = inet_addr(SRV_IP);
 	// Create payload to send to STUN server
    strcat(destination, origin);
    // Send payload to STUN server
    if (sendto(context->s, destination, strlen(destination), 0, (struct sockaddr*)(&context->addr), slen)==-1) {
        printf("Sent failed");
    } else {
        printf("Sent message to STUN server\n");
    }
    // Wait for response from STUN server
    // TODO: ACK packets
    int punched = 0;
    while (punched == 0)
    {
        if (recvfrom(context->s, &buf, sizeof(buf), 0, (struct sockaddr*)(&context->addr), &slen)==-1) {
            printf("Did not receive anything from STUN server \n");
            return -1;
        } else {
            printf("Received packet from STUN server at %s:%d\n", inet_ntoa(context->addr.sin_addr), ntohs(context->addr.sin_port));
            punched = 1;
        }
    }
    // Set destination address to the client that the STUN server has paired us with
    context->addr.sin_addr.s_addr = buf.host;
    context->addr.sin_port = buf.port;
<<<<<<< HEAD
	
=======
>>>>>>> 1d36b66d
    // Great success!
    return 0;
}

/*** FRACTAL FUNCTIONS END ***/

// renable Windows warning
#if defined(_WIN32)
	#pragma warning(default: 4201)
#endif<|MERGE_RESOLUTION|>--- conflicted
+++ resolved
@@ -516,10 +516,7 @@
     // Set destination address to the client that the STUN server has paired us with
     context->addr.sin_addr.s_addr = buf.host;
     context->addr.sin_port = buf.port;
-<<<<<<< HEAD
-	
-=======
->>>>>>> 1d36b66d
+
     // Great success!
     return 0;
 }
