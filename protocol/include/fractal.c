// unportable Windows warnings, need to be at the very top
#if defined(_WIN32)
#define _WINSOCK_DEPRECATED_NO_WARNINGS
#define _CRT_SECURE_NO_WARNINGS
#pragma warning(disable: 4100) // unused parameter warning
#endif

#include <stdint.h>
#include <stdbool.h>

#include "fractal.h" // header file for this protocol, includes winsock
#include "aes.h"

// windows socklen
#if defined(_WIN32)
	#define socklen_t int
#endif

int GetFmsgSize(struct FractalClientMessage* fmsg) {
	if( fmsg->type == MESSAGE_KEYBOARD_STATE )
	{
		return sizeof( *fmsg );
	} else if( fmsg->type == CMESSAGE_CLIPBOARD ) {
		return sizeof( *fmsg ) + fmsg->clipboard.size;
	} else {
		return sizeof(fmsg->type) + 40;
	}
}

int GetLastNetworkError() {
#if defined(_WIN32)
  return WSAGetLastError();
#else
  return errno;
#endif
}

int get_native_screen_width() {
  static int width = -1;
  if (width == -1) {
    SDL_DisplayMode DM;
    SDL_GetCurrentDisplayMode(0, &DM);
    width = DM.w;
  }
  return width;
}

int get_native_screen_height() {
  static int height = -1;
  if (height == -1) {
    SDL_DisplayMode DM;
    SDL_GetCurrentDisplayMode(0, &DM);
    height = DM.h;
  }
  return height;
}

void set_timeout(SOCKET s, int timeout_ms) {
	if (timeout_ms < 0) {
		u_long mode = 0;
#if defined(_WIN32)
		ioctlsocket(s, FIONBIO, &mode);
#else
		ioctl(s, FIONBIO, &mode);
#endif
	} else if (timeout_ms == 0) {
		u_long mode = 1;
#if defined(_WIN32)
		ioctlsocket(s, FIONBIO, &mode);
#else
		ioctl(s, FIONBIO, &mode);
#endif
	} else {
#if defined(_WIN32)
		int read_timeout = timeout_ms;
#else
		struct timeval read_timeout;
		read_timeout.tv_sec = 0;
		read_timeout.tv_usec = timeout_ms * 1000;
#endif

		if (setsockopt(s, SOL_SOCKET, SO_RCVTIMEO, (const char *) &read_timeout, sizeof(read_timeout)) < 0) {
			mprintf("Failed to set timeout\n");
			return;
		}
	}
}

int CreateTCPContext( struct SocketContext* context, char* origin, char* destination, int port, int recvfrom_timeout_ms, int stun_timeout_ms )
{
	context->is_tcp = true;

	// Function parameter checking
	if( !(strcmp( origin, "C" ) == 0 || strcmp( origin, "S" ) == 0) )
	{
		mprintf( "Invalid origin parameter. Specify 'S' or 'C'." );
		return -1;
	}

	// Create UDP socket
	context->s = socket( AF_INET, SOCK_STREAM, IPPROTO_TCP );
	if( context->s <= 0 )
	{ // Windows & Unix cases
		mprintf( "Could not create UDP socket %d\n", GetLastNetworkError() );
		return -1;
	}

	if( strcmp( origin, "C" ) == 0 )
	{
		// Client connection protocol
		context->is_server = false;

		context->addr.sin_family = AF_INET;
		context->addr.sin_addr.s_addr = inet_addr( destination );
		context->addr.sin_port = htons( (u_short) port );

		mprintf( "Connecting to server...\n" );

		// Connect to TCP server
		if( connect( context->s, (struct sockaddr*)(&context->addr), sizeof( context->addr ) ) < 0 )
		{
			mprintf( "Could not connect over TCP to server %d\n", GetLastNetworkError() );
			closesocket( context->s );
			return -1;
		}

		mprintf( "Connected on %s:%d!\n", destination, port );

		set_timeout( context->s, recvfrom_timeout_ms );
	} else
	{
		// Server connection protocol
		context->is_server = true;

		struct sockaddr_in origin_addr;
		origin_addr.sin_family = AF_INET;
		origin_addr.sin_addr.s_addr = htonl( INADDR_ANY );
		origin_addr.sin_port = htons( (u_short) port );

		// Reuse addr
		int opt = 1;
		if( setsockopt( context->s, SOL_SOCKET, SO_REUSEADDR,
						(const char *) &opt, sizeof( opt ) ) < 0 )
		{
			mprintf( "Could not setsockopt SO_REUSEADDR\n" );
			return -1;
		}

		// Bind to port
		if( bind( context->s, (struct sockaddr*)(&origin_addr), sizeof( origin_addr ) ) < 0 )
		{
			mprintf( "Failed to bind to port! %d\n", GetLastNetworkError() );
			closesocket( context->s );
			return -1;
		}

		// Set listen queue
		set_timeout( context->s, stun_timeout_ms );
		if( listen( context->s, 3 ) < 0 )
		{
			mprintf( "Could not listen(2)! %d\n", GetLastNetworkError() );
			closesocket( context->s );
			return -1;
		}

		fd_set fd;
		FD_ZERO( &fd );
		FD_SET( context->s, &fd );

		struct timeval tv;
		tv.tv_sec = stun_timeout_ms / 1000;
		tv.tv_usec = (stun_timeout_ms % 1000) * 1000;

		if( select( 0, &fd, &fd, NULL, stun_timeout_ms > 0 ? &tv : NULL ) < 0 )
		{
			mprintf( "Could not select!\n" );
			closesocket( context->s );
			return -1;
		}

		// Accept connection from client
		socklen_t slen = sizeof( context->addr );
		SOCKET new_socket;
		if( (new_socket = accept( context->s, (struct sockaddr*)(&context->addr), &slen)) < 0 )
		{
			mprintf( "Did not receive response from client! %d\n", GetLastNetworkError() );
			closesocket( context->s );
			return -1;
		}

		closesocket( context->s );
		context->s = new_socket;

		mprintf( "Client received at %s:%d!\n", inet_ntoa( context->addr.sin_addr ), ntohs( context->addr.sin_port ) );

		set_timeout( context->s, recvfrom_timeout_ms );
	}

	return 0;
}

int CreateUDPContext(struct SocketContext* context, char* origin, char* destination, int port, int recvfrom_timeout_ms, int stun_timeout_ms) {
	context->is_tcp = false;

	// Function parameter checking
	if (!(strcmp(origin, "C") == 0 || strcmp(origin, "S") == 0)) {
		mprintf("Invalid origin parameter. Specify 'S' or 'C'.");
		return -1;
	}

	// Create UDP socket
	context->s = socket(AF_INET, SOCK_DGRAM, IPPROTO_UDP);
	if (context->s <= 0) { // Windows & Unix cases
		mprintf("Could not create UDP socket %d\n", GetLastNetworkError());
		return -1;
	}

	if (strcmp(origin, "C") == 0) {
		// Client connection protocol
		context->is_server = false;

		context->addr.sin_family = AF_INET;
		context->addr.sin_addr.s_addr = inet_addr(destination);
		context->addr.sin_port = htons((u_short) port);

		mprintf("Connecting to server...\n");

		// Send request
		if (sendp(context, NULL, 0) < 0) {
			mprintf("Could not send message to server %d\n", GetLastNetworkError());
			closesocket(context->s);
			return -1;
		}

		// Receive server's acknowledgement of connection
		set_timeout(context->s, stun_timeout_ms);
		if (recvp(context, NULL, 0) < 0) {
			mprintf("Did not receive response from server! %d\n", GetLastNetworkError());
			closesocket(context->s);
			return -1;
		}

		mprintf("Connected on %s:%d!\n", destination, port);

		set_timeout(context->s, recvfrom_timeout_ms);
	}
	else {
		// Server connection protocol
		context->is_server = true;

		struct sockaddr_in origin_addr;
		origin_addr.sin_family = AF_INET;
		origin_addr.sin_addr.s_addr = htonl(INADDR_ANY);
		origin_addr.sin_port = htons((u_short) port);

		if (bind(context->s, (struct sockaddr*)(&origin_addr), sizeof(origin_addr)) < 0) {
			mprintf("Failed to bind to port! %d\n", GetLastNetworkError());
			closesocket(context->s);
			return -1;
		}

		mprintf("Waiting for client to connect to %s:%d...\n", "localhost", port);

		// Receive client's connection attempt
		set_timeout(context->s, stun_timeout_ms);
		socklen_t slen = sizeof(context->addr);
		if (recvfrom(context->s, NULL, 0, 0, (struct sockaddr*)(&context->addr), &slen) < 0) {
			mprintf("Did not receive response from client! %d\n", GetLastNetworkError());
			closesocket(context->s);
			return -1;
		}

		// Send acknowledgement
		if (sendp(context, NULL, 0) < 0) {
			mprintf("Could not send ack to client! %d\n", GetLastNetworkError());
			closesocket(context->s);
			return -1;
		}

		mprintf("Client received at %s:%d!\n", inet_ntoa(context->addr.sin_addr), ntohs(context->addr.sin_port));

		set_timeout(context->s, recvfrom_timeout_ms);
	}

	return 0;
}

int recvp(struct SocketContext* context, void* buf, int len) {
	return recv( context->s, buf, len, 0 );
}

int sendp(struct SocketContext* context, void* buf, int len) {
	return sendto( context->s, buf, len, 0, (struct sockaddr*)(&context->addr), sizeof( context->addr ) );
}

#define LARGEST_TCP_PACKET 10000000
static int reading_packet_len = 0;
static char reading_packet_buffer[LARGEST_TCP_PACKET];

static char decrypted_packet_buffer[LARGEST_TCP_PACKET];

void ClearReadingTCP()
{
	reading_packet_len = 0;
}

void* TryReadingTCPPacket( struct SocketContext* context )
{
	if( !context->is_tcp )
	{
		mprintf( "TryReadingTCPPacket received a context that is NOT TCP!\n" );
		return NULL;
	}

#define TCP_SEGMENT_SIZE 1024

	int len;

	do
	{
		// Try to fill up the buffer, in chunks of TCP_SEGMENT_SIZE, but don't overflow LARGEST_TCP_PACKET
		len = recvp( context, reading_packet_buffer + reading_packet_len, min(TCP_SEGMENT_SIZE, LARGEST_TCP_PACKET - reading_packet_len) );

		if( len < 0 )
		{
			int err = GetLastNetworkError();
			if( err == ETIMEDOUT )
			{
			} else
			{
				//mprintf( "Error %d\n", err );
			}
		} else
		{
			reading_packet_len += len;
		}

		// If the previous recvp was maxed out, then try pulling some more from recvp
	} while( len == TCP_SEGMENT_SIZE );

	if( (unsigned long) reading_packet_len > sizeof( int ) )
	{
		// The amount of data bytes read (actual len), and the amount of bytes we're looking for (target len), respectively
		int actual_len = reading_packet_len - sizeof( int );
		int target_len = *((int*)reading_packet_buffer);

		// If the target len is valid, and actual len > target len, then we're good to go
		if( target_len >= 0 && target_len <= LARGEST_TCP_PACKET && actual_len >= target_len )
		{
			// Decrypt it
			int decrypted_len = decrypt_packet_n( (struct RTPPacket *) (reading_packet_buffer + sizeof( int )), target_len, (struct RTPPacket *) decrypted_packet_buffer, LARGEST_TCP_PACKET, (unsigned char *) PRIVATE_KEY );

			// Move the rest of the read bytes to the beginning of the buffer to continue
			int start_next_bytes = sizeof(int) + target_len;
			for( unsigned long i = start_next_bytes; i < sizeof(int) + actual_len; i++ )
			{
				reading_packet_buffer[i - start_next_bytes] = reading_packet_buffer[i];
			}
			reading_packet_len = actual_len - target_len;

			if( decrypted_len < 0 )
			{
				mprintf( "Could not decrypt TCP message\n" );
				return NULL;
			} else
			{
				// Return the decrypted packet
				return decrypted_packet_buffer;
			}

		}
	}

	return NULL;
}

// Multithreaded printf Semaphores and Mutexes
volatile static SDL_sem* multithreadedprintf_semaphore;
volatile static SDL_mutex* multithreadedprintf_mutex;

// Multithreaded printf queue
#define MPRINTF_QUEUE_SIZE 1000
#define MPRINTF_BUF_SIZE 1000
typedef struct mprintf_queue_item {
	bool log;
	char buf[MPRINTF_BUF_SIZE];
} mprintf_queue_item;
volatile static mprintf_queue_item mprintf_queue[MPRINTF_QUEUE_SIZE];
volatile static mprintf_queue_item mprintf_queue_cache[MPRINTF_QUEUE_SIZE];
volatile static int mprintf_queue_index = 0;
volatile static int mprintf_queue_size = 0;

// Multithreaded printf global variables
SDL_Thread* mprintf_thread = NULL;
volatile static bool run_multithreaded_printf;
void MultiThreadedPrintf(void* opaque);
void real_mprintf(bool log, const char* fmtStr, va_list args);
clock mprintf_timer;
FILE* mprintf_log_file = NULL;

void initMultiThreadedPrintf(bool use_logging) {
	if (use_logging) {
		mprintf_log_file = fopen("C:\\Program Files\\Fractal\\log.txt", "ab");
	}

	run_multithreaded_printf = true;
	multithreadedprintf_mutex = SDL_CreateMutex();
	multithreadedprintf_semaphore = SDL_CreateSemaphore(0);
	mprintf_thread = SDL_CreateThread((SDL_ThreadFunction) MultiThreadedPrintf, "MultiThreadedPrintf", NULL);
	StartTimer(&mprintf_timer);
}

void destroyMultiThreadedPrintf() {
	// Wait for any remaining printfs to execute
	SDL_Delay(50);

	run_multithreaded_printf = false;
	SDL_SemPost((SDL_sem *) multithreadedprintf_semaphore);

	SDL_WaitThread(mprintf_thread, NULL);
	mprintf_thread = NULL;

	if (mprintf_log_file) {
		fclose(mprintf_log_file);
	}
	mprintf_log_file = NULL;
}

void MultiThreadedPrintf(void* opaque) {
<<<<<<< HEAD
	opaque;

=======
>>>>>>> a240640b
	while (true) {
		// Wait until signaled by printf to begin running
		SDL_SemWait((SDL_sem *) multithreadedprintf_semaphore);

		if (!run_multithreaded_printf) {
			break;
		}

		int cache_size = 0;

		// Clear the queue into the cache,
		// And then let go of the mutex so that printf can continue accumulating
		SDL_LockMutex((SDL_mutex *) multithreadedprintf_mutex);
		cache_size = mprintf_queue_size;
		for (int i = 0; i < mprintf_queue_size; i++) {
			mprintf_queue_cache[i].log = mprintf_queue[mprintf_queue_index].log;
			strcpy((char *) mprintf_queue_cache[i].buf, (const char *) mprintf_queue[mprintf_queue_index].buf);
			mprintf_queue_index++;
			mprintf_queue_index %= MPRINTF_QUEUE_SIZE;
			if (i != 0) {
				SDL_SemWait((SDL_sem *) multithreadedprintf_semaphore);
			}
		}
		mprintf_queue_size = 0;
		SDL_UnlockMutex((SDL_mutex *) multithreadedprintf_mutex);

		// Print all of the data into the cache
        //int last_printf = -1;
		for (int i = 0; i < cache_size; i++) {
			if (mprintf_log_file && mprintf_queue_cache[i].log) {
				fprintf(mprintf_log_file, "%s", mprintf_queue_cache[i].buf);
			}
			//if (i + 6 < cache_size) {
			//	printf("%s%s%s%s%s%s%s", mprintf_queue_cache[i].buf, mprintf_queue_cache[i+1].buf, mprintf_queue_cache[i+2].buf, mprintf_queue_cache[i+3].buf, mprintf_queue_cache[i+4].buf,  mprintf_queue_cache[i+5].buf,  mprintf_queue_cache[i+6].buf);
			//    last_printf = i + 6;
			//} else if (i > last_printf) {
				printf("%s", mprintf_queue_cache[i].buf);
			//}
		}
		if( mprintf_log_file )
		{
			fflush( mprintf_log_file );
		}

		// If the log file is large enough, cache it
		if( mprintf_log_file ) {
			fseek( mprintf_log_file, 0L, SEEK_END );
			int sz = ftell( mprintf_log_file );

			// If it's larger than 5MB, start a new file and store the old one
			if( sz > 5 * 1024 * 1024 )
			{
				fclose( mprintf_log_file );
#if defined(_WIN32)
				DeleteFileA((LPCSTR) L"C:\\Program Files\\Fractal\\log_prev.txt" );
				MoveFile( L"C:\\Program Files\\Fractal\\log.txt", L"C:\\Program Files\\Fractal\\log_prev.txt" );
				DeleteFileA((LPCSTR) L"C:\\Program Files\\Fractal\\log.txt" );
#endif
				mprintf_log_file = fopen( "C:\\Program Files\\Fractal\\log.txt", "ab" );
			}
		}
	}
}

void mprintf(const char* fmtStr, ...) {
	va_list args;
	va_start(args, fmtStr);
	real_mprintf(WRITE_MPRINTF_TO_LOG, fmtStr, args);
}

void lprintf(const char* fmtStr, ...) {
	va_list args;
	va_start(args, fmtStr);
	real_mprintf(true, fmtStr, args);
}

void real_mprintf(bool log, const char* fmtStr, va_list args) {
	if (mprintf_thread == NULL) {
		printf("initMultiThreadedPrintf has not been called!\n");
		return;
	}

	SDL_LockMutex((SDL_mutex *) multithreadedprintf_mutex);
	int index = (mprintf_queue_index + mprintf_queue_size) % MPRINTF_QUEUE_SIZE;
	char* buf = NULL;
	if (mprintf_queue_size < MPRINTF_QUEUE_SIZE - 2) {
		mprintf_queue[index].log = log;
		buf = (char *) mprintf_queue[index].buf;
		snprintf(buf, MPRINTF_BUF_SIZE, "%15.4f: ", GetTimer(mprintf_timer));
		int len = (int) strlen(buf);
		vsnprintf(buf + len, MPRINTF_BUF_SIZE - len, fmtStr, args);
		mprintf_queue_size++;
	}
	else if (mprintf_queue_size == MPRINTF_QUEUE_SIZE - 2) {
		mprintf_queue[index].log = log;
		buf = (char *) mprintf_queue[index].buf;
		strcpy(buf, "Buffer maxed out!!!\n");
		mprintf_queue_size++;
	}

	if (buf != NULL) {
		buf[MPRINTF_BUF_SIZE - 5] = '.';
		buf[MPRINTF_BUF_SIZE - 4] = '.';
		buf[MPRINTF_BUF_SIZE - 3] = '.';
		buf[MPRINTF_BUF_SIZE - 2] = '\n';
		buf[MPRINTF_BUF_SIZE - 1] = '\0';
		SDL_SemPost((SDL_sem *) multithreadedprintf_semaphore);
	}
	SDL_UnlockMutex((SDL_mutex *) multithreadedprintf_mutex);

	va_end(args);
}

#if defined(_WIN32)
LARGE_INTEGER frequency;
bool set_frequency = false;
#endif

void StartTimer(clock* timer) {
	#if defined(_WIN32)
		if (!set_frequency) {
			QueryPerformanceFrequency(&frequency);
			set_frequency = true;
		}
	QueryPerformanceCounter(timer);
	#else
		// start timer
		gettimeofday(timer, NULL);
	#endif
}

double GetTimer(clock timer) {
	#if defined(_WIN32)
		LARGE_INTEGER end;
		QueryPerformanceCounter(&end);
		double ret = (double) (end.QuadPart - timer.QuadPart) / frequency.QuadPart;
	#else
		// stop timer
		struct timeval t2;
		gettimeofday(&t2, NULL);

		// compute and print the elapsed time in millisec
		double elapsedTime = (t2.tv_sec - timer.tv_sec) * 1000.0;    // sec to ms
		elapsedTime += (t2.tv_usec - timer.tv_usec) / 1000.0;        // us to ms

		//printf("elapsed time in ms is: %f\n", elapsedTime);


		// standard var to return and convert to seconds since it gets converted to ms in function call
		double ret = elapsedTime / 1000.0;
	#endif
	return ret;
}

uint32_t Hash(void* buf, size_t len)
{
	char* key = buf;

	uint64_t pre_hash = 123456789;
	while (len > 8) {
		pre_hash += *(uint64_t*)(key);
		pre_hash += (pre_hash << 32);
		pre_hash += (pre_hash >> 32);
		pre_hash += (pre_hash << 10);
		pre_hash ^= (pre_hash >> 6);
		pre_hash ^= (pre_hash << 48);
		pre_hash ^= 123456789;
		len -= 8;
		key += 8;
	}

	uint32_t hash = (uint32_t) ((pre_hash << 32) ^ pre_hash);
	for (size_t i = 0; i < len; ++i)
	{
		hash += key[i];
		hash += (hash << 10);
		hash ^= (hash >> 6);
	}
	hash += (hash << 3);
	hash ^= (hash >> 11);
	hash += (hash << 15);
	return hash;
}


#if defined(_WIN32)
#pragma warning(default: 4100)
#endif<|MERGE_RESOLUTION|>--- conflicted
+++ resolved
@@ -2,7 +2,6 @@
 #if defined(_WIN32)
 #define _WINSOCK_DEPRECATED_NO_WARNINGS
 #define _CRT_SECURE_NO_WARNINGS
-#pragma warning(disable: 4100) // unused parameter warning
 #endif
 
 #include <stdint.h>
@@ -427,11 +426,8 @@
 }
 
 void MultiThreadedPrintf(void* opaque) {
-<<<<<<< HEAD
 	opaque;
 
-=======
->>>>>>> a240640b
 	while (true) {
 		// Wait until signaled by printf to begin running
 		SDL_SemWait((SDL_sem *) multithreadedprintf_semaphore);
