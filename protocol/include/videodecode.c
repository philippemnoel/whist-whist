#if defined(_WIN32)
#pragma warning(disable : 4706)  // assignment within conditional warning
#pragma warning(disable : 4100)  // unused parameter warning
#endif

#include <stdio.h>
#include <stdlib.h>

#include "videodecode.h"  // header file for this file

static enum AVPixelFormat hw_pix_fmt;
static AVBufferRef *hw_device_ctx = NULL;

void swap_decoder(const char *fmt, va_list vargs) {
    mprintf("Error found\n");
    vprintf(fmt, vargs);
}

static int hw_decoder_init(AVCodecContext *ctx,
                           const enum AVHWDeviceType type) {
    int err = 0;

    if ((err = av_hwdevice_ctx_create(&hw_device_ctx, type, NULL, NULL, 0)) <
        0) {
        mprintf((const char *)stderr,
                "Failed to create specified HW device.\n");
        return err;
    }
    ctx->hw_device_ctx = av_buffer_ref(hw_device_ctx);

    return err;
}

<<<<<<< HEAD
enum AVPixelFormat get_format(AVCodecContext* ctx, const enum AVPixelFormat *pix_fmts) {
    ctx;

    const enum AVPixelFormat *p;

    for (p = pix_fmts; *p != -1; p++) {
        if( *p == hw_pix_fmt )
        {
            mprintf( "Hardware format found\n" );
            return *p;
        }
    }

    mprintf("Failed to get HW surface format.\n");
    return AV_PIX_FMT_NONE;
}

video_decoder_t* create_video_decoder(int width, int height, bool use_hardware) {
  video_decoder_t* decoder = (video_decoder_t*) malloc(sizeof(video_decoder_t));
  memset(decoder, 0, sizeof(video_decoder_t));

  if (use_hardware) {
    #if defined(_WIN32)
      decoder->type = DECODE_TYPE_D3D11;
    #elif __APPLE__
      decoder->type = DECODE_TYPE_VIDEOTOOLBOX;
    #else // linux
      decoder->type = DECODE_TYPE_VAAPI;
    #endif
  } else {
    decoder->type = DECODE_TYPE_SOFTWARE;
  }

  if(decoder->type == DECODE_TYPE_SOFTWARE) {
    mprintf("Using software decoder\n");
    decoder->codec = avcodec_find_decoder_by_name("h264");
    if (!decoder->codec) {
      mprintf("Could not find video codec\n");
      return NULL;
    }
    decoder->context = avcodec_alloc_context3(decoder->codec);

    avcodec_open2(decoder->context, decoder->codec, NULL);

    decoder->sw_frame = (AVFrame *) av_frame_alloc();
    decoder->sw_frame->format = AV_PIX_FMT_YUV420P;
    decoder->sw_frame->width  = width;
    decoder->sw_frame->height = height;
    decoder->sw_frame->pts = 0;
  } else if(decoder->type == DECODE_TYPE_QSV) {
    mprintf("Using QSV decoder\n");
    decoder->codec = avcodec_find_decoder_by_name("h264_qsv");
    decoder->context = avcodec_alloc_context3(decoder->codec);

    hw_pix_fmt = AV_PIX_FMT_QSV;

    decoder->context->get_format  = get_format;

    av_hwdevice_ctx_create(&hw_device_ctx, AV_HWDEVICE_TYPE_QSV, "auto", NULL, 0);
    decoder->context->hw_device_ctx = av_buffer_ref(hw_device_ctx);

    av_buffer_unref(&decoder->context->hw_frames_ctx);
    decoder->context->hw_frames_ctx = av_hwframe_ctx_alloc(hw_device_ctx);

    AVHWFramesContext *frames_ctx;
    AVQSVFramesContext *frames_hwctx;

    frames_ctx = (AVHWFramesContext*)decoder->context->hw_frames_ctx->data;
    frames_hwctx = frames_ctx->hwctx;

    frames_ctx->format = AV_PIX_FMT_QSV;
    frames_ctx->sw_format = AV_PIX_FMT_NV12;
    frames_ctx->width = width;
    frames_ctx->height = height;
    frames_ctx->initial_pool_size = 32;
    frames_hwctx->frame_type = MFX_MEMTYPE_VIDEO_MEMORY_DECODER_TARGET;


    av_hwframe_ctx_init(decoder->context->hw_frames_ctx);
    av_opt_set(decoder->context->priv_data, "async_depth", "1", 0);

    avcodec_open2(decoder->context, NULL, NULL);

    decoder->sw_frame = av_frame_alloc();
    decoder->hw_frame = av_frame_alloc();
    av_hwframe_get_buffer(decoder->context->hw_frames_ctx, decoder->hw_frame, 0);
  } else {
    // set the appropriate video decoder format based on PS
    #if defined(_WIN32)
      hw_pix_fmt = AV_PIX_FMT_D3D11VA_VLD;
      char *device_type = "d3d11va";
    #elif __APPLE__
      hw_pix_fmt = AV_PIX_FMT_VIDEOTOOLBOX;
      char *device_type = "videotoolbox";
    #else // linux
      hw_pix_fmt = AV_PIX_FMT_VAAPI;
      char *device_type = "vaapi";
    #endif


    int ret = 0;

    // get the appropriate hardware device
    decoder->device_type = av_hwdevice_find_type_by_name(device_type);
    if (decoder->device_type == AV_HWDEVICE_TYPE_NONE) {
        mprintf("Device type %s is not supported.\n", device_type);
        mprintf("Available device types:");
        while((decoder->device_type = av_hwdevice_iterate_types(decoder->device_type)) != AV_HWDEVICE_TYPE_NONE)
            mprintf(" %s", av_hwdevice_get_type_name(decoder->device_type));
        mprintf("\n");
        return decoder;
    }
=======
static enum AVPixelFormat get_format(AVCodecContext *ctx,
                                     const enum AVPixelFormat *pix_fmts) {
    const enum AVPixelFormat *p;

    for (p = pix_fmts; *p != -1; p++) {
        if (*p == hw_pix_fmt) mprintf("Hardware format found\n");
        return *p;
    }

    mprintf((const char *)stderr, "Failed to get HW surface format.\n");
    return AV_PIX_FMT_NONE;
}

int try_setup_video_decoder(int width, int height, video_decoder_t *decoder) {
    if (decoder->type == DECODE_TYPE_SOFTWARE) {
        mprintf("Trying software decoder\n");
        decoder->codec = avcodec_find_decoder_by_name("h264");
        if (!decoder->codec) {
            mprintf("Could not find video codec\n");
            return -1;
        }
        decoder->context = avcodec_alloc_context3(decoder->codec);

        decoder->sw_frame = (AVFrame *)av_frame_alloc();
        decoder->sw_frame->format = AV_PIX_FMT_YUV420P;
        decoder->sw_frame->width = width;
        decoder->sw_frame->height = height;
        decoder->sw_frame->pts = 0;
>>>>>>> a240640b

        if (avcodec_open2(decoder->context, decoder->codec, NULL) < 0) {
            mprintf("Failed to open codec for stream\n");
            return -1;
        }
    } else if (decoder->type == DECODE_TYPE_QSV) {
        mprintf("Trying QSV decoder\n");
        decoder->codec = avcodec_find_decoder_by_name("h264_qsv");
        decoder->context = avcodec_alloc_context3(decoder->codec);

        hw_pix_fmt = AV_PIX_FMT_QSV;

        decoder->context->get_format = get_format;

        av_hwdevice_ctx_create(&hw_device_ctx, AV_HWDEVICE_TYPE_QSV, "auto",
                               NULL, 0);
        decoder->context->hw_device_ctx = av_buffer_ref(hw_device_ctx);

        av_buffer_unref(&decoder->context->hw_frames_ctx);
        decoder->context->hw_frames_ctx = av_hwframe_ctx_alloc(hw_device_ctx);

        AVHWFramesContext *frames_ctx;
        AVQSVFramesContext *frames_hwctx;

        frames_ctx = (AVHWFramesContext *)decoder->context->hw_frames_ctx->data;
        frames_hwctx = frames_ctx->hwctx;

        frames_ctx->format = AV_PIX_FMT_QSV;
        frames_ctx->sw_format = AV_PIX_FMT_NV12;
        frames_ctx->width = width;
        frames_ctx->height = height;
        frames_ctx->initial_pool_size = 32;
        frames_hwctx->frame_type = MFX_MEMTYPE_VIDEO_MEMORY_DECODER_TARGET;

        av_hwframe_ctx_init(decoder->context->hw_frames_ctx);
        av_opt_set(decoder->context->priv_data, "async_depth", "1", 0);

        if (avcodec_open2(decoder->context, NULL, NULL) < 0) {
            mprintf("Failed to open context for stream\n");
            return -1;
        }

        decoder->sw_frame = av_frame_alloc();
        decoder->hw_frame = av_frame_alloc();
        if (av_hwframe_get_buffer(decoder->context->hw_frames_ctx,
                                  decoder->hw_frame, 0) < 0) {
            mprintf("Failed to init buffor for hw frames\n");
            return -1;
        }
    } else if (decoder->type == DECODE_TYPE_NONE) {
        return 1;
    } else {
        mprintf("Trying hardware decoder\n");
        // set the appropriate video decoder format based on PS
#if defined(_WIN32)
        hw_pix_fmt = AV_PIX_FMT_D3D11VA_VLD;
        char *device_type = "d3d11va";
#elif __APPLE__
        hw_pix_fmt = AV_PIX_FMT_VIDEOTOOLBOX;
        char *device_type = "videotoolbox";
#else  // linux
        hw_pix_fmt = AV_PIX_FMT_VAAPI;
        char *device_type = "vaapi";
#endif

        int ret = 0;

        // get the appropriate hardware device
        decoder->device_type = av_hwdevice_find_type_by_name(device_type);
        if (decoder->device_type == AV_HWDEVICE_TYPE_NONE) {
            mprintf("Device type %s is not supported.\n", device_type);
            mprintf("Available device types:");
            while ((decoder->device_type = av_hwdevice_iterate_types(
                        decoder->device_type)) != AV_HWDEVICE_TYPE_NONE) {
                mprintf(" %s", av_hwdevice_get_type_name(decoder->device_type));
            }
            mprintf("\n");
            return -1;
        }

        decoder->codec = avcodec_find_decoder(AV_CODEC_ID_H264);

        // get the hw config
        for (int i = 0;; i++) {
            const AVCodecHWConfig *config =
                avcodec_get_hw_config(decoder->codec, i);
            if (!config) {
                mprintf("Decoder %s does not support device type %s.\n",
                        decoder->codec->name,
                        av_hwdevice_get_type_name(decoder->device_type));
                return -1;
            }
            if (config->methods & AV_CODEC_HW_CONFIG_METHOD_HW_DEVICE_CTX &&
                config->device_type == decoder->device_type) {
                hw_pix_fmt = config->pix_fmt;
                break;
            }
        }

        if (!(decoder->context = avcodec_alloc_context3(decoder->codec))) {
            mprintf("alloccontext3 failed w/ error code: %d\n",
                    AVERROR(ENOMEM));
            return -1;
        }

        decoder->context->get_format = get_format;
        av_opt_set(decoder->context->priv_data, "async_depth", "1", 0);

        if (hw_decoder_init(decoder->context, decoder->device_type) < 0) {
            mprintf("hwdecoder_init failed\n");
            return -1;
        }

        if ((ret = avcodec_open2(decoder->context, decoder->codec, NULL)) < 0) {
            mprintf("Failed to open codec for stream\n");
            return -1;
        }

        if (!(decoder->hw_frame = av_frame_alloc()) ||
            !(decoder->sw_frame = av_frame_alloc())) {
            mprintf("Can not alloc frame\n");

            av_frame_free(&decoder->hw_frame);
            av_frame_free(&decoder->sw_frame);
            return -1;
        }
    }
    return 0;
}

video_decoder_t *create_video_decoder(int width, int height,
                                      bool use_hardware) {
    video_decoder_t *decoder =
        (video_decoder_t *)malloc(sizeof(video_decoder_t));
    memset(decoder, 0, sizeof(video_decoder_t));
    int res;
    if (use_hardware) {
#if defined(_WIN32)
        int decoder_precedence[] = {DECODE_TYPE_QSV, DECODE_TYPE_D3D11,
                                    DECODE_TYPE_SOFTWARE, DECODE_TYPE_NONE};
#elif __APPLE__
        int decoder_precedence[] = {DECODE_TYPE_VIDEOTOOLBOX,
                                    DECODE_TYPE_SOFTWARE, DECODE_TYPE_NONE};
#else  // linux
        int decoder_precedence[] = {DECODE_TYPE_QSV, DECODE_TYPE_VAAPI,
                                    DECODE_TYPE_SOFTWARE, DECODE_TYPE_NONE};
#endif
        for (int i = 0;; ++i) {
            decoder->type = decoder_precedence[i];
            res = try_setup_video_decoder(width, height, decoder);
            if (res < 0) {
                mprintf("Video decoder: Failed, trying next decoder\n");
            } else if (!res) {
                mprintf("Video decoder: Success!\n");
                return decoder;
            } else {
                mprintf("Video decoder: All decoders failed!\n");
                return NULL;
            }
        }
    } else {
        mprintf("Video Decoder: NO HARDWARE\n");
        decoder->type = DECODE_TYPE_SOFTWARE;
        if (!try_setup_video_decoder(width, height, decoder)) {
            mprintf("Video decoder: Software decoder failed!\n");
            return NULL;
        } else {
            mprintf("Video decoder: Success!\n");
            return decoder;
        }
    }
}

/// @brief destroy decoder decoder
/// @details frees FFmpeg decoder memory

void destroy_video_decoder(video_decoder_t *decoder) {
    // check if decoder decoder exists
    if (decoder == NULL) {
        mprintf("Cannot destroy decoder decoder.\n");
        return;
    }

    /* flush the decoder */
    decoder->packet.data = NULL;
    decoder->packet.size = 0;
    av_packet_unref(&decoder->packet);
    avcodec_free_context(&decoder->context);

    // unref the hw context
    av_buffer_unref(&hw_device_ctx);

    // free the ffmpeg contextes
    avcodec_close(decoder->context);

    // free the decoder context and frame
    av_free(decoder->context);
    av_free(decoder->sw_frame);
    av_free(decoder->hw_frame);

    // free the buffer and decoder
    free(decoder);
    return;
}

/// @brief decode a frame using the decoder decoder
/// @details decode an encoded frame under YUV color format into RGB frame
bool video_decoder_decode(video_decoder_t *decoder, void *buffer,
                          int buffer_size) {
    static double total_time = 0.0;
    static int num_times = 0;

    clock t;
    StartTimer(&t);

    // init packet to prepare decoding
    // av_log_set_level(AV_LOG_ERROR);
    // av_log_set_callback(swap_decoder);
    av_init_packet(&decoder->packet);

    // copy the received packet back into the decoder AVPacket
    // memcpy(&decoder->packet.data, &buffer, buffer_size);
    decoder->packet.data = buffer;
    decoder->packet.size = buffer_size;
    // decode the frame
    if (avcodec_send_packet(decoder->context, &decoder->packet) < 0) {
        mprintf("Failed to avcodec_send_packet!\n");
        return false;
    }

    // If frame was computed on the CPU
    if (decoder->type == DECODE_TYPE_QSV ||
        decoder->type == DECODE_TYPE_SOFTWARE) {
        if (avcodec_receive_frame(decoder->context, decoder->sw_frame) < 0) {
            mprintf("Failed to avcodec_receive_frame!\n");
            return false;
        }

        // av_hwframe_transfer_data(decoder->sw_frame, decoder->hw_frame, 0);

    } else if (decoder->type == DECODE_TYPE_VAAPI ||
               decoder->type == DECODE_TYPE_D3D11 ||
               decoder->type == DECODE_TYPE_VIDEOTOOLBOX) {
        // If frame was computed on the GPU
        if (avcodec_receive_frame(decoder->context, decoder->hw_frame) < 0) {
            mprintf("Failed to avcodec_receive_frame!\n");
            return false;
        }

        if (avcodec_receive_frame(decoder->context, decoder->hw_frame) < 0) {
            mprintf("Failed to avcodec_receive_frame!\n");
            return false;
        }
    } else {
        mprintf("Incorrect hw frame format!\n");
        return false;
    }

    av_packet_unref(&decoder->packet);

    double time = GetTimer(t);
    // mprintf( "Decode Time: %f\n", time );
    if (time < 0.020) {
        total_time += time;
        num_times++;
        //    mprintf( "Avg Decode Time: %f\n", total_time / num_times );
    }

    return true;
}

#if defined(_WIN32)
#pragma warning(default : 4706)
#pragma warning(default : 4100)
#endif<|MERGE_RESOLUTION|>--- conflicted
+++ resolved
@@ -1,6 +1,5 @@
 #if defined(_WIN32)
 #pragma warning(disable : 4706)  // assignment within conditional warning
-#pragma warning(disable : 4100)  // unused parameter warning
 #endif
 
 #include <stdio.h>
@@ -20,10 +19,8 @@
                            const enum AVHWDeviceType type) {
     int err = 0;
 
-    if ((err = av_hwdevice_ctx_create(&hw_device_ctx, type, NULL, NULL, 0)) <
-        0) {
-        mprintf((const char *)stderr,
-                "Failed to create specified HW device.\n");
+    if ((err = av_hwdevice_ctx_create(&hw_device_ctx, type, NULL, NULL, 0)) < 0) {
+        mprintf("Failed to create specified HW device.\n");
         return err;
     }
     ctx->hw_device_ctx = av_buffer_ref(hw_device_ctx);
@@ -31,8 +28,7 @@
     return err;
 }
 
-<<<<<<< HEAD
-enum AVPixelFormat get_format(AVCodecContext* ctx, const enum AVPixelFormat *pix_fmts) {
+enum AVPixelFormat get_format(AVCodecContext *ctx, const enum AVPixelFormat *pix_fmts) {
     ctx;
 
     const enum AVPixelFormat *p;
@@ -46,115 +42,6 @@
     }
 
     mprintf("Failed to get HW surface format.\n");
-    return AV_PIX_FMT_NONE;
-}
-
-video_decoder_t* create_video_decoder(int width, int height, bool use_hardware) {
-  video_decoder_t* decoder = (video_decoder_t*) malloc(sizeof(video_decoder_t));
-  memset(decoder, 0, sizeof(video_decoder_t));
-
-  if (use_hardware) {
-    #if defined(_WIN32)
-      decoder->type = DECODE_TYPE_D3D11;
-    #elif __APPLE__
-      decoder->type = DECODE_TYPE_VIDEOTOOLBOX;
-    #else // linux
-      decoder->type = DECODE_TYPE_VAAPI;
-    #endif
-  } else {
-    decoder->type = DECODE_TYPE_SOFTWARE;
-  }
-
-  if(decoder->type == DECODE_TYPE_SOFTWARE) {
-    mprintf("Using software decoder\n");
-    decoder->codec = avcodec_find_decoder_by_name("h264");
-    if (!decoder->codec) {
-      mprintf("Could not find video codec\n");
-      return NULL;
-    }
-    decoder->context = avcodec_alloc_context3(decoder->codec);
-
-    avcodec_open2(decoder->context, decoder->codec, NULL);
-
-    decoder->sw_frame = (AVFrame *) av_frame_alloc();
-    decoder->sw_frame->format = AV_PIX_FMT_YUV420P;
-    decoder->sw_frame->width  = width;
-    decoder->sw_frame->height = height;
-    decoder->sw_frame->pts = 0;
-  } else if(decoder->type == DECODE_TYPE_QSV) {
-    mprintf("Using QSV decoder\n");
-    decoder->codec = avcodec_find_decoder_by_name("h264_qsv");
-    decoder->context = avcodec_alloc_context3(decoder->codec);
-
-    hw_pix_fmt = AV_PIX_FMT_QSV;
-
-    decoder->context->get_format  = get_format;
-
-    av_hwdevice_ctx_create(&hw_device_ctx, AV_HWDEVICE_TYPE_QSV, "auto", NULL, 0);
-    decoder->context->hw_device_ctx = av_buffer_ref(hw_device_ctx);
-
-    av_buffer_unref(&decoder->context->hw_frames_ctx);
-    decoder->context->hw_frames_ctx = av_hwframe_ctx_alloc(hw_device_ctx);
-
-    AVHWFramesContext *frames_ctx;
-    AVQSVFramesContext *frames_hwctx;
-
-    frames_ctx = (AVHWFramesContext*)decoder->context->hw_frames_ctx->data;
-    frames_hwctx = frames_ctx->hwctx;
-
-    frames_ctx->format = AV_PIX_FMT_QSV;
-    frames_ctx->sw_format = AV_PIX_FMT_NV12;
-    frames_ctx->width = width;
-    frames_ctx->height = height;
-    frames_ctx->initial_pool_size = 32;
-    frames_hwctx->frame_type = MFX_MEMTYPE_VIDEO_MEMORY_DECODER_TARGET;
-
-
-    av_hwframe_ctx_init(decoder->context->hw_frames_ctx);
-    av_opt_set(decoder->context->priv_data, "async_depth", "1", 0);
-
-    avcodec_open2(decoder->context, NULL, NULL);
-
-    decoder->sw_frame = av_frame_alloc();
-    decoder->hw_frame = av_frame_alloc();
-    av_hwframe_get_buffer(decoder->context->hw_frames_ctx, decoder->hw_frame, 0);
-  } else {
-    // set the appropriate video decoder format based on PS
-    #if defined(_WIN32)
-      hw_pix_fmt = AV_PIX_FMT_D3D11VA_VLD;
-      char *device_type = "d3d11va";
-    #elif __APPLE__
-      hw_pix_fmt = AV_PIX_FMT_VIDEOTOOLBOX;
-      char *device_type = "videotoolbox";
-    #else // linux
-      hw_pix_fmt = AV_PIX_FMT_VAAPI;
-      char *device_type = "vaapi";
-    #endif
-
-
-    int ret = 0;
-
-    // get the appropriate hardware device
-    decoder->device_type = av_hwdevice_find_type_by_name(device_type);
-    if (decoder->device_type == AV_HWDEVICE_TYPE_NONE) {
-        mprintf("Device type %s is not supported.\n", device_type);
-        mprintf("Available device types:");
-        while((decoder->device_type = av_hwdevice_iterate_types(decoder->device_type)) != AV_HWDEVICE_TYPE_NONE)
-            mprintf(" %s", av_hwdevice_get_type_name(decoder->device_type));
-        mprintf("\n");
-        return decoder;
-    }
-=======
-static enum AVPixelFormat get_format(AVCodecContext *ctx,
-                                     const enum AVPixelFormat *pix_fmts) {
-    const enum AVPixelFormat *p;
-
-    for (p = pix_fmts; *p != -1; p++) {
-        if (*p == hw_pix_fmt) mprintf("Hardware format found\n");
-        return *p;
-    }
-
-    mprintf((const char *)stderr, "Failed to get HW surface format.\n");
     return AV_PIX_FMT_NONE;
 }
 
@@ -173,7 +60,6 @@
         decoder->sw_frame->width = width;
         decoder->sw_frame->height = height;
         decoder->sw_frame->pts = 0;
->>>>>>> a240640b
 
         if (avcodec_open2(decoder->context, decoder->codec, NULL) < 0) {
             mprintf("Failed to open codec for stream\n");
