#include "dxgicapture.h"

#include <windows.h>
#include <psapi.h>
#include <processthreadsapi.h>

void PrintMemoryInfo()
{
    DWORD processID = GetCurrentProcessId();
    HANDLE hProcess;
    PROCESS_MEMORY_COUNTERS pmc;

    // Print information about the memory usage of the process.

    hProcess = OpenProcess(PROCESS_QUERY_INFORMATION |
        PROCESS_VM_READ,
        FALSE, processID);
    if (NULL == hProcess)
        return;

    if (GetProcessMemoryInfo(hProcess, &pmc, sizeof(pmc)))
    {
        mprintf("\tPeakWorkingSetSize: %lld\n", (long long)pmc.PeakWorkingSetSize);
        mprintf("\tWorkingSetSize: %lld\n", (long long)pmc.WorkingSetSize);
    }

    CloseHandle(hProcess);
}

#define USE_GPU 0
#define USE_MONITOR 0

int CreateCaptureDevice(struct CaptureDevice *device, UINT width, UINT height) {
    mprintf( "Creating capture device for resolution %dx%d...\n", width, height );
  memset(device, 0, sizeof(struct CaptureDevice));

  device->hardware = (struct DisplayHardware*) malloc(sizeof(struct DisplayHardware));
  memset(device->hardware, 0, sizeof(struct DisplayHardware));

  struct DisplayHardware* hardware = device->hardware;

  D3D_FEATURE_LEVEL FeatureLevels[] = { D3D_FEATURE_LEVEL_11_0, D3D_FEATURE_LEVEL_10_1,
                                    D3D_FEATURE_LEVEL_10_0, D3D_FEATURE_LEVEL_9_1 };
  UINT NumFeatureLevels = ARRAYSIZE(FeatureLevels);
  D3D_FEATURE_LEVEL FeatureLevel;

  int num_adapters = 0, num_outputs = 0, i = 0, j = 0;
  IDXGIFactory1 *factory;

#define MAX_NUM_ADAPTERS 10
#define MAX_NUM_OUTPUTS 10
  IDXGIOutput *outputs[MAX_NUM_OUTPUTS];
  IDXGIAdapter1 *adapters[MAX_NUM_ADAPTERS];
  DXGI_OUTPUT_DESC output_desc;

  HRESULT hr = CreateDXGIFactory1(&IID_IDXGIFactory1, (void**)(&factory));
  if (FAILED(hr)) {
      mprintf("Failed CreateDXGIFactory1: 0x%X %d", hr, GetLastError());
      return -1;
  }

  // GET ALL GPUS
  while(factory->lpVtbl->EnumAdapters1(factory, num_adapters, &hardware->adapter) != DXGI_ERROR_NOT_FOUND) {
    if (num_adapters == MAX_NUM_ADAPTERS) {
      mprintf("Too many adaters!\n");
      break;
    }
    adapters[num_adapters] = hardware->adapter;
    ++num_adapters;
  }

  // GET GPU DESCRIPTIONS
  for(i = 0; i < num_adapters; i++) {
    DXGI_ADAPTER_DESC1 desc;
    hardware->adapter = adapters[i];
    hr = hardware->adapter->lpVtbl->GetDesc1(hardware->adapter, &desc);
    mprintf("Adapter %d: %S\n", i, desc.Description);
  }

  // Set used GPU
  if (USE_GPU >= num_adapters) {
      mprintf("No GPU with ID %d, only %d adapters\n", USE_GPU, num_adapters);
      return -1;
  }
  hardware->adapter = adapters[USE_GPU];
            
  // GET ALL MONITORS
<<<<<<< HEAD
  for (int i = 0; i < num_adapters; i++) {
      for (int j = 0; hardware->adapter->lpVtbl->EnumOutputs(adapters[i], j, &hardware->output) != DXGI_ERROR_NOT_FOUND; j++) {
          mprintf("Found monitor %d on adapter %lu\n", j, i);
=======
  for (i = 0; i < num_adapters; i++) {
      for (j = 0; hardware->adapter->lpVtbl->EnumOutputs(adapters[i], j, &hardware->output) != DXGI_ERROR_NOT_FOUND; j++) {
          //mprintf("Found monitor %d on adapter %lu\n", j, i);
>>>>>>> 382e8a10
          if (i == USE_GPU) {
              if (j == MAX_NUM_OUTPUTS) {
                  mprintf("Too many adapters!\n");
                  break;
              }
              else {
                  outputs[j] = hardware->output;
                  num_outputs++;
              }
          }

      }
  }

  // GET MONITOR DESCRIPTIONS
  for(i = 0; i < num_outputs; i++) {
    hardware->output = outputs[i];
    hr = hardware->output->lpVtbl->GetDesc(hardware->output, &output_desc);
    //mprintf("Monitor %d: %s\n", i, output_desc.DeviceName);
  }

  // Set used output
  if (USE_MONITOR >= num_outputs) {
      mprintf("No Monitor with ID %d, only %d adapters\n", USE_MONITOR, num_outputs);
      return -1;
  }
  hardware->output = outputs[USE_MONITOR];

  UINT num = 0;
  DXGI_FORMAT format = DXGI_FORMAT_R8G8B8A8_UNORM;
  UINT flags = 0;
  hr = hardware->output->lpVtbl->GetDisplayModeList( hardware->output, format, flags, &num, 0 );
  if( FAILED( hr ) )
  {
      mprintf( "hr: %X\n", hr );
  }
  mprintf( "hr: %d\n", hr );
  mprintf( "Num: %d\n", num );
  DXGI_MODE_DESC* pDescs = malloc(sizeof( DXGI_MODE_DESC ) * num);
  DXGI_MODE_DESC* finalDesc = NULL;
  hardware->output->lpVtbl->GetDisplayModeList( hardware->output, format, flags, &num, pDescs );
  for( UINT k = 0; k < num; k++ )
  {
      mprintf( "Possible Resolution: %dx%d\n", pDescs[k].Width, pDescs[k].Height );
      if( pDescs[k].Width == width && pDescs[k].Height == height )
      {
          mprintf( "Match found for %dx%d!\n", width, height );
          finalDesc = &pDescs[k];
      }
  }

  if( true )
  {
      HMONITOR hMonitor = output_desc.Monitor;
      MONITORINFOEX monitorInfo;
      monitorInfo.cbSize = sizeof( MONITORINFOEX );
      GetMonitorInfo( hMonitor, (LPMONITORINFO) &monitorInfo );

      DEVMODE dm;
      memset( &dm, 0, sizeof( dm ) );
      dm.dmSize = sizeof( dm );
      mprintf( "Device Name: %s\n", monitorInfo.szDevice );
      if( 0 != EnumDisplaySettings( monitorInfo.szDevice, ENUM_CURRENT_SETTINGS, &dm ) )
      {
          if( dm.dmPelsWidth != width || dm.dmPelsHeight != height )
          {
              dm.dmPelsWidth = width;
              dm.dmPelsHeight = height;
              dm.dmFields = DM_PELSWIDTH | DM_PELSHEIGHT;

              int ret = ChangeDisplaySettingsEx( monitorInfo.szDevice, &dm, NULL, CDS_SET_PRIMARY | CDS_UPDATEREGISTRY, 0 );
              mprintf( "ChangeDisplaySettingsCode: %d\n", ret );
          }
      } else
      {
          mprintf( "Failed to update DisplaySettings\n" );
      }
  }

  hr = D3D11CreateDevice(
      (IDXGIAdapter *) hardware->adapter,
      D3D_DRIVER_TYPE_UNKNOWN,
      NULL,
      0,
      NULL,
      0,
      D3D11_SDK_VERSION,
      &device->D3D11device,
      &FeatureLevel,
      &device->D3D11context
  );

  if (FAILED(hr)) {
      mprintf("Failed D3D11CreateDevice: 0x%X %d", hr, GetLastError());
      return -1;
  }

  IDXGIOutput1* output1;

  hr = hardware->output->lpVtbl->QueryInterface(hardware->output, &IID_IDXGIOutput1, (void**)&output1);
  if (FAILED(hr)) {
      mprintf("Failed to query interface of output: 0x%X %d\n", hr, GetLastError());
      return -1;
  }
  hr = output1->lpVtbl->DuplicateOutput(output1, (IUnknown *) device->D3D11device, &device->duplication);
  if (FAILED(hr)) {
      mprintf("Failed to duplicate output: 0x%X %d\n", hr, GetLastError());
      return -1;
  }
  hr = hardware->output->lpVtbl->GetDesc(hardware->output, &hardware->final_output_desc);
  if (FAILED(hr)) {
      mprintf("Failed to getdesc of output: 0x%X %d\n", hr, GetLastError());
      return -1;
  }

  device->width = hardware->final_output_desc.DesktopCoordinates.right;
  device->height = hardware->final_output_desc.DesktopCoordinates.bottom;

  return 0;
}

ID3D11Texture2D* CreateTexture(struct CaptureDevice *device) {
  HRESULT hr;

  struct DisplayHardware* hardware = device->hardware;

  D3D11_TEXTURE2D_DESC tDesc;

  // Texture to store GPU pixels
  tDesc.Width = hardware->final_output_desc.DesktopCoordinates.right;
  tDesc.Height = hardware->final_output_desc.DesktopCoordinates.bottom;
  tDesc.MipLevels = 1;
  tDesc.ArraySize = 1;
  tDesc.Format = DXGI_FORMAT_B8G8R8A8_UNORM;
  tDesc.SampleDesc.Count = 1;
  tDesc.SampleDesc.Quality = 0;
  tDesc.Usage = D3D11_USAGE_STAGING;
  tDesc.BindFlags = 0;
  tDesc.CPUAccessFlags = D3D11_CPU_ACCESS_READ;
  tDesc.MiscFlags = 0;

  device->Box.top = hardware->final_output_desc.DesktopCoordinates.top;
  device->Box.left = hardware->final_output_desc.DesktopCoordinates.left;
  device->Box.right = hardware->final_output_desc.DesktopCoordinates.right;
  device->Box.bottom = hardware->final_output_desc.DesktopCoordinates.bottom;
  device->Box.front = 0;
  device->Box.back = 1;

  ID3D11Texture2D *texture;
  hr = device->D3D11device->lpVtbl->CreateTexture2D(device->D3D11device, &tDesc, NULL, &texture);
  if (FAILED(hr)) {
      mprintf("Failed to create Texture2D 0x%X %d\n", hr, GetLastError());
      return NULL;
  }

  device->duplication->lpVtbl->GetDesc(device->duplication, &device->duplication_desc);

  return texture;
}

void ReleaseScreenshot(struct ScreenshotContainer* screenshot) {
    if (screenshot->final_texture != NULL) {
        screenshot->final_texture->lpVtbl->Release(screenshot->final_texture);
        screenshot->final_texture = NULL;
    }

    if (screenshot->desktop_resource != NULL) {
        screenshot->desktop_resource->lpVtbl->Release(screenshot->desktop_resource);
        screenshot->desktop_resource = NULL;
    }

    if (screenshot->staging_texture != NULL) {
        screenshot->staging_texture->lpVtbl->Release(screenshot->staging_texture);
        screenshot->staging_texture = NULL;
    }

    if (screenshot->surface != NULL) {
        screenshot->surface->lpVtbl->Release(screenshot->surface);
        screenshot->surface = NULL;
    }
}

int CaptureScreen(struct CaptureDevice *device) {
  HRESULT hr;

  struct ScreenshotContainer* screenshot = &device->screenshot;

  hr = device->duplication->lpVtbl->ReleaseFrame(device->duplication);

  ReleaseScreenshot(screenshot);

  hr = device->duplication->lpVtbl->AcquireNextFrame(device->duplication, 1, &device->frame_info, &screenshot->desktop_resource);

  if(FAILED(hr)) {
    if (hr == DXGI_ERROR_WAIT_TIMEOUT) {
        return 0;
    }
    else if (hr == DXGI_ERROR_ACCESS_LOST || hr == DXGI_ERROR_INVALID_CALL) {
        mprintf("CaptureScreen returned DXGI_ERROR_ACCESS_LOST or DXGI_ERROR_INVALID_CALL (0x%X)! Recreating device\n", hr);
        SDL_Delay(1);
        return -1;
    }
    else {
        mprintf("Failed to Acquire Next Frame! 0x%X %d\n", hr, GetLastError());
        return -1;
    }
  }

  hr = screenshot->desktop_resource->lpVtbl->QueryInterface(screenshot->desktop_resource, &IID_ID3D11Texture2D, (void**)&screenshot->final_texture);
  if (FAILED(hr)) {
      mprintf("Query Interface Failed!\n");
      return -1;
  }

    int accumulated_frames = device->frame_info.AccumulatedFrames;

    device->counter++;
    hr = device->duplication->lpVtbl->MapDesktopSurface(device->duplication, &screenshot->mapped_rect);

    // If MapDesktopSurface doesn't work, then do it manually
    if(hr == DXGI_ERROR_UNSUPPORTED) {
        screenshot->staging_texture = CreateTexture(device);
        if (screenshot->staging_texture == NULL) {
            // Error already printed inside of CreateTexture
            return -1;
        }
        device->D3D11context->lpVtbl->CopySubresourceRegion(device->D3D11context, (ID3D11Resource*)screenshot->staging_texture, 0, 0, 0, 0,
                                                (ID3D11Resource*)screenshot->final_texture, 0, &device->Box);

        hr = screenshot->staging_texture->lpVtbl->QueryInterface(screenshot->staging_texture, &IID_IDXGISurface, (void**)&screenshot->surface);
        if (FAILED(hr)) {
            mprintf("Query Interface Failed! 0x%X %d\n", hr, GetLastError());
            return -1;
        }
        hr = screenshot->surface->lpVtbl->Map(screenshot->surface, &screenshot->mapped_rect, DXGI_MAP_READ);
        if (FAILED(hr)) {
            mprintf("Map Failed!\n");
            return -1;
        }
        device->did_use_map_desktop_surface = false;
    }
    else if (FAILED(hr)) {
        mprintf("MapDesktopSurface Failed! 0x%X %d\n", hr, GetLastError());
        return -1;
    }
    else {
        device->did_use_map_desktop_surface = true;
    }

    device->frame_data = (char *) screenshot->mapped_rect.pBits;
    return accumulated_frames;
}


void ReleaseScreen(struct CaptureDevice *device) {
    HRESULT hr;
  if (device->did_use_map_desktop_surface) {
    hr = device->duplication->lpVtbl->UnMapDesktopSurface(device->duplication);
    if (FAILED(hr)) {
        mprintf("Failed to unmap duplication's desktop surface 0x%X %d\n", hr, GetLastError());
    }
  }
  else {
      struct ScreenshotContainer* screenshot = &device->screenshot;
      hr = screenshot->surface->lpVtbl->Unmap(screenshot->surface);
      if (FAILED(hr)) {
          mprintf("Failed to unmap screenshot surface 0x%X %d\n", hr, GetLastError());
      }
  }
}

void DestroyCaptureDevice(struct CaptureDevice* device) {
    HRESULT hr;

    hr = device->duplication->lpVtbl->ReleaseFrame(device->duplication);

    ReleaseScreenshot(&device->screenshot);

    if (device->duplication) {
        device->duplication->lpVtbl->Release(device->duplication);
        device->duplication = NULL;
    }
    if (device->hardware) {
        free(device->hardware);
        device->hardware = NULL;
    }
}<|MERGE_RESOLUTION|>--- conflicted
+++ resolved
@@ -85,15 +85,9 @@
   hardware->adapter = adapters[USE_GPU];
             
   // GET ALL MONITORS
-<<<<<<< HEAD
-  for (int i = 0; i < num_adapters; i++) {
-      for (int j = 0; hardware->adapter->lpVtbl->EnumOutputs(adapters[i], j, &hardware->output) != DXGI_ERROR_NOT_FOUND; j++) {
-          mprintf("Found monitor %d on adapter %lu\n", j, i);
-=======
   for (i = 0; i < num_adapters; i++) {
       for (j = 0; hardware->adapter->lpVtbl->EnumOutputs(adapters[i], j, &hardware->output) != DXGI_ERROR_NOT_FOUND; j++) {
-          //mprintf("Found monitor %d on adapter %lu\n", j, i);
->>>>>>> 382e8a10
+          mprintf("Found monitor %d on adapter %lu\n", j, i);
           if (i == USE_GPU) {
               if (j == MAX_NUM_OUTPUTS) {
                   mprintf("Too many adapters!\n");
