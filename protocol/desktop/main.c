#include <stdio.h>
#include <stdint.h>
#include <stdlib.h>
#include <string.h>

#if defined(_WIN32)
    #include <winsock2.h>
    #include <ws2tcpip.h>
    #include <process.h>
    #include <windows.h>
    #include <synchapi.h>
    #pragma comment (lib, "ws2_32.lib")
#else
    #include <unistd.h>
    #include <errno.h>

    // adapt windows error codes
    #define WSAETIMEDOUT ETIMEDOUT
    #define WSAEWOULDBLOCK EWOULDBLOCK
#endif

#include "../include/fractal.h"
#include "../include/webserver.h" // header file for webserver query functions
#include "../include/linkedlist.h" // header file for audio decoder

#include "video.h"
#include "audio.h"

// Width and Height
volatile int server_width = -1;
volatile int server_height = -1;

// maximum mbps
volatile double max_mbps = START_MAX_MBPS;
volatile bool update_mbps = false;

// Global state variables
volatile SDL_Window* window;
volatile bool run_receive_packets = false;
volatile bool is_timing_latency = false;
volatile clock latency_timer;
volatile int ping_id;
volatile int ping_failures;

volatile int output_width;
volatile int output_height;

volatile int32_t positionX;
volatile int32_t positionY;

// Function Declarations

SDL_mutex* send_packet_mutex;
int SendPacket(void* data, int len);
static int32_t ReceivePackets(void* opaque);
static int32_t ReceiveMessage(struct RTPPacket* packet);

struct SocketContext PacketSendContext;


int SendPacket(void* data, int len) {
    if (len > MAX_PACKET_SIZE) {
        mprintf("Packet too large!\n");
        return -1;
    }

    bool failed = false;

    SDL_LockMutex(send_packet_mutex);
    if (sendp(&PacketSendContext, data, len) < 0) {
        mprintf("Failed to send packet!\n");
        failed = true;
    }
    SDL_UnlockMutex(send_packet_mutex);

    return failed ? -1 : 0;
}

static int32_t ReceivePackets(void* opaque) {
    mprintf("ReceivePackets running on Thread %d\n", SDL_GetThreadID(NULL));
    SDL_SetThreadPriority(SDL_THREAD_PRIORITY_HIGH);

    struct RTPPacket packet = { 0 };
    struct SocketContext socketContext = *(struct SocketContext*) opaque;

    int total_recvs = 0;

    /****
    Timers
    ****/
    clock world_timer;
    StartTimer(&world_timer);

    double recvfrom_time = 0;
    double update_video_time = 0;
    double update_audio_time = 0;
    double hash_time = 0;
    double video_time = 0;
    double audio_time = 0;
    double message_time = 0;

    double max_audio_time = 0;
    double max_video_time = 0;

    clock recvfrom_timer;
    clock update_video_timer;
    clock update_audio_timer;
    clock hash_timer;
    clock video_timer;
    clock audio_timer;
    clock message_timer;

    /****
    End Timers
    ****/

    for (int i = 0; run_receive_packets; i++) {
        //mprintf("Update\n");
        // Call as often as possible
        if (GetTimer(world_timer) > 5) {
            mprintf("\nworld_time: %f\n", GetTimer(world_timer));
            mprintf("recvfrom_time: %f\n", recvfrom_time);
            mprintf("update_video_time: %f\n", update_video_time);
            mprintf("update_audio_time: %f\n", update_audio_time);
            mprintf("hash_time: %f\n", hash_time);
            mprintf("video_time: %f\n", video_time);
            mprintf("max_video_time: %f\n", max_video_time);
            mprintf("audio_time: %f\n", audio_time);
            mprintf("max_audio_time: %f\n", max_audio_time);
            mprintf("message_time: %f\n\n", message_time);
            StartTimer(&world_timer);
        }

        StartTimer(&update_video_timer);
        updateVideo();
        update_video_time += GetTimer(update_video_timer);

        StartTimer(&update_audio_timer);
        updateAudio();
        update_audio_time += GetTimer(update_audio_timer);

        StartTimer(&recvfrom_timer);
        int recv_size = recvp(&socketContext, &packet, sizeof(packet));
        recvfrom_time += GetTimer(recvfrom_timer);

        int packet_size = sizeof(packet) - sizeof(packet.data) + packet.payload_size;
        total_recvs++;

        if (recv_size == 0) {
            // ACK
        }
        else if (recv_size < 0) {
            #if defined(_WIN32)
              int error = WSAGetLastError();
            #else
              int error = errno;
            #endif

            switch (error) {
            case WSAETIMEDOUT:
            case WSAEWOULDBLOCK:
                break;
            default:
                mprintf("Unexpected Packet Error: %d\n", error);
                break;
            }
        }
        else if (packet.payload_size < 0 || packet_size != recv_size) {
            mprintf("Invalid packet size\nPayload Size: %d\nPacket Size: %d\nRecv_size: %d\n", packet_size, recv_size, packet.payload_size);
        }
        else {
            StartTimer(&hash_timer);
            uint32_t hash = 0;// Hash((char*)&packet + sizeof(packet.hash), packet_size - sizeof(packet.hash));
            hash_time += GetTimer(hash_timer);

            if (hash == packet.hash) {
                mprintf("Incorrect Hash\n");
            }
            else {
                //mprintf("\nRecv Time: %f\nRecvs: %d\nRecv Size: %d\nType: ", recv_time, total_recvs, recv_size);
                switch (packet.type) {
                case PACKET_VIDEO:
                    StartTimer(&video_timer);
                    ReceiveVideo(&packet);
                    video_time += GetTimer(video_timer);
                    max_video_time = max(max_video_time, GetTimer(video_timer));
                    break;
                case PACKET_AUDIO:
                    StartTimer(&audio_timer);
                    ReceiveAudio(&packet);
                    audio_time += GetTimer(audio_timer);
                    max_audio_time = max(max_audio_time, GetTimer(audio_timer));
                    break;
                case PACKET_MESSAGE:
                    StartTimer(&message_timer); 
                    ReceiveMessage(&packet);
                    message_time += GetTimer(message_timer);
                    break;
                default:
                    mprintf("Unknown Packet\n");
                    break;
                }
            }
        }
    }

    SDL_Delay(5);

    return 0;
}

static int32_t ReceiveMessage(struct RTPPacket* packet) {
    if (packet->payload_size != sizeof(FractalServerMessage)) {
        mprintf("Incorrect payload size for a server message!\n");
    }
    FractalServerMessage fmsg = *(FractalServerMessage*)packet->data;
    switch (fmsg.type) {
    case MESSAGE_PONG:
        if (ping_id == fmsg.ping_id) {
            //mprintf("Latency: %f\n", GetTimer(latency_timer));
            is_timing_latency = false;
            ping_failures = 0;
        }
        else {
            mprintf("Old Ping ID found.\n");
        }
        break;
    default:
        mprintf("Unknown Server Message Received\n");
        return -1; 
    }
    return 0;
}

int initSDL() {
    if (SDL_Init(SDL_INIT_VIDEO | SDL_INIT_AUDIO | SDL_INIT_TIMER)) {
        mprintf("Could not initialize SDL - %s\n", SDL_GetError());
        return -1;
    }

    int full_width = GetSystemMetrics(SM_CXSCREEN);
    int full_height = GetSystemMetrics(SM_CYSCREEN);

    bool is_fullscreen = full_width == output_width && full_height == output_height;

    window = SDL_CreateWindow(
        "Fractal",
        SDL_WINDOWPOS_CENTERED,
        SDL_WINDOWPOS_CENTERED,
        output_width,
        output_height,
        is_fullscreen ? SDL_WINDOW_FULLSCREEN : 0
    );

    if (!window) {
        mprintf("SDL: could not create window - exiting\n");
        return -1;
    }

    return 0;
}

void destroySDL() {
    if (window) {
        SDL_DestroyWindow((SDL_Window*)window);
    }
    SDL_Quit();
}

int main(int argc, char* argv[])
{
    if(argc < 2 || argc > 4) {
        printf("Usage: desktop [IP ADDRESS] [[OPTIONAL] WIDTH] [[OPTIONAL] HEIGHT]");
        return -1;
    }

    char* server_ip = argv[1];
    output_width = GetSystemMetrics(SM_CXSCREEN);
    output_height = GetSystemMetrics(SM_CYSCREEN);

    if(argc >= 3) {
        output_width = atoi(argv[2]);
    }

    if(argc == 4) {
        output_height = atoi(argv[3]);
    }

    if (initSDL() < 0) {
        mprintf("Failed to initialized SDL\n");
        return -1;
    }

    SDL_SetThreadPriority(SDL_THREAD_PRIORITY_HIGH);
    initMultiThreadedPrintf(false);

    for (int try_amount = 0; try_amount < 3; try_amount++) {
        // initialize the windows socket library if this is a windows client
#if defined(_WIN32)
        WSADATA wsa;
        if (WSAStartup(MAKEWORD(2, 2), &wsa) != 0) {
            mprintf("Failed to initialize Winsock with error code: %d.\n", WSAGetLastError());
            return -1;
        }
#endif

        SDL_Event msg;
        FractalClientMessage fmsg = { 0 };

        if (CreateUDPContext(&PacketSendContext, "C", server_ip, 10, 250) < 0) {
            mprintf("Failed to connect to server\n");
            continue;
        }

        struct SocketContext PacketReceiveContext = { 0 };
        if (CreateUDPContext(&PacketReceiveContext, "C", server_ip, 1, 250) < 0) {
            mprintf("Failed finish connection to server\n");
            continue;
        }

        // Initialize video and audio
        initVideo();
        initAudio();

        // Create thread to receive all packets and handle them as needed
        send_packet_mutex = SDL_CreateMutex();
        run_receive_packets = true;
        SDL_Thread* receive_packets_thread;
        receive_packets_thread = SDL_CreateThread(ReceivePackets, "ReceivePackets", &PacketReceiveContext);

        bool needs_dimension_update = true;
        bool tried_to_update_dimension = false;
        clock last_dimension_update;
        StartTimer(&last_dimension_update);

        bool shutting_down = false;
        bool connected = true;

        StartTimer((clock*)&latency_timer);
        ping_id = 1;
        ping_failures = -2;

        while (connected && !shutting_down)
        {
            if (needs_dimension_update && !tried_to_update_dimension && (server_width != output_width || server_height != output_height)) {
                memset(&fmsg, 0, sizeof(fmsg));
                fmsg.type = MESSAGE_DIMENSIONS;
                fmsg.dimensions.width = output_width;
                fmsg.dimensions.height = output_height;
                SendPacket(&fmsg, sizeof(fmsg));
                tried_to_update_dimension = true;
            }

            if (update_mbps) {
                //mprintf("Updating MBPS: %f\n", max_mbps);
                update_mbps = false;
                memset(&fmsg, 0, sizeof(fmsg));
                fmsg.type = MESSAGE_MBPS;
                fmsg.mbps = max_mbps;
                SendPacket(&fmsg, sizeof(fmsg));
            }

            if (is_timing_latency && GetTimer(latency_timer) > 0.5) {
                mprintf("Ping received no response: %d\n", ping_id);
                is_timing_latency = false;
                ping_failures++;
                if (ping_failures == 3) {
                    mprintf("Server disconnected: 3 consecutive ping failures.\n");
                    connected = false;
                }
            }

            if (!is_timing_latency && GetTimer(latency_timer) > 0.5) {
                memset(&fmsg, 0, sizeof(fmsg));
                ping_id++;
                fmsg.type = MESSAGE_PING;
                fmsg.ping_id = ping_id;
                is_timing_latency = true;

                StartTimer((clock*)&latency_timer);

                //mprintf("Ping! %d\n", ping_id);
                SendPacket(&fmsg, sizeof(fmsg));
                SendPacket(&fmsg, sizeof(fmsg));
            }

            memset(&fmsg, 0, sizeof(fmsg));
            if (SDL_PollEvent(&msg)) {
                switch (msg.type) {
                case SDL_KEYDOWN:
                case SDL_KEYUP:
                    fmsg.type = MESSAGE_KEYBOARD;
                    fmsg.keyboard.code = (FractalKeycode)msg.key.keysym.scancode;
                    fmsg.keyboard.mod = msg.key.keysym.mod;
                    fmsg.keyboard.pressed = msg.key.type == SDL_KEYDOWN;
                    break;
                case SDL_MOUSEMOTION:
<<<<<<< HEAD
                    if (server_width > -1 && server_height > -1) {
                        fmsg.type = MESSAGE_MOUSE_MOTION;
                        fmsg.mouseMotion.x = msg.motion.x * server_width / output_width;
                        fmsg.mouseMotion.y = msg.motion.y * server_height / output_height;
                        positionX = msg.motion.x * server_width / output_width;
                        positionY = msg.motion.y * server_height / output_height;
                    }
=======
                    fmsg.type = MESSAGE_MOUSE_MOTION;
                    fmsg.mouseMotion.x = msg.motion.x * 1000000 / output_width;
                    fmsg.mouseMotion.y = msg.motion.y * 1000000 / output_height;
>>>>>>> 389ad199
                    break;
                case SDL_MOUSEBUTTONDOWN:
                case SDL_MOUSEBUTTONUP:
                    fmsg.type = MESSAGE_MOUSE_BUTTON;
                    fmsg.mouseButton.button = msg.button.button;
                    fmsg.mouseButton.pressed = msg.button.type == SDL_MOUSEBUTTONDOWN;
                    break;
                case SDL_MOUSEWHEEL:
                    fmsg.type = MESSAGE_MOUSE_WHEEL;
                    fmsg.mouseWheel.x = msg.wheel.x;
                    fmsg.mouseWheel.y = msg.wheel.y;
                    break;
                case SDL_QUIT:
                    mprintf("Quitting...\n");
                    fmsg.type = MESSAGE_QUIT;
                    shutting_down = true;
                    break;
                }
                if (fmsg.type != 0) {
                    SendPacket(&fmsg, sizeof(fmsg));
                }
            }
        }

        run_receive_packets = false;
        SDL_WaitThread(receive_packets_thread, NULL);

        // Destroy video and audio
        destroyVideo();
        destroyAudio();

#if defined(_WIN32)
        closesocket(PacketSendContext.s);
        closesocket(PacketReceiveContext.s);
        WSACleanup();
#else
        close(PacketSendContext.s);
        close(PacketReceiveContext.s);
#endif

        if (shutting_down) {
            break;
        }
    }

    mprintf("Closing Client...\n");

    destroyMultiThreadedPrintf();
    destroySDL();

    return 0;
}<|MERGE_RESOLUTION|>--- conflicted
+++ resolved
@@ -395,19 +395,13 @@
                     fmsg.keyboard.pressed = msg.key.type == SDL_KEYDOWN;
                     break;
                 case SDL_MOUSEMOTION:
-<<<<<<< HEAD
                     if (server_width > -1 && server_height > -1) {
                         fmsg.type = MESSAGE_MOUSE_MOTION;
-                        fmsg.mouseMotion.x = msg.motion.x * server_width / output_width;
-                        fmsg.mouseMotion.y = msg.motion.y * server_height / output_height;
+                        fmsg.mouseMotion.x = msg.motion.x * 1000000 / output_width;
+                        fmsg.mouseMotion.y = msg.motion.y * 1000000 / output_height;
                         positionX = msg.motion.x * server_width / output_width;
                         positionY = msg.motion.y * server_height / output_height;
                     }
-=======
-                    fmsg.type = MESSAGE_MOUSE_MOTION;
-                    fmsg.mouseMotion.x = msg.motion.x * 1000000 / output_width;
-                    fmsg.mouseMotion.y = msg.motion.y * 1000000 / output_height;
->>>>>>> 389ad199
                     break;
                 case SDL_MOUSEBUTTONDOWN:
                 case SDL_MOUSEBUTTONUP:
