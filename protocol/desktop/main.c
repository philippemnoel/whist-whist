--- conflicted
+++ resolved
@@ -69,20 +69,20 @@
 
 // UPDATER CODE - HANDLES ALL PERIODIC UPDATES
 struct UpdateData {
-  bool tried_to_update_dimension;
-  bool has_initialized_updated;
-  clock last_tcp_check_timer;
+    bool tried_to_update_dimension;
+    bool has_initialized_updated;
+    clock last_tcp_check_timer;
 } volatile UpdateData;
 
 void initUpdate() {
-  UpdateData.tried_to_update_dimension = false;
-
-  StartTimer((clock*)&UpdateData.last_tcp_check_timer);
-  StartTimer((clock*)&latency_timer);
-  ping_id = 1;
-  ping_failures = -2;
-
-  initClipboardSynchronizer((char*)server_ip);
+    UpdateData.tried_to_update_dimension = false;
+
+    StartTimer((clock*)&UpdateData.last_tcp_check_timer);
+    StartTimer((clock*)&latency_timer);
+    ping_id = 1;
+    ping_failures = -2;
+
+    initClipboardSynchronizer((char*)server_ip);
 }
 
 void destroyUpdate() { destroyClipboardSynchronizer(); }
@@ -96,122 +96,123 @@
  * @return void
  */
 void update() {
-  FractalClientMessage fmsg;
-
-  // Check for a new clipboard update from the server, if it's been 25ms since
-  // the last time we checked the TCP socket, and the clipboard isn't actively
-  // busy
-  if (GetTimer(UpdateData.last_tcp_check_timer) > 25.0 / 1000.0 &&
-      !isClipboardSynchronizing()) {
-    // Check if TCP connction is active
-    int result = Ack(&PacketTCPContext);
-    if (result < 0) {
-      LOG_ERROR("Lost TCP Connection (Error: %d)", GetLastNetworkError());
-      // TODO: Should exit or recover protocol if TCP connection is lost
-    }
-
-    // Receive tcp buffer, if a full packet has been received
-    FractalPacket* tcp_packet = ReadTCPPacket(&PacketTCPContext);
-    if (tcp_packet) {
-      ReceiveMessage(tcp_packet);
-    }
-
-    // Update the last tcp check timer
-    StartTimer((clock*)&UpdateData.last_tcp_check_timer);
-  }
-
-  // Assuming we have all of the important init information, then update the
-  // clipboard
-  if (received_server_init_message) {
-    ClipboardData* clipboard = ClipboardSynchronizerGetNewClipboard();
-    if (clipboard) {
-      FractalClientMessage* fmsg_clipboard =
-          malloc(sizeof(FractalClientMessage) + sizeof(ClipboardData) +
-                 clipboard->size);
-      fmsg_clipboard->type = CMESSAGE_CLIPBOARD;
-      memcpy(&fmsg_clipboard->clipboard, clipboard,
-             sizeof(ClipboardData) + clipboard->size);
-      SendFmsg(fmsg_clipboard);
-      free(fmsg_clipboard);
-    }
-  }
-
-  // If we haven't yet tried to update the dimension, and the dimensions don't
-  // line up, then request the proper dimension
-  if (!UpdateData.tried_to_update_dimension &&
-      (server_width != output_width || server_height != output_height)) {
-    LOG_INFO("Asking for server dimension to be %dx%d", output_width,
-             output_height);
-    fmsg.type = MESSAGE_DIMENSIONS;
-    fmsg.dimensions.width = output_width;
-    fmsg.dimensions.height = output_height;
-    fmsg.dimensions.dpi =
-        (int)(96.0 * output_width / get_virtual_screen_width());
-    SendFmsg(&fmsg);
-    UpdateData.tried_to_update_dimension = true;
-  }
-
-  // If the code has triggered a mbps update, then notify the server of the
-  // newly desired mbps
-  if (update_mbps) {
-    update_mbps = false;
-    fmsg.type = MESSAGE_MBPS;
-    fmsg.mbps = max_bitrate / 1024.0 / 1024.0;
-    LOG_INFO("Asking for server MBPS to be %f", fmsg.mbps);
-    SendFmsg(&fmsg);
-  }
-
-  // If it's been 1 second since the last ping, we should warn
-  if (GetTimer(latency_timer) > 1.0) {
-    LOG_WARNING("Whoah, ping timer is way too old");
-  }
-
-  // If we're waiting for a ping, and it's been 600ms, then that ping will be
-  // noted as failed
-  if (is_timing_latency && GetTimer(latency_timer) > 0.6) {
-    LOG_WARNING("Ping received no response: %d", ping_id);
-    is_timing_latency = false;
-
-    // Keep track of failures, and exit if too many failures
-    ping_failures++;
-    if (ping_failures == 3) {
-      LOG_ERROR("Server disconnected: 3 consecutive ping failures.");
-      connected = false;
-    }
-  }
-
-  static int num_ping_tries = 0;
-
-  // If 210ms has past since last ping, then it's taking a bit
-  // Ie, a ping try will occur every 210ms
-  bool taking_a_bit = is_timing_latency &&
-                      GetTimer(latency_timer) > 0.21 * (1 + num_ping_tries);
-  // If 500ms has past since the last resolved ping, then it's been a while
-  // and we should ping again (Last resolved ping is a ping that either has
-  // been received, or was noted as failed)
-  bool awhile_since_last_resolved_ping =
-      !is_timing_latency && GetTimer(latency_timer) > 0.5;
-
-  // If either of the two above conditions hold, then send a new ping
-  if (awhile_since_last_resolved_ping || taking_a_bit) {
-    if (is_timing_latency) {
-      // A continuation of an existing ping that's been taking a bit
-      num_ping_tries++;
-    } else {
-      // A brand new ping
-      ping_id++;
-      is_timing_latency = true;
-      StartTimer((clock*)&latency_timer);
-      num_ping_tries = 0;
-    }
-
-    fmsg.type = MESSAGE_PING;
-    fmsg.ping_id = ping_id;
-
-    LOG_INFO("Ping! %d", ping_id);
-    SendFmsg(&fmsg);
-  }
-  // End Ping
+    FractalClientMessage fmsg;
+
+    // Check for a new clipboard update from the server, if it's been 25ms since
+    // the last time we checked the TCP socket, and the clipboard isn't actively
+    // busy
+    if (GetTimer(UpdateData.last_tcp_check_timer) > 25.0 / 1000.0 &&
+        !isClipboardSynchronizing()) {
+        // Check if TCP connction is active
+        int result = Ack(&PacketTCPContext);
+        if (result < 0) {
+            LOG_ERROR("Lost TCP Connection (Error: %d)", GetLastNetworkError());
+            // TODO: Should exit or recover protocol if TCP connection is lost
+        }
+
+        // Receive tcp buffer, if a full packet has been received
+        FractalPacket* tcp_packet = ReadTCPPacket(&PacketTCPContext);
+        if (tcp_packet) {
+            ReceiveMessage(tcp_packet);
+        }
+
+        // Update the last tcp check timer
+        StartTimer((clock*)&UpdateData.last_tcp_check_timer);
+    }
+
+    // Assuming we have all of the important init information, then update the
+    // clipboard
+    if (received_server_init_message) {
+        ClipboardData* clipboard = ClipboardSynchronizerGetNewClipboard();
+        if( clipboard )
+        {
+            FractalClientMessage* fmsg_clipboard =
+                malloc( sizeof( FractalClientMessage ) + sizeof( ClipboardData ) +
+                        clipboard->size );
+            fmsg_clipboard->type = CMESSAGE_CLIPBOARD;
+            memcpy( &fmsg_clipboard->clipboard, clipboard,
+                    sizeof( ClipboardData ) + clipboard->size );
+            SendFmsg( fmsg_clipboard );
+            free( fmsg_clipboard );
+        }
+    }
+
+    // If we haven't yet tried to update the dimension, and the dimensions don't
+    // line up, then request the proper dimension
+    if (!UpdateData.tried_to_update_dimension &&
+        (server_width != output_width || server_height != output_height)) {
+        LOG_INFO("Asking for server dimension to be %dx%d", output_width,
+                 output_height);
+        fmsg.type = MESSAGE_DIMENSIONS;
+        fmsg.dimensions.width = output_width;
+        fmsg.dimensions.height = output_height;
+        fmsg.dimensions.dpi =
+            (int)(96.0 * output_width / get_virtual_screen_width());
+        SendFmsg(&fmsg);
+        UpdateData.tried_to_update_dimension = true;
+    }
+
+    // If the code has triggered a mbps update, then notify the server of the
+    // newly desired mbps
+    if (update_mbps) {
+        update_mbps = false;
+        fmsg.type = MESSAGE_MBPS;
+        fmsg.mbps = max_bitrate / 1024.0 / 1024.0;
+        LOG_INFO( "Asking for server MBPS to be %f", fmsg.mbps );
+        SendFmsg(&fmsg);
+    }
+
+    // If it's been 1 second since the last ping, we should warn
+    if (GetTimer(latency_timer) > 1.0) {
+        LOG_WARNING("Whoah, ping timer is way too old");
+    }
+
+    // If we're waiting for a ping, and it's been 600ms, then that ping will be
+    // noted as failed
+    if (is_timing_latency && GetTimer(latency_timer) > 0.6) {
+        LOG_WARNING("Ping received no response: %d", ping_id);
+        is_timing_latency = false;
+
+        // Keep track of failures, and exit if too many failures
+        ping_failures++;
+        if (ping_failures == 3) {
+            LOG_ERROR("Server disconnected: 3 consecutive ping failures.");
+            connected = false;
+        }
+    }
+
+    static int num_ping_tries = 0;
+
+    // If 210ms has past since last ping, then it's taking a bit
+    // Ie, a ping try will occur every 210ms
+    bool taking_a_bit = is_timing_latency &&
+                        GetTimer(latency_timer) > 0.21 * (1 + num_ping_tries);
+    // If 500ms has past since the last resolved ping, then it's been a while
+    // and we should ping again (Last resolved ping is a ping that either has
+    // been received, or was noted as failed)
+    bool awhile_since_last_resolved_ping =
+        !is_timing_latency && GetTimer(latency_timer) > 0.5;
+
+    // If either of the two above conditions hold, then send a new ping
+    if (awhile_since_last_resolved_ping || taking_a_bit) {
+        if (is_timing_latency) {
+            // A continuation of an existing ping that's been taking a bit
+            num_ping_tries++;
+        } else {
+            // A brand new ping
+            ping_id++;
+            is_timing_latency = true;
+            StartTimer((clock*)&latency_timer);
+            num_ping_tries = 0;
+        }
+
+        fmsg.type = MESSAGE_PING;
+        fmsg.ping_id = ping_id;
+
+        LOG_INFO("Ping! %d", ping_id);
+        SendFmsg(&fmsg);
+    }
+    // End Ping
 }
 // END UPDATER CODE
 
@@ -221,435 +222,426 @@
 // FractalClientMessage packets are needed, then this will have to be
 // implemented)
 int SendFmsg(struct FractalClientMessage* fmsg) {
-  if (fmsg->type == CMESSAGE_CLIPBOARD) {
-    return SendTCPPacket(&PacketTCPContext, PACKET_MESSAGE, fmsg,
-                         GetFmsgSize(fmsg));
-  } else {
-    static int sent_packet_id = 0;
-    sent_packet_id++;
-    return SendUDPPacket(&PacketSendContext, PACKET_MESSAGE, fmsg,
-                         GetFmsgSize(fmsg), sent_packet_id, -1, NULL, NULL);
-  }
+    if (fmsg->type == CMESSAGE_CLIPBOARD) {
+        return SendTCPPacket(&PacketTCPContext, PACKET_MESSAGE, fmsg,
+                             GetFmsgSize(fmsg));
+    } else {
+        static int sent_packet_id = 0;
+        sent_packet_id++;
+        return SendUDPPacket(&PacketSendContext, PACKET_MESSAGE, fmsg,
+                             GetFmsgSize(fmsg), sent_packet_id, -1, NULL, NULL);
+    }
 }
 
 int ReceivePackets(void* opaque) {
-  LOG_INFO("ReceivePackets running on Thread %d", SDL_GetThreadID(NULL));
-  SDL_SetThreadPriority(SDL_THREAD_PRIORITY_HIGH);
-
-  SocketContext socketContext = *(SocketContext*)opaque;
-
-  /****
-  Timers
-  ****/
-
-  clock world_timer;
-  StartTimer(&world_timer);
-
-  double recvfrom_time = 0;
-  double update_video_time = 0;
-  double update_audio_time = 0;
-  double hash_time = 0;
-  double video_time = 0;
-  double audio_time = 0;
-  double message_time = 0;
-
-  double max_audio_time = 0;
-  double max_video_time = 0;
-
-  clock recvfrom_timer;
-  clock update_video_timer;
-  clock update_audio_timer;
-  clock video_timer;
-  clock audio_timer;
-  clock message_timer;
-
-  /****
-  End Timers
-  ****/
-
-  double lastrecv = 0.0;
-
-  clock last_ack;
-  StartTimer(&last_ack);
-
-  // NOTE: FOR DEBUGGING
-  // This code will drop packets intentionally to test protocol's ability to
-  // handle such events drop_distance_sec is the number of seconds in-between
-  // simulated drops drop_time_ms is how long the drop will last for
-  clock drop_test_timer;
-  int drop_time_ms = 250;
-  int drop_distance_sec = -1;
-  bool is_currently_dropping = false;
-  StartTimer(&drop_test_timer);
-
-  // Initialize update handler
-  initUpdate();
-
-  while (run_receive_packets) {
-    if (GetTimer(last_ack) > 5.0) {
-      Ack(&socketContext);
-      StartTimer(&last_ack);
-    }
-
-    // Handle all pending updates
-    update();
-
-    // Post statistics every 5 seconds
-    if (GetTimer(world_timer) > 5) {
-      LOG_INFO("world_time: %f", GetTimer(world_timer));
-      LOG_INFO("recvfrom_time: %f", recvfrom_time);
-      LOG_INFO("update_video_time: %f", update_video_time);
-      LOG_INFO("update_audio_time: %f", update_audio_time);
-      LOG_INFO("hash_time: %f", hash_time);
-      LOG_INFO("video_time: %f", video_time);
-      LOG_INFO("max_video_time: %f", max_video_time);
-      LOG_INFO("audio_time: %f", audio_time);
-      LOG_INFO("max_audio_time: %f", max_audio_time);
-      LOG_INFO("message_time: %f", message_time);
-      StartTimer(&world_timer);
-    }
-
-    // Video and Audio should be updated at least every 5ms
-    // We will do it here, after receiving each packet or if the last recvp
-    // timed out
-
-    StartTimer(&update_video_timer);
-    updateVideo();
-    update_video_time += GetTimer(update_video_timer);
-
-    StartTimer(&update_audio_timer);
-    updateAudio();
-    update_audio_time += GetTimer(update_audio_timer);
-
-    // Time the following recvfrom code
-    StartTimer(&recvfrom_timer);
-
-    // START DROP EMULATION
-    if (is_currently_dropping) {
-      if (drop_time_ms > 0 &&
-          GetTimer(drop_test_timer) * 1000.0 > drop_time_ms) {
-        is_currently_dropping = false;
-        StartTimer(&drop_test_timer);
-      }
-    } else {
-      if (drop_distance_sec > 0 &&
-          GetTimer(drop_test_timer) > drop_distance_sec) {
-        is_currently_dropping = true;
-        StartTimer(&drop_test_timer);
-      }
-    }
-    // END DROP EMULATION
-
-    FractalPacket* packet;
-
-    if (is_currently_dropping) {
-      // Simulate dropping packets but just not calling recvp
-      SDL_Delay(1);
-      LOG_INFO("DROPPING");
-      packet = NULL;
-    } else {
-      packet = ReadUDPPacket(&socketContext);
-    }
-
-    double recvfrom_short_time = GetTimer(recvfrom_timer);
-
-    // Total amount of time spent in recvfrom / decrypt_packet
-    recvfrom_time += recvfrom_short_time;
-    // Total amount of cumulative time spend in recvfrom, since the last
-    // time recv_size was > 0
-    lastrecv += recvfrom_short_time;
-
-    if (packet) {
-      // Log if it's been a while since the last packet was received
-      if (lastrecv > 20.0 / 1000.0) {
-        LOG_INFO(
-            "Took more than 20ms to receive something!! Took %fms "
-            "total!",
-            lastrecv * 1000.0);
-      }
-      lastrecv = 0.0;
-    }
-
-    // LOG_INFO("Recv wait time: %f", GetTimer(recvfrom_timer));
-
-    if (packet) {
-      // Check packet type and then redirect packet to the proper packet
-      // handler
-      switch (packet->type) {
-        case PACKET_VIDEO:
-          // Video packet
-          StartTimer(&video_timer);
-          ReceiveVideo(packet);
-          video_time += GetTimer(video_timer);
-          max_video_time = max(max_video_time, GetTimer(video_timer));
-          break;
-        case PACKET_AUDIO:
-          // Audio packet
-          StartTimer(&audio_timer);
-          ReceiveAudio(packet);
-          audio_time += GetTimer(audio_timer);
-          max_audio_time = max(max_audio_time, GetTimer(audio_timer));
-          break;
-        case PACKET_MESSAGE:
-          // A FractalServerMessage for other information
-          StartTimer(&message_timer);
-          ReceiveMessage(packet);
-          message_time += GetTimer(message_timer);
-          break;
-        default:
-          LOG_WARNING("Unknown Packet");
-          break;
-      }
-    }
-  }
-
-  if (lastrecv > 20.0 / 1000.0) {
-    LOG_INFO("Took more than 20ms to receive something!! Took %fms total!",
-             lastrecv * 1000.0);
-  }
-
-  SDL_Delay(5);
-
-  destroyUpdate();
-
-  return 0;
+    LOG_INFO("ReceivePackets running on Thread %d", SDL_GetThreadID(NULL));
+    SDL_SetThreadPriority(SDL_THREAD_PRIORITY_HIGH);
+
+    SocketContext socketContext = *(SocketContext*)opaque;
+
+    /****
+    Timers
+    ****/
+
+    clock world_timer;
+    StartTimer(&world_timer);
+
+    double recvfrom_time = 0;
+    double update_video_time = 0;
+    double update_audio_time = 0;
+    double hash_time = 0;
+    double video_time = 0;
+    double audio_time = 0;
+    double message_time = 0;
+
+    double max_audio_time = 0;
+    double max_video_time = 0;
+
+    clock recvfrom_timer;
+    clock update_video_timer;
+    clock update_audio_timer;
+    clock video_timer;
+    clock audio_timer;
+    clock message_timer;
+
+    /****
+    End Timers
+    ****/
+
+    double lastrecv = 0.0;
+
+    clock last_ack;
+    StartTimer(&last_ack);
+
+    // NOTE: FOR DEBUGGING
+    // This code will drop packets intentionally to test protocol's ability to
+    // handle such events drop_distance_sec is the number of seconds in-between
+    // simulated drops drop_time_ms is how long the drop will last for
+    clock drop_test_timer;
+    int drop_time_ms = 250;
+    int drop_distance_sec = -1;
+    bool is_currently_dropping = false;
+    StartTimer(&drop_test_timer);
+
+    // Initialize update handler
+    initUpdate();
+
+    while (run_receive_packets) {
+        if (GetTimer(last_ack) > 5.0) {
+            Ack(&socketContext);
+            StartTimer(&last_ack);
+        }
+
+        // Handle all pending updates
+        update();
+
+        // Post statistics every 5 seconds
+        if (GetTimer(world_timer) > 5) {
+            LOG_INFO("world_time: %f", GetTimer(world_timer));
+            LOG_INFO("recvfrom_time: %f", recvfrom_time);
+            LOG_INFO("update_video_time: %f", update_video_time);
+            LOG_INFO("update_audio_time: %f", update_audio_time);
+            LOG_INFO("hash_time: %f", hash_time);
+            LOG_INFO("video_time: %f", video_time);
+            LOG_INFO("max_video_time: %f", max_video_time);
+            LOG_INFO("audio_time: %f", audio_time);
+            LOG_INFO("max_audio_time: %f", max_audio_time);
+            LOG_INFO("message_time: %f", message_time);
+            StartTimer(&world_timer);
+        }
+
+        // Video and Audio should be updated at least every 5ms
+        // We will do it here, after receiving each packet or if the last recvp
+        // timed out
+
+        StartTimer(&update_video_timer);
+        updateVideo();
+        update_video_time += GetTimer(update_video_timer);
+
+        StartTimer(&update_audio_timer);
+        updateAudio();
+        update_audio_time += GetTimer(update_audio_timer);
+
+        // Time the following recvfrom code
+        StartTimer(&recvfrom_timer);
+
+        // START DROP EMULATION
+        if (is_currently_dropping) {
+            if (drop_time_ms > 0 &&
+                GetTimer(drop_test_timer) * 1000.0 > drop_time_ms) {
+                is_currently_dropping = false;
+                StartTimer(&drop_test_timer);
+            }
+        } else {
+            if (drop_distance_sec > 0 &&
+                GetTimer(drop_test_timer) > drop_distance_sec) {
+                is_currently_dropping = true;
+                StartTimer(&drop_test_timer);
+            }
+        }
+        // END DROP EMULATION
+
+        FractalPacket* packet;
+
+        if (is_currently_dropping) {
+            // Simulate dropping packets but just not calling recvp
+            SDL_Delay(1);
+            LOG_INFO("DROPPING");
+            packet = NULL;
+        } else {
+            packet = ReadUDPPacket(&socketContext);
+        }
+
+        double recvfrom_short_time = GetTimer(recvfrom_timer);
+
+        // Total amount of time spent in recvfrom / decrypt_packet
+        recvfrom_time += recvfrom_short_time;
+        // Total amount of cumulative time spend in recvfrom, since the last
+        // time recv_size was > 0
+        lastrecv += recvfrom_short_time;
+
+        if (packet) {
+            // Log if it's been a while since the last packet was received
+            if (lastrecv > 20.0 / 1000.0) {
+                LOG_INFO(
+                    "Took more than 20ms to receive something!! Took %fms "
+                    "total!",
+                    lastrecv * 1000.0);
+            }
+            lastrecv = 0.0;
+        }
+
+        // LOG_INFO("Recv wait time: %f", GetTimer(recvfrom_timer));
+
+        if (packet) {
+            // Check packet type and then redirect packet to the proper packet
+            // handler
+            switch (packet->type) {
+                case PACKET_VIDEO:
+                    // Video packet
+                    StartTimer(&video_timer);
+                    ReceiveVideo(packet);
+                    video_time += GetTimer(video_timer);
+                    max_video_time = max(max_video_time, GetTimer(video_timer));
+                    break;
+                case PACKET_AUDIO:
+                    // Audio packet
+                    StartTimer(&audio_timer);
+                    ReceiveAudio(packet);
+                    audio_time += GetTimer(audio_timer);
+                    max_audio_time = max(max_audio_time, GetTimer(audio_timer));
+                    break;
+                case PACKET_MESSAGE:
+                    // A FractalServerMessage for other information
+                    StartTimer(&message_timer);
+                    ReceiveMessage(packet);
+                    message_time += GetTimer(message_timer);
+                    break;
+                default:
+                    LOG_WARNING("Unknown Packet");
+                    break;
+            }
+        }
+    }
+
+    if (lastrecv > 20.0 / 1000.0) {
+        LOG_INFO("Took more than 20ms to receive something!! Took %fms total!",
+                 lastrecv * 1000.0);
+    }
+
+    SDL_Delay(5);
+
+    destroyUpdate();
+
+    return 0;
 }
 
 // Receiving a FractalServerMessage
 int ReceiveMessage(FractalPacket* packet) {
-  // Extract fmsg from the packet
-  FractalServerMessage* fmsg = (FractalServerMessage*)packet->data;
-
-  // Verify packet size
-  if (fmsg->type == MESSAGE_INIT) {
-    if (packet->payload_size !=
-        sizeof(FractalServerMessage) + sizeof(FractalServerMessageInit)) {
-      LOG_ERROR(
-          "Incorrect payload size for a server message (type "
-          "MESSAGE_INIT)!");
-      return -1;
-    }
-  } else if (fmsg->type == SMESSAGE_CLIPBOARD) {
-    if ((unsigned int)packet->payload_size !=
-        sizeof(FractalServerMessage) + fmsg->clipboard.size) {
-      LOG_ERROR(
-          "Incorrect payload size for a server message (type "
-          "SMESSAGE_CLIPBOARD)!");
-      return -1;
-    }
-  } else {
-    if (packet->payload_size != sizeof(FractalServerMessage)) {
-      LOG_ERROR("Incorrect payload size for a server message! (type: %d)",
-                (int)packet->type);
-      return -1;
-    }
-  }
-
-  // Case on FractalServerMessage and handle each unique server message
-  switch (fmsg->type) {
-    case MESSAGE_PONG:
-      // Received a response to our pings
-      if (ping_id == fmsg->ping_id) {
-        // Post latency since the last ping
-        LOG_INFO("Latency: %f", GetTimer(latency_timer));
-        is_timing_latency = false;
-        ping_failures = 0;
-        try_amount = 0;
-      } else {
-        LOG_INFO("Old Ping ID found: Got %d but expected %d", fmsg->ping_id,
-                 ping_id);
-      }
-      break;
-    case MESSAGE_AUDIO_FREQUENCY:
-      // Update audio frequency
-      LOG_INFO("Changing audio frequency to %d", fmsg->frequency);
-      audio_frequency = fmsg->frequency;
-      break;
-    case SMESSAGE_CLIPBOARD:
-      // Receiving a clipboard update
-      LOG_INFO("Received %d byte clipboard message from server!",
-               packet->payload_size);
-      ClipboardSynchronizerSetClipboard(&fmsg->clipboard);
-      break;
-    case MESSAGE_INIT:
-      // Receiving a bunch of initializing server data for a new
-      // connection
-      LOG_INFO("Received init message!\n");
-      FractalServerMessageInit* msg_init =
-          (FractalServerMessageInit*)fmsg->init_msg;
-      memcpy(filename, msg_init->filename,
-             min(sizeof(filename), sizeof(msg_init->filename)));
-      memcpy(username, msg_init->username,
-             min(sizeof(username), sizeof(msg_init->username)));
+    // Extract fmsg from the packet
+    FractalServerMessage* fmsg = (FractalServerMessage*)packet->data;
+
+    // Verify packet size
+    if (fmsg->type == MESSAGE_INIT) {
+        if (packet->payload_size !=
+            sizeof(FractalServerMessage) + sizeof(FractalServerMessageInit)) {
+            LOG_ERROR(
+                "Incorrect payload size for a server message (type "
+                "MESSAGE_INIT)!");
+            return -1;
+        }
+    } else if (fmsg->type == SMESSAGE_CLIPBOARD) {
+        if ((unsigned int)packet->payload_size !=
+            sizeof(FractalServerMessage) + fmsg->clipboard.size) {
+            LOG_ERROR(
+                "Incorrect payload size for a server message (type "
+                "SMESSAGE_CLIPBOARD)!");
+            return -1;
+        }
+    } else {
+        if (packet->payload_size != sizeof(FractalServerMessage)) {
+            LOG_ERROR("Incorrect payload size for a server message! (type: %d)",
+                      (int)packet->type);
+            return -1;
+        }
+    }
+
+    // Case on FractalServerMessage and handle each unique server message
+    switch (fmsg->type) {
+        case MESSAGE_PONG:
+            // Received a response to our pings
+            if (ping_id == fmsg->ping_id) {
+                // Post latency since the last ping
+                LOG_INFO("Latency: %f", GetTimer(latency_timer));
+                is_timing_latency = false;
+                ping_failures = 0;
+                try_amount = 0;
+            } else {
+                LOG_INFO("Old Ping ID found: Got %d but expected %d",
+                         fmsg->ping_id, ping_id);
+            }
+            break;
+        case MESSAGE_AUDIO_FREQUENCY:
+            // Update audio frequency
+            LOG_INFO("Changing audio frequency to %d", fmsg->frequency);
+            audio_frequency = fmsg->frequency;
+            break;
+        case SMESSAGE_CLIPBOARD:
+            // Receiving a clipboard update
+            LOG_INFO("Received %d byte clipboard message from server!",
+                     packet->payload_size);
+            ClipboardSynchronizerSetClipboard(&fmsg->clipboard);
+            break;
+        case MESSAGE_INIT:
+            // Receiving a bunch of initializing server data for a new
+            // connection
+            LOG_INFO("Received init message!\n");
+            FractalServerMessageInit* msg_init =
+                (FractalServerMessageInit*)fmsg->init_msg;
+            memcpy(filename, msg_init->filename,
+                   min(sizeof(filename), sizeof(msg_init->filename)));
+            memcpy(username, msg_init->username,
+                   min(sizeof(username), sizeof(msg_init->username)));
 
 #ifdef _WIN32
-      char* path = "connection_id.txt";
+            char* path = "connection_id.txt";
 #else
-      // mac apps can't save files into the bundled app package,
-      // need to save into hidden folder under account
-      // this stores connection_id in
-      // Users/USERNAME/.fractal/connection_id.txt
-      // same for Linux, but will be in
-      // /home/USERNAME/.fractal/connection_id.txt
-      char path[200] = "";
-      strcat(path, getenv("HOME"));
-      strcat(path, "/.fractal/connection_id.txt");
+            // mac apps can't save files into the bundled app package,
+            // need to save into hidden folder under account
+            // this stores connection_id in
+            // Users/USERNAME/.fractal/connection_id.txt
+            // same for Linux, but will be in
+            // /home/USERNAME/.fractal/connection_id.txt
+            char path[200] = "";
+            strcat(path, getenv("HOME"));
+            strcat(path, "/.fractal/connection_id.txt");
 
 #endif
 
-      FILE* f = fopen(path, "w");
-      fprintf(f, "%d", msg_init->connection_id);
-      fclose(f);
-
-      received_server_init_message = true;
-      break;
-    case SMESSAGE_QUIT:
-      // Server wants to quit
-      LOG_INFO("Server signaled a quit!");
-      exiting = true;
-      break;
-    default:
-      // Invalid FractalServerMessage type
-      LOG_WARNING("Unknown FractalServerMessage Received");
-      return -1;
-  }
-  return 0;
+            FILE* f = fopen(path, "w");
+            fprintf(f, "%d", msg_init->connection_id);
+            fclose(f);
+
+            received_server_init_message = true;
+            break;
+        case SMESSAGE_QUIT:
+            // Server wants to quit
+            LOG_INFO("Server signaled a quit!");
+            exiting = true;
+            break;
+        default:
+            // Invalid FractalServerMessage type
+            LOG_WARNING("Unknown FractalServerMessage Received");
+            return -1;
+    }
+    return 0;
 }
 
-#define HOST_PUBLIC_KEY                                         \
-  "ecdsa-sha2-nistp256 "                                        \
-  "AAAAE2VjZHNhLXNoYTItbmlzdHAyNTYAAAAIbmlzdHAyNTYAAABBBOT1KV+" \
-  "I511l9JilY9vqkp+QHsRve0ZwtGCBarDHRgRtrEARMR6sAPKrqGJzW/"     \
-  "Zt86r9dOzEcfrhxa+MnVQhNE8="
+#define HOST_PUBLIC_KEY                                           \
+    "ecdsa-sha2-nistp256 "                                        \
+    "AAAAE2VjZHNhLXNoYTItbmlzdHAyNTYAAAAIbmlzdHAyNTYAAABBBOT1KV+" \
+    "I511l9JilY9vqkp+QHsRve0ZwtGCBarDHRgRtrEARMR6sAPKrqGJzW/"     \
+    "Zt86r9dOzEcfrhxa+MnVQhNE8="
 
 int main(int argc, char* argv[]) {
 #ifndef _WIN32
-  runcmd("chmod 600 sshkey", NULL);
-  // files can't be written to a macos app bundle, so they need to be
-  // cached in /Users/USERNAME/.APPNAME, here .fractal directory
-  // attempt to create fractal cache directory, it will fail if it
-  // already exists, which is fine
-  // for Linux, this is in /home/USERNAME/.fractal, the cache is also needed
-  // for the same reason
-  runcmd("mkdir ~/.fractal", NULL);
-  runcmd("chmod 0755 ~/.fractal", NULL);
-
-  // the mkdir command won't do anything if the folder already exists, in
-  // which case we make sure to clear the previous logs and connection id
-  runcmd("rm -f ~/.fractal/log.txt", NULL);
-  runcmd("rm -f ~/.fractal/connection_id.txt", NULL);
+    runcmd("chmod 600 sshkey", NULL);
+    // files can't be written to a macos app bundle, so they need to be
+    // cached in /Users/USERNAME/.APPNAME, here .fractal directory
+    // attempt to create fractal cache directory, it will fail if it
+    // already exists, which is fine
+    // for Linux, this is in /home/USERNAME/.fractal, the cache is also needed
+    // for the same reason
+    runcmd("mkdir ~/.fractal", NULL);
+    runcmd("chmod 0755 ~/.fractal", NULL);
+
+    // the mkdir command won't do anything if the folder already exists, in
+    // which case we make sure to clear the previous logs and connection id
+    runcmd("rm -f ~/.fractal/log.txt", NULL);
+    runcmd("rm -f ~/.fractal/connection_id.txt", NULL);
 #endif
 
-  // Parse all command-line arguments
-
-  int num_required_args = 1;
-  int num_optional_args = 3;
-  if (argc - 1 < num_required_args ||
-      argc - 1 > num_required_args + num_optional_args) {
-    printf(
-        "Usage: desktop [IP ADDRESS] [[OPTIONAL] WIDTH] "
-        "[[OPTIONAL] HEIGHT] [[OPTIONAL] MAX BITRATE]\n");
-    return -1;
-  }
-
-  server_ip = argv[1];
-
-  output_width = -1;
-  output_height = -1;
-
-  if (argc >= 3 && (atoi(argv[2]) > 0)) {
-    output_width = atoi(argv[2]);
-  }
-
-  if (argc >= 4 && (atoi(argv[3]) > 0)) {
-    output_height = atoi(argv[3]);
-  }
-
-  if (argc == 5) {
-    max_bitrate = atoi(argv[4]);
-  }
-
-  // Write ecdsa key to a local file for ssh to use, for that server ip
-  // This will identify the connecting server as the correct server and not an
-  // imposter
-  FILE* ssh_key_host = fopen("ssh_host_ecdsa_key.pub", "w");
-  fprintf(ssh_key_host, "%s %s\n", server_ip, HOST_PUBLIC_KEY);
-  fclose(ssh_key_host);
-
-  // Initialize the SDL window
-  window = initSDL(output_width, output_height);
-  if (!window) {
-    LOG_ERROR("Failed to initialized SDL");
-    return -1;
-  }
-
-  // After creating the window, we will grab DPI-adjusted dimensions in real
-  // pixels
-  output_width = get_window_pixel_width((SDL_Window*)window);
-  output_height = get_window_pixel_height((SDL_Window*)window);
-
-  // Set all threads to highest priority
-  SDL_SetThreadPriority(SDL_THREAD_PRIORITY_HIGH);
+    // Parse all command-line arguments
+
+    int num_required_args = 1;
+    int num_optional_args = 3;
+    if (argc - 1 < num_required_args ||
+        argc - 1 > num_required_args + num_optional_args) {
+        printf(
+            "Usage: desktop [IP ADDRESS] [[OPTIONAL] WIDTH] "
+            "[[OPTIONAL] HEIGHT] [[OPTIONAL] MAX BITRATE]\n");
+        return -1;
+    }
+
+    server_ip = argv[1];
+
+    output_width = -1;
+    output_height = -1;
+
+    if (argc >= 3 && (atoi(argv[2]) > 0)) {
+        output_width = atoi(argv[2]);
+    }
+
+    if (argc >= 4 && (atoi(argv[3]) > 0)) {
+        output_height = atoi(argv[3]);
+    }
+
+    if (argc == 5) {
+        max_bitrate = atoi(argv[4]);
+    }
+
+    // Write ecdsa key to a local file for ssh to use, for that server ip
+    // This will identify the connecting server as the correct server and not an
+    // imposter
+    FILE* ssh_key_host = fopen("ssh_host_ecdsa_key.pub", "w");
+    fprintf(ssh_key_host, "%s %s\n", server_ip, HOST_PUBLIC_KEY);
+    fclose(ssh_key_host);
+
+    // Initialize the SDL window
+    window = initSDL(output_width, output_height);
+    if (!window) {
+        LOG_ERROR("Failed to initialized SDL");
+        return -1;
+    }
+
+    // After creating the window, we will grab DPI-adjusted dimensions in real
+    // pixels
+    output_width = get_window_pixel_width((SDL_Window*)window);
+    output_height = get_window_pixel_height((SDL_Window*)window);
+
+    // Set all threads to highest priority
+    SDL_SetThreadPriority(SDL_THREAD_PRIORITY_HIGH);
 
 #ifdef _WIN32
-  // no cache needed on windows, use local directory
-  initLogger(".");
+    // no cache needed on windows, use local directory
+    initLogger(".");
 #else  // macos, linux
-  // apple cache, can't be in the same folder as bundled app
-  // this stores log.txt in Users/USERNAME/.fractal/log.txt
-  char path[100] = "";
-  strcat(path, getenv("HOME"));
-  strcat(path, "/.fractal");
-  initLogger(path);
+    // apple cache, can't be in the same folder as bundled app
+    // this stores log.txt in Users/USERNAME/.fractal/log.txt
+    char path[100] = "";
+    strcat(path, getenv("HOME"));
+    strcat(path, "/.fractal");
+    initLogger(path);
 #endif
 
-  // Initialize clipboard and video
-  initVideo();
-  exiting = false;
-
-  int tcp_connection_timeout = 250;
-
-  // Try 3 times if a failure to connect occurs
-  for (try_amount = 0; try_amount < 3 && !exiting; try_amount++) {
-    // If this is a retry, wait a bit more for the server to recover
-    if (try_amount > 0) {
-      LOG_WARNING("Trying to recover the server connection...");
-      SDL_Delay(1000);
-    }
+    // Initialize clipboard and video
+    initVideo();
+    exiting = false;
+
+    int tcp_connection_timeout = 250;
+
+    // Try 3 times if a failure to connect occurs
+    for (try_amount = 0; try_amount < 3 && !exiting; try_amount++) {
+        // If this is a retry, wait a bit more for the server to recover
+        if (try_amount > 0) {
+            LOG_WARNING("Trying to recover the server connection...");
+            SDL_Delay(1000);
+        }
 
 #if defined(_WIN32)
-    // Initialize the windows socket library if this is a windows client
-    WSADATA wsa;
-    if (WSAStartup(MAKEWORD(2, 2), &wsa) != 0) {
-      mprintf("Failed to initialize Winsock with error code: %d.\n",
-              WSAGetLastError());
-      return -1;
-    }
+        // Initialize the windows socket library if this is a windows client
+        WSADATA wsa;
+        if (WSAStartup(MAKEWORD(2, 2), &wsa) != 0) {
+            mprintf("Failed to initialize Winsock with error code: %d.\n",
+                    WSAGetLastError());
+            return -1;
+        }
 #endif
 
-    // Create connection contexts to the server application
-
-    // First context: Sending packets to server
-
-    if (CreateUDPContext(&PacketSendContext, (char*)server_ip,
-                         PORT_CLIENT_TO_SERVER, 10, 500) < 0) {
-      LOG_WARNING("Failed to connect to server");
-      continue;
-    }
-
-    SDL_Delay(150);
-
-    // Second context: Receiving packets from server
-
-<<<<<<< HEAD
-    SocketContext PacketReceiveContext = {0};
-    if (CreateUDPContext(&PacketReceiveContext, (char*)server_ip,
-                         PORT_SERVER_TO_CLIENT, 1, 500) < 0) {
-      LOG_ERROR("Failed finish connection to server");
-      closesocket(PacketSendContext.s);
-      continue;
-    }
-=======
+        // Create connection contexts to the server application
+
+        // First context: Sending packets to server
+
+        if (CreateUDPContext(&PacketSendContext, (char*)server_ip,
+                             PORT_CLIENT_TO_SERVER, 10, 500) < 0) {
+            LOG_WARNING("Failed to connect to server");
+            continue;
+        }
+
+        SDL_Delay(150);
+
+        // Second context: Receiving packets from server
+
         SocketContext PacketReceiveContext = {0};
         if (CreateUDPContext(&PacketReceiveContext, (char*)server_ip,
                              PORT_SERVER_TO_CLIENT, 1, 500) < 0) {
@@ -665,242 +657,248 @@
         }
 
         SDL_Delay(150);
->>>>>>> f7cd0d0f
-
-    SDL_Delay(150);
-
-    // Third context: Mutual TCP context for essential but
-    // not-speed-sensitive applications
-
-    if (CreateTCPContext(&PacketTCPContext, (char*)server_ip, PORT_SHARED_TCP,
-                         1, tcp_connection_timeout) < 0) {
-      LOG_ERROR("Failed finish connection to server");
-      tcp_connection_timeout += 250;
-      closesocket(PacketSendContext.s);
-      closesocket(PacketReceiveContext.s);
-      continue;
-    }
-
-    // Initialize audio and variables
-    is_timing_latency = false;
-    connected = true;
-    initAudio();
-
-    // Create thread to receive all packets and handle them as needed
-    run_receive_packets = true;
-    SDL_Thread* receive_packets_thread;
-    received_server_init_message = false;
-    receive_packets_thread = SDL_CreateThread(ReceivePackets, "ReceivePackets",
-                                              &PacketReceiveContext);
-
-    clock keyboard_sync_timer;
-    StartTimer(&keyboard_sync_timer);
-
-    // Initialize keyboard state variables
-    bool alt_pressed = false;
-    bool ctrl_pressed = false;
-    bool lgui_pressed = false;
-    bool rgui_pressed = false;
-
-    clock waiting_for_init_timer;
-    StartTimer(&waiting_for_init_timer);
-    while (!received_server_init_message) {
-      // If 500ms and no init timer was received, we should disconnect
-      // because something failed
-      if (GetTimer(waiting_for_init_timer) > 500 / 1000.0) {
-        LOG_ERROR("Took too long for init timer!");
-        exiting = true;
-        break;
-      }
-      SDL_Delay(25);
-    }
-
-    SDL_Event msg;
-    FractalClientMessage fmsg = {0};
-
-    clock ack_timer;
-    StartTimer(&ack_timer);
-
-    // Poll input for as long as we are connected and not exiting
-    // This code will run once every millisecond
-    while (connected && !exiting) {
-      // Send acks to sockets every 5 seconds
-      if (GetTimer(ack_timer) > 5) {
-        Ack(&PacketSendContext);
-        Ack(&PacketTCPContext);
+
+        // Third context: Mutual TCP context for essential but
+        // not-speed-sensitive applications
+
+        if (CreateTCPContext(&PacketTCPContext, (char*)server_ip,
+                             PORT_SHARED_TCP, 1, tcp_connection_timeout) < 0) {
+            LOG_ERROR("Failed finish connection to server");
+            tcp_connection_timeout += 250;
+            closesocket(PacketSendContext.s);
+            closesocket(PacketReceiveContext.s);
+            continue;
+        }
+
+        // Initialize audio and variables
+        is_timing_latency = false;
+        connected = true;
+        initAudio();
+
+        // Create thread to receive all packets and handle them as needed
+        run_receive_packets = true;
+        SDL_Thread* receive_packets_thread;
+        received_server_init_message = false;
+        receive_packets_thread = SDL_CreateThread(
+            ReceivePackets, "ReceivePackets", &PacketReceiveContext);
+
+        clock keyboard_sync_timer;
+        StartTimer(&keyboard_sync_timer);
+
+        // Initialize keyboard state variables
+        bool alt_pressed = false;
+        bool ctrl_pressed = false;
+        bool lgui_pressed = false;
+        bool rgui_pressed = false;
+
+        clock waiting_for_init_timer;
+        StartTimer(&waiting_for_init_timer);
+        while (!received_server_init_message) {
+            // If 500ms and no init timer was received, we should disconnect
+            // because something failed
+            if (GetTimer(waiting_for_init_timer) > 500 / 1000.0) {
+                LOG_ERROR("Took too long for init timer!");
+                exiting = true;
+                break;
+            }
+            SDL_Delay(25);
+        }
+
+        SDL_Event msg;
+        FractalClientMessage fmsg = {0};
+
+        clock ack_timer;
         StartTimer(&ack_timer);
-      }
-
-      // Every 50ms we should syncronize the keyboard state
-      if (GetTimer(keyboard_sync_timer) > 50.0 / 1000.0) {
-        SDL_Delay(5);
-        fmsg.type = MESSAGE_KEYBOARD_STATE;
-
-        int num_keys;
-        Uint8* state = (Uint8*)SDL_GetKeyboardState(&num_keys);
+
+        // Poll input for as long as we are connected and not exiting
+        // This code will run once every millisecond
+        while (connected && !exiting) {
+            // Send acks to sockets every 5 seconds
+            if (GetTimer(ack_timer) > 5) {
+                Ack(&PacketSendContext);
+                Ack(&PacketTCPContext);
+                StartTimer(&ack_timer);
+            }
+
+            // Every 50ms we should syncronize the keyboard state
+            if (GetTimer(keyboard_sync_timer) > 50.0 / 1000.0) {
+                SDL_Delay(5);
+                fmsg.type = MESSAGE_KEYBOARD_STATE;
+
+                int num_keys;
+                Uint8* state = (Uint8*)SDL_GetKeyboardState(&num_keys);
 #if defined(_WIN32)
-        fmsg.num_keycodes = (short)min(NUM_KEYCODES, num_keys);
+                fmsg.num_keycodes = (short)min(NUM_KEYCODES, num_keys);
 #else
-        fmsg.num_keycodes = fmin(NUM_KEYCODES, num_keys);
+                fmsg.num_keycodes = fmin(NUM_KEYCODES, num_keys);
 #endif
 
-        // lgui/rgui don't work with SDL_GetKeyboardState for some
-        // reason, so set manually
-        state[FK_LGUI] = lgui_pressed;
-        state[FK_RGUI] = rgui_pressed;
-        // Copy keyboard state
-        memcpy(fmsg.keyboard_state, state, fmsg.num_keycodes);
-
-        // Also send caps lock and num lock status for syncronization
-        fmsg.caps_lock = SDL_GetModState() & KMOD_CAPS;
-        fmsg.num_lock = SDL_GetModState() & KMOD_NUM;
-
-        SendFmsg(&fmsg);
-
-        StartTimer(&keyboard_sync_timer);
-      }
-
-      // Check if event is waiting
-      fmsg.type = 0;
-      if (SDL_PollEvent(&msg)) {
-        // Grab SDL event and handle the various input and window events
-        switch (msg.type) {
-          case SDL_WINDOWEVENT:
-            if (msg.window.event == SDL_WINDOWEVENT_SIZE_CHANGED) {
-              // Let video thread know about the resizing to
-              // reinitialize display dimensions
-              set_video_active_resizing(false);
-              output_width = get_window_pixel_width((SDL_Window*)window);
-              output_height = get_window_pixel_height((SDL_Window*)window);
-
-              // Let the server know the new dimensions so that it
-              // can change native dimensions for monitor
-              fmsg.type = MESSAGE_DIMENSIONS;
-              fmsg.dimensions.width = output_width;
-              fmsg.dimensions.height = output_height;
-              fmsg.dimensions.dpi =
-                  (int)(96.0 * output_width / get_virtual_screen_width());
-
-              LOG_INFO("Window %d resized to %dx%d (Physical %dx%d)\n",
-                       msg.window.windowID, msg.window.data1, msg.window.data2,
-                       output_width, output_height);
+                // lgui/rgui don't work with SDL_GetKeyboardState for some
+                // reason, so set manually
+                state[FK_LGUI] = lgui_pressed;
+                state[FK_RGUI] = rgui_pressed;
+                // Copy keyboard state
+                memcpy(fmsg.keyboard_state, state, fmsg.num_keycodes);
+
+                // Also send caps lock and num lock status for syncronization
+                fmsg.caps_lock = SDL_GetModState() & KMOD_CAPS;
+                fmsg.num_lock = SDL_GetModState() & KMOD_NUM;
+
+                SendFmsg(&fmsg);
+
+                StartTimer(&keyboard_sync_timer);
             }
-            break;
-          case SDL_KEYDOWN:
-          case SDL_KEYUP:
-            // Send a keyboard press for this event
-            fmsg.type = MESSAGE_KEYBOARD;
-            fmsg.keyboard.code = (FractalKeycode)msg.key.keysym.scancode;
-            fmsg.keyboard.mod = msg.key.keysym.mod;
-            fmsg.keyboard.pressed = msg.key.type == SDL_KEYDOWN;
-
-            // Keep memory of alt/ctrl/lgui/rgui status
-            if (fmsg.keyboard.code == FK_LALT) {
-              alt_pressed = fmsg.keyboard.pressed;
+
+            // Check if event is waiting
+            fmsg.type = 0;
+            if (SDL_PollEvent(&msg)) {
+                // Grab SDL event and handle the various input and window events
+                switch (msg.type) {
+                    case SDL_WINDOWEVENT:
+                        if (msg.window.event == SDL_WINDOWEVENT_SIZE_CHANGED) {
+                            // Let video thread know about the resizing to
+                            // reinitialize display dimensions
+                            set_video_active_resizing(false);
+                            output_width =
+                                get_window_pixel_width((SDL_Window*)window);
+                            output_height =
+                                get_window_pixel_height((SDL_Window*)window);
+
+                            // Let the server know the new dimensions so that it
+                            // can change native dimensions for monitor
+                            fmsg.type = MESSAGE_DIMENSIONS;
+                            fmsg.dimensions.width = output_width;
+                            fmsg.dimensions.height = output_height;
+                            fmsg.dimensions.dpi =
+                                (int)(96.0 * output_width /
+                                      get_virtual_screen_width());
+
+                            LOG_INFO(
+                                "Window %d resized to %dx%d (Physical %dx%d)\n",
+                                msg.window.windowID, msg.window.data1,
+                                msg.window.data2, output_width, output_height);
+                        }
+                        break;
+                    case SDL_KEYDOWN:
+                    case SDL_KEYUP:
+                        // Send a keyboard press for this event
+                        fmsg.type = MESSAGE_KEYBOARD;
+                        fmsg.keyboard.code =
+                            (FractalKeycode)msg.key.keysym.scancode;
+                        fmsg.keyboard.mod = msg.key.keysym.mod;
+                        fmsg.keyboard.pressed = msg.key.type == SDL_KEYDOWN;
+
+                        // Keep memory of alt/ctrl/lgui/rgui status
+                        if (fmsg.keyboard.code == FK_LALT) {
+                            alt_pressed = fmsg.keyboard.pressed;
+                        }
+                        if (fmsg.keyboard.code == FK_LCTRL) {
+                            ctrl_pressed = fmsg.keyboard.pressed;
+                        }
+                        if (fmsg.keyboard.code == FK_LGUI) {
+                            lgui_pressed = fmsg.keyboard.pressed;
+                        }
+                        if (fmsg.keyboard.code == FK_RGUI) {
+                            rgui_pressed = fmsg.keyboard.pressed;
+                        }
+
+                        if (ctrl_pressed && alt_pressed &&
+                            fmsg.keyboard.code == FK_F4) {
+                            LOG_INFO("Quitting...");
+                            exiting = true;
+                        }
+
+                        break;
+                    case SDL_MOUSEMOTION:
+                        // Relative motion is the delta x and delta y from last
+                        // mouse position Absolute mouse position is where it is
+                        // on the screen We multiply by scaling factor so that
+                        // integer division doesn't destroy accuracy
+                        fmsg.type = MESSAGE_MOUSE_MOTION;
+                        fmsg.mouseMotion.relative = SDL_GetRelativeMouseMode();
+                        fmsg.mouseMotion.x = fmsg.mouseMotion.relative
+                                                 ? msg.motion.xrel
+                                                 : msg.motion.x *
+                                                       MOUSE_SCALING_FACTOR /
+                                                       get_window_virtual_width(
+                                                           (SDL_Window*)window);
+                        fmsg.mouseMotion.y =
+                            fmsg.mouseMotion.relative
+                                ? msg.motion.yrel
+                                : msg.motion.y * MOUSE_SCALING_FACTOR /
+                                      get_window_virtual_height(
+                                          (SDL_Window*)window);
+                        break;
+                    case SDL_MOUSEBUTTONDOWN:
+                    case SDL_MOUSEBUTTONUP:
+                        // Handle mouse click
+                        fmsg.type = MESSAGE_MOUSE_BUTTON;
+                        // Record if left / right / middle button
+                        fmsg.mouseButton.button = msg.button.button;
+                        fmsg.mouseButton.pressed =
+                            msg.button.type == SDL_MOUSEBUTTONDOWN;
+                        break;
+                    case SDL_MOUSEWHEEL:
+                        // Record mousewheel x/y change
+                        fmsg.type = MESSAGE_MOUSE_WHEEL;
+                        fmsg.mouseWheel.x = msg.wheel.x;
+                        fmsg.mouseWheel.y = msg.wheel.y;
+                        break;
+                    case SDL_QUIT:
+                        // Quit if SDL_QUIT received
+                        LOG_ERROR("Forcefully Quitting...");
+                        exiting = true;
+                        break;
+                }
+
+                if (fmsg.type != 0) {
+                    SendFmsg(&fmsg);
+                } else {
+                    SDL_Delay(1);
+                }
             }
-            if (fmsg.keyboard.code == FK_LCTRL) {
-              ctrl_pressed = fmsg.keyboard.pressed;
-            }
-            if (fmsg.keyboard.code == FK_LGUI) {
-              lgui_pressed = fmsg.keyboard.pressed;
-            }
-            if (fmsg.keyboard.code == FK_RGUI) {
-              rgui_pressed = fmsg.keyboard.pressed;
-            }
-
-            if (ctrl_pressed && alt_pressed && fmsg.keyboard.code == FK_F4) {
-              LOG_INFO("Quitting...");
-              exiting = true;
-            }
-
-            break;
-          case SDL_MOUSEMOTION:
-            // Relative motion is the delta x and delta y from last
-            // mouse position Absolute mouse position is where it is
-            // on the screen We multiply by scaling factor so that
-            // integer division doesn't destroy accuracy
-            fmsg.type = MESSAGE_MOUSE_MOTION;
-            fmsg.mouseMotion.relative = SDL_GetRelativeMouseMode();
-            fmsg.mouseMotion.x =
-                fmsg.mouseMotion.relative
-                    ? msg.motion.xrel
-                    : msg.motion.x * MOUSE_SCALING_FACTOR /
-                          get_window_virtual_width((SDL_Window*)window);
-            fmsg.mouseMotion.y =
-                fmsg.mouseMotion.relative
-                    ? msg.motion.yrel
-                    : msg.motion.y * MOUSE_SCALING_FACTOR /
-                          get_window_virtual_height((SDL_Window*)window);
-            break;
-          case SDL_MOUSEBUTTONDOWN:
-          case SDL_MOUSEBUTTONUP:
-            // Handle mouse click
-            fmsg.type = MESSAGE_MOUSE_BUTTON;
-            // Record if left / right / middle button
-            fmsg.mouseButton.button = msg.button.button;
-            fmsg.mouseButton.pressed = msg.button.type == SDL_MOUSEBUTTONDOWN;
-            break;
-          case SDL_MOUSEWHEEL:
-            // Record mousewheel x/y change
-            fmsg.type = MESSAGE_MOUSE_WHEEL;
-            fmsg.mouseWheel.x = msg.wheel.x;
-            fmsg.mouseWheel.y = msg.wheel.y;
-            break;
-          case SDL_QUIT:
-            // Quit if SDL_QUIT received
-            LOG_ERROR("Forcefully Quitting...");
-            exiting = true;
-            break;
-        }
-
-        if (fmsg.type != 0) {
-          SendFmsg(&fmsg);
-        } else {
-          SDL_Delay(1);
-        }
-      }
-    }
-
-    LOG_INFO("Disconnecting...");
-
-    // Send quit message to server so that it can efficiently disconnect
-    // from the protocol and start accepting new connections
-    if (exiting) {
-      // Send a couple times just to more sure it gets sent
-      fmsg.type = CMESSAGE_QUIT;
-      SDL_Delay(50);
-      SendFmsg(&fmsg);
-      SDL_Delay(50);
-      SendFmsg(&fmsg);
-      SDL_Delay(50);
-      SendFmsg(&fmsg);
-      SDL_Delay(50);
-    }
-
-    // Trigger end of ReceivePackets thread
-    run_receive_packets = false;
-    SDL_WaitThread(receive_packets_thread, NULL);
-
-    // Destroy audio
-    destroyAudio();
-
-    // Close all open sockets
-    closesocket(PacketSendContext.s);
-    closesocket(PacketReceiveContext.s);
-    closesocket(PacketTCPContext.s);
+        }
+
+        LOG_INFO("Disconnecting...");
+
+        // Send quit message to server so that it can efficiently disconnect
+        // from the protocol and start accepting new connections
+        if (exiting) {
+            // Send a couple times just to more sure it gets sent
+            fmsg.type = CMESSAGE_QUIT;
+            SDL_Delay(50);
+            SendFmsg(&fmsg);
+            SDL_Delay(50);
+            SendFmsg(&fmsg);
+            SDL_Delay(50);
+            SendFmsg(&fmsg);
+            SDL_Delay(50);
+        }
+
+        // Trigger end of ReceivePackets thread
+        run_receive_packets = false;
+        SDL_WaitThread(receive_packets_thread, NULL);
+
+        // Destroy audio
+        destroyAudio();
+
+        // Close all open sockets
+        closesocket(PacketSendContext.s);
+        closesocket(PacketReceiveContext.s);
+        closesocket(PacketTCPContext.s);
 
 #if defined(_WIN32)
-    WSACleanup();
+        WSACleanup();
 #endif
-  }
-
-  // Destroy video, logger, and SDL
-
-  destroyVideo();
-  LOG_INFO("Closing Client...");
-
-  destroySDL((SDL_Window*)window);
-  destroyLogger();
-
-  return 0;
+    }
+
+    // Destroy video, logger, and SDL
+
+    destroyVideo();
+    LOG_INFO("Closing Client...");
+
+    destroySDL((SDL_Window*)window);
+    destroyLogger();
+
+    return 0;
 }