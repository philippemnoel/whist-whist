/*
 * Fractal Client.
 *
 * Copyright Fractal Computers, Inc. 2020
 **/
#if defined(_WIN32)
#define _CRT_SECURE_NO_WARNINGS
#endif

#include "main.h"

#include <errno.h>
#include <limits.h>
#include <stdint.h>
#include <stdio.h>
#include <stdlib.h>
#include <string.h>

#include "../fractal/clipboard/clipboard.h"
#include "../fractal/core/fractal.h"
#include "../fractal/network/network.h"
#include "../fractal/utils/aes.h"
#include "../fractal/utils/sdlscreeninfo.h"
#include "audio.h"
#include "getopt.h"
#include "sdl_utils.h"
#include "video.h"

#ifdef __APPLE__
#include "../fractal/utils/mac_utils.h"
#endif

int audio_frequency = -1;

// Width and Height
volatile int server_width = -1;
volatile int server_height = -1;

// maximum mbps
volatile int max_bitrate = STARTING_BITRATE;
volatile bool update_mbps = false;

// Global state variables
volatile bool is_spectator = false;
volatile int connection_id;
volatile SDL_Window* window;
volatile bool run_receive_packets;
volatile bool is_timing_latency;
volatile clock latency_timer;
volatile int ping_id;
volatile int ping_failures;

volatile int output_width;
volatile int output_height;
volatile CodecType codec_type;
volatile char* server_ip;

// Function Declarations

int ReceivePackets(void* opaque);
int ReceiveMessage(FractalPacket* packet);
bool received_server_init_message;

SocketContext PacketSendContext;
SocketContext PacketTCPContext;

volatile bool connected = true;
volatile bool exiting = false;
volatile int try_amount;

// Data
char filename[300];
char username[50];

// UPDATER CODE - HANDLES ALL PERIODIC UPDATES
struct UpdateData {
    bool tried_to_update_dimension;
    bool has_initialized_updated;
    clock last_tcp_check_timer;
} volatile UpdateData;

void initUpdate() {
    UpdateData.tried_to_update_dimension = false;

    StartTimer((clock*)&UpdateData.last_tcp_check_timer);
    StartTimer((clock*)&latency_timer);
    ping_id = 1;
    ping_failures = -2;

    initClipboardSynchronizer((char*)server_ip);
}

void destroyUpdate() { destroyClipboardSynchronizer(); }

/**
 * Check all pending updates, and act on those pending updates
 * to actually update the state of our programs
 * This function expects to be called at minimum every 5ms to keep the program
 * up-to-date
 *
 * @return void
 */
void update() {
    FractalClientMessage fmsg;

    // Check for a new clipboard update from the server, if it's been 25ms since
    // the last time we checked the TCP socket, and the clipboard isn't actively
    // busy
    if (GetTimer(UpdateData.last_tcp_check_timer) > 25.0 / 1000.0 &&
        !isClipboardSynchronizing() && !is_spectator) {
        // Check if TCP connction is active
        int result = Ack(&PacketTCPContext);
        if (result < 0) {
            LOG_ERROR("Lost TCP Connection (Error: %d)", GetLastNetworkError());
            // TODO: Should exit or recover protocol if TCP connection is lost
        }

        // Receive tcp buffer, if a full packet has been received
        FractalPacket* tcp_packet = ReadTCPPacket(&PacketTCPContext);
        if (tcp_packet) {
            ReceiveMessage(tcp_packet);
        }

        // Update the last tcp check timer
        StartTimer((clock*)&UpdateData.last_tcp_check_timer);
    }

    // Assuming we have all of the important init information, then update the
    // clipboard
    if (received_server_init_message) {
        ClipboardData* clipboard = ClipboardSynchronizerGetNewClipboard();
        if (clipboard) {
            FractalClientMessage* fmsg_clipboard =
                malloc(sizeof(FractalClientMessage) + sizeof(ClipboardData) +
                       clipboard->size);
            fmsg_clipboard->type = CMESSAGE_CLIPBOARD;
            memcpy(&fmsg_clipboard->clipboard, clipboard,
                   sizeof(ClipboardData) + clipboard->size);
            SendFmsg(fmsg_clipboard);
            free(fmsg_clipboard);
        }
    }

    // If we haven't yet tried to update the dimension, and the dimensions don't
    // line up, then request the proper dimension
    if (!UpdateData.tried_to_update_dimension &&
        (server_width != output_width || server_height != output_height)) {
        LOG_INFO("Asking for server dimension to be %dx%d", output_width,
                 output_height);
        fmsg.type = MESSAGE_DIMENSIONS;
        fmsg.dimensions.width = (int)output_width;
        fmsg.dimensions.height = (int)output_height;
        fmsg.dimensions.codec_type = (CodecType)codec_type;
        fmsg.dimensions.dpi =
            (int)(96.0 * output_width / get_virtual_screen_width());
        SendFmsg(&fmsg);
        UpdateData.tried_to_update_dimension = true;
    }

    // If the code has triggered a mbps update, then notify the server of the
    // newly desired mbps
    if (update_mbps) {
        update_mbps = false;
        fmsg.type = MESSAGE_MBPS;
        fmsg.mbps = max_bitrate / 1024.0 / 1024.0;
        LOG_INFO("Asking for server MBPS to be %f", fmsg.mbps);
        SendFmsg(&fmsg);
    }

    // If it's been 1 second since the last ping, we should warn
    if (GetTimer(latency_timer) > 1.0) {
        LOG_WARNING("Whoah, ping timer is way too old");
    }

    // If we're waiting for a ping, and it's been 600ms, then that ping will be
    // noted as failed
    if (is_timing_latency && GetTimer(latency_timer) > 0.6) {
        LOG_WARNING("Ping received no response: %d", ping_id);
        is_timing_latency = false;

        // Keep track of failures, and exit if too many failures
        ping_failures++;
        if (ping_failures == 3) {
            LOG_ERROR("Server disconnected: 3 consecutive ping failures.");
            connected = false;
        }
    }

    static int num_ping_tries = 0;

    // If 210ms has past since last ping, then it's taking a bit
    // Ie, a ping try will occur every 210ms
    bool taking_a_bit = is_timing_latency &&
                        GetTimer(latency_timer) > 0.21 * (1 + num_ping_tries);
    // If 500ms has past since the last resolved ping, then it's been a while
    // and we should ping again (Last resolved ping is a ping that either has
    // been received, or was noted as failed)
    bool awhile_since_last_resolved_ping =
        !is_timing_latency && GetTimer(latency_timer) > 0.5;

    // If either of the two above conditions hold, then send a new ping
    if (awhile_since_last_resolved_ping || taking_a_bit) {
        if (is_timing_latency) {
            // A continuation of an existing ping that's been taking a bit
            num_ping_tries++;
        } else {
            // A brand new ping
            ping_id++;
            is_timing_latency = true;
            StartTimer((clock*)&latency_timer);
            num_ping_tries = 0;
        }

        fmsg.type = MESSAGE_PING;
        fmsg.ping_id = ping_id;

        LOG_INFO("Ping! %d", ping_id);
        SendFmsg(&fmsg);
    }
    // End Ping
}
// END UPDATER CODE

// Large fmsg's should be sent over TCP. At the moment, this is only CLIPBOARD
// messages FractalClientMessage packet over UDP that requires multiple
// sub-packets to send, it not supported (If low latency large
// FractalClientMessage packets are needed, then this will have to be
// implemented)
int SendFmsg(FractalClientMessage* fmsg) {
    if (fmsg->type == CMESSAGE_CLIPBOARD) {
        return SendTCPPacket(&PacketTCPContext, PACKET_MESSAGE, fmsg,
                             GetFmsgSize(fmsg));
    } else {
        static int sent_packet_id = 0;
        sent_packet_id++;
        return SendUDPPacket(&PacketSendContext, PACKET_MESSAGE, fmsg,
                             GetFmsgSize(fmsg), sent_packet_id, -1, NULL, NULL);
    }
}

int ReceivePackets(void* opaque) {
    LOG_INFO("ReceivePackets running on Thread %p", SDL_GetThreadID(NULL));
    SDL_SetThreadPriority(SDL_THREAD_PRIORITY_HIGH);

    SocketContext socketContext = *(SocketContext*)opaque;

    /****
    Timers
    ****/

    clock world_timer;
    StartTimer(&world_timer);

    double recvfrom_time = 0;
    double update_video_time = 0;
    double update_audio_time = 0;
    double hash_time = 0;
    double video_time = 0;
    double audio_time = 0;
    double message_time = 0;

    double max_audio_time = 0;
    double max_video_time = 0;

    clock recvfrom_timer;
    clock update_video_timer;
    clock update_audio_timer;
    clock video_timer;
    clock audio_timer;
    clock message_timer;

    /****
    End Timers
    ****/

    double lastrecv = 0.0;

    clock last_ack;
    StartTimer(&last_ack);

    // NOTE: FOR DEBUGGING
    // This code will drop packets intentionally to test protocol's ability to
    // handle such events drop_distance_sec is the number of seconds in-between
    // simulated drops drop_time_ms is how long the drop will last for
    clock drop_test_timer;
    int drop_time_ms = 250;
    int drop_distance_sec = -1;
    bool is_currently_dropping = false;
    StartTimer(&drop_test_timer);

    // Initialize update handler
    initUpdate();

    while (run_receive_packets) {
        if (GetTimer(last_ack) > 5.0) {
            Ack(&socketContext);
            StartTimer(&last_ack);
        }

        // Handle all pending updates
        update();

        // TODO hash_time is never updated, leaving it in here in case it is
        // used in the future
        // casting to suppress warnings.
        (void)hash_time;
        // Post statistics every 5 seconds
        if (GetTimer(world_timer) > 5) {
            LOG_INFO("world_time: %f", GetTimer(world_timer));
            LOG_INFO("recvfrom_time: %f", recvfrom_time);
            LOG_INFO("update_video_time: %f", update_video_time);
            LOG_INFO("update_audio_time: %f", update_audio_time);
            LOG_INFO("hash_time: %f", hash_time);
            LOG_INFO("video_time: %f", video_time);
            LOG_INFO("max_video_time: %f", max_video_time);
            LOG_INFO("audio_time: %f", audio_time);
            LOG_INFO("max_audio_time: %f", max_audio_time);
            LOG_INFO("message_time: %f", message_time);
            StartTimer(&world_timer);
        }

        // Video and Audio should be updated at least every 5ms
        // We will do it here, after receiving each packet or if the last recvp
        // timed out

        StartTimer(&update_video_timer);
        updateVideo();
        update_video_time += GetTimer(update_video_timer);

        StartTimer(&update_audio_timer);
        updateAudio();
        update_audio_time += GetTimer(update_audio_timer);

        // Time the following recvfrom code
        StartTimer(&recvfrom_timer);

        // START DROP EMULATION
        if (is_currently_dropping) {
            if (drop_time_ms > 0 &&
                GetTimer(drop_test_timer) * 1000.0 > drop_time_ms) {
                is_currently_dropping = false;
                StartTimer(&drop_test_timer);
            }
        } else {
            if (drop_distance_sec > 0 &&
                GetTimer(drop_test_timer) > drop_distance_sec) {
                is_currently_dropping = true;
                StartTimer(&drop_test_timer);
            }
        }
        // END DROP EMULATION

        FractalPacket* packet;

        if (is_currently_dropping) {
            // Simulate dropping packets but just not calling recvp
            SDL_Delay(1);
            LOG_INFO("DROPPING");
            packet = NULL;
        } else {
            packet = ReadUDPPacket(&socketContext);
        }

        double recvfrom_short_time = GetTimer(recvfrom_timer);

        // Total amount of time spent in recvfrom / decrypt_packet
        recvfrom_time += recvfrom_short_time;
        // Total amount of cumulative time spend in recvfrom, since the last
        // time recv_size was > 0
        lastrecv += recvfrom_short_time;

        if (packet) {
            // Log if it's been a while since the last packet was received
            if (lastrecv > 20.0 / 1000.0) {
                LOG_INFO(
                    "Took more than 20ms to receive something!! Took %fms "
                    "total!",
                    lastrecv * 1000.0);
            }
            lastrecv = 0.0;
        }

        // LOG_INFO("Recv wait time: %f", GetTimer(recvfrom_timer));

        if (packet) {
            // Check packet type and then redirect packet to the proper packet
            // handler
            switch (packet->type) {
                case PACKET_VIDEO:
                    // Video packet
                    StartTimer(&video_timer);
                    ReceiveVideo(packet);
                    video_time += GetTimer(video_timer);
                    max_video_time = max(max_video_time, GetTimer(video_timer));
                    break;
                case PACKET_AUDIO:
                    // Audio packet
                    StartTimer(&audio_timer);
                    ReceiveAudio(packet);
                    audio_time += GetTimer(audio_timer);
                    max_audio_time = max(max_audio_time, GetTimer(audio_timer));
                    break;
                case PACKET_MESSAGE:
                    // A FractalServerMessage for other information
                    StartTimer(&message_timer);
                    ReceiveMessage(packet);
                    message_time += GetTimer(message_timer);
                    break;
                default:
                    LOG_WARNING("Unknown Packet");
                    break;
            }
        }
    }

    if (lastrecv > 20.0 / 1000.0) {
        LOG_INFO("Took more than 20ms to receive something!! Took %fms total!",
                 lastrecv * 1000.0);
    }

    SDL_Delay(5);

    destroyUpdate();

    return 0;
}

// Receiving a FractalServerMessage
int ReceiveMessage(FractalPacket* packet) {
    // Extract fmsg from the packet
    FractalServerMessage* fmsg = (FractalServerMessage*)packet->data;

    // Verify packet size
    if (fmsg->type == MESSAGE_INIT) {
        if (packet->payload_size !=
            sizeof(FractalServerMessage) + sizeof(FractalServerMessageInit)) {
            LOG_ERROR(
                "Incorrect payload size for a server message (type "
                "MESSAGE_INIT)!");
            return -1;
        }
    } else if (fmsg->type == SMESSAGE_CLIPBOARD) {
        if ((unsigned int)packet->payload_size !=
            sizeof(FractalServerMessage) + fmsg->clipboard.size) {
            LOG_ERROR(
                "Incorrect payload size for a server message (type "
                "SMESSAGE_CLIPBOARD)!");
            return -1;
        }
    } else {
        if (packet->payload_size != sizeof(FractalServerMessage)) {
            LOG_ERROR("Incorrect payload size for a server message! (type: %d)",
                      (int)packet->type);
            return -1;
        }
    }

    // Case on FractalServerMessage and handle each unique server message
    switch (fmsg->type) {
        case MESSAGE_PONG:
            // Received a response to our pings
            if (ping_id == fmsg->ping_id) {
                // Post latency since the last ping
                LOG_INFO("Latency: %f", GetTimer(latency_timer));
                is_timing_latency = false;
                ping_failures = 0;
                try_amount = 0;
            } else {
                LOG_INFO("Old Ping ID found: Got %d but expected %d",
                         fmsg->ping_id, ping_id);
            }
            break;
        case MESSAGE_AUDIO_FREQUENCY:
            // Update audio frequency
            LOG_INFO("Changing audio frequency to %d", fmsg->frequency);
            audio_frequency = fmsg->frequency;
            break;
        case SMESSAGE_CLIPBOARD:
            // Receiving a clipboard update
            LOG_INFO("Received %d byte clipboard message from server!",
                     packet->payload_size);
            ClipboardSynchronizerSetClipboard(&fmsg->clipboard);
            break;
        case MESSAGE_INIT:
            // Receiving a bunch of initializing server data for a new
            // connection
            LOG_INFO("Received init message!\n");
            FractalServerMessageInit* msg_init =
                (FractalServerMessageInit*)fmsg->init_msg;
            memcpy(filename, msg_init->filename,
                   min(sizeof(filename), sizeof(msg_init->filename)));
            memcpy(username, msg_init->username,
                   min(sizeof(username), sizeof(msg_init->username)));

#ifdef _WIN32
            char* path = "connection_id.txt";
#else
            // mac apps can't save files into the bundled app package,
            // need to save into hidden folder under account
            // this stores connection_id in
            // Users/USERNAME/.fractal/connection_id.txt
            // same for Linux, but will be in
            // /home/USERNAME/.fractal/connection_id.txt
            char path[200] = "";
            strcat(path, getenv("HOME"));
            strcat(path, "/.fractal/connection_id.txt");

#endif

            FILE* f = fopen(path, "w");
            fprintf(f, "%d", msg_init->connection_id);
            fclose(f);

            received_server_init_message = true;
            break;
        case SMESSAGE_QUIT:
            // Server wants to quit
            LOG_INFO("Server signaled a quit!");
            exiting = true;
            break;
        default:
            // Invalid FractalServerMessage type
            LOG_WARNING("Unknown FractalServerMessage Received");
            return -1;
    }
    return 0;
}

#define HOST_PUBLIC_KEY                                           \
    "ecdsa-sha2-nistp256 "                                        \
    "AAAAE2VjZHNhLXNoYTItbmlzdHAyNTYAAAAIbmlzdHAyNTYAAABBBOT1KV+" \
    "I511l9JilY9vqkp+QHsRve0ZwtGCBarDHRgRtrEARMR6sAPKrqGJzW/"     \
    "Zt86r9dOzEcfrhxa+MnVQhNE8="

<<<<<<< HEAD
const struct option cmd_options[] = {{"width", required_argument, NULL, 'w'},
                                     {"height", required_argument, NULL, 'h'},
                                     {"bitrate", required_argument, NULL, 'b'},
                                     {"spectate", no_argument, NULL, 's'},
                                     {"codec", required_argument, NULL, 'c'},
                                     {0, 0, 0, 0}};
#define OPTION_STRING "w:h:b:sc:"

=======
>>>>>>> 36200a1a
int parseArgs(int argc, char* argv[]) {
    char* usage =
        "Usage: desktop [IP ADDRESS] [[OPTIONAL] WIDTH]"
        " [[OPTIONAL] HEIGHT] [[OPTIONAL] MAX BITRATE] [[OPTIONAL] SPECTATE]\n";
<<<<<<< HEAD
    int opt;
=======
    int num_required_args = 1;
    int num_optional_args = 4;
    if (argc - 1 < num_required_args ||
        argc - 1 > num_required_args + num_optional_args) {
        printf("%s", usage);
        return -1;
    }

    server_ip = argv[1];

    output_width = 0;
    output_height = 0;

>>>>>>> 36200a1a
    long int ret;
    char* endptr;
    while (opt = getopt_long(argc, argv, OPTION_STRING, cmd_options, NULL),
           opt != -1) {
        errno = 0;
        switch (opt) {
            case 'w':
                ret = strtol(optarg, &endptr, 10);
                if (errno != 0 || *endptr != '\0' || ret > INT_MAX || ret < 0) {
                    printf("%s", usage);
                    return -1;
                }
                output_width = (int)ret;
                break;
            case 'h':
                ret = strtol(optarg, &endptr, 10);
                if (errno != 0 || *endptr != '\0' || ret > INT_MAX || ret < 0) {
                    printf("%s", usage);
                    return -1;
                }
                output_height = (int)ret;
                break;
            case 'b':
                ret = strtol(optarg, &endptr, 10);
                if (errno != 0 || *endptr != '\0' || ret > INT_MAX || ret < 0) {
                    printf("%s", usage);
                    return -1;
                }
                max_bitrate = (int)ret;
                break;
            case 's':
                is_spectator = true;
                break;
            case 'c':
                if (!strcmp(optarg, "h264")) {
                    codec_type = CODEC_TYPE_H264;
                } else if (!strcmp(optarg, "h265")) {
                    codec_type = CODEC_TYPE_H265;
                } else {
                    printf("Invalid codec type: '%s'\n", optarg);
                    printf("%s", usage);
                    return -1;
                }
        }
    }

<<<<<<< HEAD
    if (optind < argc) {
        server_ip = argv[optind];
    } else {
        printf("%s", usage);
        return -1;
=======
    is_spectator = false;
    if (argc == 6) {
        is_spectator = true;
>>>>>>> 36200a1a
    }

    return 0;
}

int main(int argc, char* argv[]) {
#ifndef _WIN32
    runcmd("chmod 600 sshkey", NULL);
    // files can't be written to a macos app bundle, so they need to be
    // cached in /Users/USERNAME/.APPNAME, here .fractal directory
    // attempt to create fractal cache directory, it will fail if it
    // already exists, which is fine
    // for Linux, this is in /home/USERNAME/.fractal, the cache is also needed
    // for the same reason
    runcmd("mkdir -p ~/.fractal", NULL);
    runcmd("chmod 0755 ~/.fractal", NULL);

    // the mkdir command won't do anything if the folder already exists, in
    // which case we make sure to clear the previous logs and connection id
    runcmd("rm -f ~/.fractal/log.txt", NULL);
    runcmd("rm -f ~/.fractal/connection_id.txt", NULL);
#endif

    int ret = parseArgs(argc, argv);
    if (ret != 0) return ret;

    // Write ecdsa key to a local file for ssh to use, for that server ip
    // This will identify the connecting server as the correct server and not an
    // imposter
    FILE* ssh_key_host = fopen("ssh_host_ecdsa_key.pub", "w");
    fprintf(ssh_key_host, "%s %s\n", server_ip, HOST_PUBLIC_KEY);
    fclose(ssh_key_host);

    // Initialize the SDL window
    window = initSDL(output_width, output_height);
    if (!window) {
        LOG_ERROR("Failed to initialized SDL");
        return -1;
    }

    // After creating the window, we will grab DPI-adjusted dimensions in real
    // pixels
    output_width = get_window_pixel_width((SDL_Window*)window);
    output_height = get_window_pixel_height((SDL_Window*)window);

    // Set all threads to highest priority
    SDL_SetThreadPriority(SDL_THREAD_PRIORITY_HIGH);

#ifdef _WIN32
    // no cache needed on windows, use local directory
    initLogger(".");
#else  // macos, linux
    // apple cache, can't be in the same folder as bundled app
    // this stores log.txt in Users/USERNAME/.fractal/log.txt
    char path[100] = "";
    strcat(path, getenv("HOME"));
    strcat(path, "/.fractal");
    initLogger(path);
#endif

    PrintSystemInfo();

    // Initialize clipboard and video
    initVideo();
    exiting = false;

    // Try 3 times if a failure to connect occurs
    for (try_amount = 0; try_amount < 3 && !exiting; try_amount++) {
        // If this is a retry, wait a bit more for the server to recover
        if (try_amount > 0) {
            LOG_WARNING("Trying to recover the server connection...");
            SDL_Delay(1000);
        }

#if defined(_WIN32)
        // Initialize the windows socket library if this is a windows client
        WSADATA wsa;
        if (WSAStartup(MAKEWORD(2, 2), &wsa) != 0) {
            mprintf("Failed to initialize Winsock with error code: %d.\n",
                    WSAGetLastError());
            return -1;
        }
#endif

        // Create connection contexts to the server application

        // First context: Sending packets to server

        bool using_stun = true;
        SocketContext PacketReceiveContext = {0};

        if (is_spectator) {
            if (CreateUDPContext(&PacketReceiveContext, (char*)server_ip,
                                 PORT_SPECTATOR, 10, 500, true) < 0) {
                LOG_INFO(
                    "Server is not on STUN, attempting to connect directly");
                using_stun = false;
                if (CreateUDPContext(&PacketReceiveContext, (char*)server_ip,
                                     PORT_SPECTATOR, 10, 500, false) < 0) {
                    LOG_WARNING("Failed to connect to server");
                    continue;
                }
            }

            FractalPacket* init_spectator =
                ReadUDPPacket(&PacketReceiveContext);
            clock init_spectator_timer;
            StartTimer(&init_spectator_timer);
            while (!init_spectator && GetTimer(init_spectator_timer) < 1.0) {
                SDL_Delay(5);
                init_spectator = ReadUDPPacket(&PacketReceiveContext);
            }

            if (init_spectator) {
<<<<<<< HEAD
                FractalServerMessage* fmsg =
                    (FractalServerMessage*)init_spectator->data;
=======
                FractalServerMessage* fmsg = (void*)init_spectator->data;
>>>>>>> 36200a1a
                LOG_INFO("SPECTATOR PORT: %d", fmsg->spectator_port);

                closesocket(PacketReceiveContext.s);

                if (CreateUDPContext(&PacketReceiveContext, (char*)server_ip,
                                     fmsg->spectator_port, 10, 500, true) < 0) {
                    LOG_INFO(
                        "Server is not on STUN, attempting to connect "
                        "directly");
                    using_stun = false;
                    if (CreateUDPContext(&PacketReceiveContext,
                                         (char*)server_ip, fmsg->spectator_port,
                                         10, 500, false) < 0) {
                        LOG_WARNING("Failed to connect to server");
                        continue;
                    }
                }

                PacketSendContext = PacketReceiveContext;
            } else {
                closesocket(PacketReceiveContext.s);
                LOG_WARNING("DID NOT RECEIVE SPECTATOR INIT FROM SERVER");
                continue;
            }
        } else {
            if (CreateUDPContext(&PacketSendContext, (char*)server_ip,
                                 PORT_CLIENT_TO_SERVER, 10, 500, true) < 0) {
                LOG_INFO(
                    "Server is not on STUN, attempting to connect directly");
                using_stun = false;
                if (CreateUDPContext(&PacketSendContext, (char*)server_ip,
                                     PORT_CLIENT_TO_SERVER, 10, 500,
                                     false) < 0) {
                    LOG_WARNING("Failed to connect to server");
                    continue;
                }
            }

            SDL_Delay(150);

            // Second context: Receiving packets from server

            if (CreateUDPContext(&PacketReceiveContext, (char*)server_ip,
                                 PORT_SERVER_TO_CLIENT, 1, 500,
                                 using_stun) < 0) {
                LOG_ERROR("Failed finish connection to server");
                closesocket(PacketSendContext.s);
                continue;
            }

            int a = 65535;
            if (setsockopt(PacketReceiveContext.s, SOL_SOCKET, SO_RCVBUF,
                           (const char*)&a, sizeof(int)) == -1) {
                fprintf(stderr, "Error setting socket opts: %s\n",
                        strerror(errno));
            }

            SDL_Delay(150);

            // Third context: Mutual TCP context for essential but
            // not-speed-sensitive applications

            if (CreateTCPContext(&PacketTCPContext, (char*)server_ip,
<<<<<<< HEAD
                                 PORT_SHARED_TCP, 1, tcp_connection_timeout,
                                 using_stun) < 0) {
                LOG_ERROR("Failed finish connection to server");
                tcp_connection_timeout += 250;
=======
                                 PORT_SHARED_TCP, 1, 750, using_stun) < 0) {
                LOG_ERROR("Failed finish connection to server");
>>>>>>> 36200a1a
                closesocket(PacketSendContext.s);
                closesocket(PacketReceiveContext.s);
                continue;
            }
        }

        // Initialize audio and variables
        is_timing_latency = false;
        connected = true;
        initAudio();

        // Create thread to receive all packets and handle them as needed
        run_receive_packets = true;
        SDL_Thread* receive_packets_thread;
        received_server_init_message = false;
        receive_packets_thread = SDL_CreateThread(
            ReceivePackets, "ReceivePackets", &PacketReceiveContext);

        clock keyboard_sync_timer;
        StartTimer(&keyboard_sync_timer);

        clock window_resize_timer;
        StartTimer(&window_resize_timer);

        // Initialize keyboard state variables
        bool alt_pressed = false;
        bool ctrl_pressed = false;
        bool lgui_pressed = false;
        bool rgui_pressed = false;

        if (!is_spectator) {
            clock waiting_for_init_timer;
            StartTimer(&waiting_for_init_timer);
            while (!received_server_init_message) {
                // If 500ms and no init timer was received, we should disconnect
                // because something failed
                if (GetTimer(waiting_for_init_timer) > 500 / 1000.0) {
                    LOG_ERROR("Took too long for init timer!");
                    exiting = true;
                    break;
                }
                SDL_Delay(25);
            }
        }

        SDL_Event msg;
        FractalClientMessage fmsg = {0};

        clock ack_timer;
        StartTimer(&ack_timer);

        // Poll input for as long as we are connected and not exiting
        // This code will run once every millisecond
        while (connected && !exiting) {
            // Send acks to sockets every 5 seconds
            if (GetTimer(ack_timer) > 5) {
                Ack(&PacketSendContext);
                if (!is_spectator) {
                    Ack(&PacketTCPContext);
                }
                StartTimer(&ack_timer);
            }

            // Every 50ms we should syncronize the keyboard state
            if (GetTimer(keyboard_sync_timer) > 50.0 / 1000.0) {
                SDL_Delay(5);
                fmsg.type = MESSAGE_KEYBOARD_STATE;

                int num_keys;
                Uint8* state = (Uint8*)SDL_GetKeyboardState(&num_keys);
#if defined(_WIN32)
                fmsg.num_keycodes = (short)min(NUM_KEYCODES, num_keys);
#else
                fmsg.num_keycodes = fmin(NUM_KEYCODES, num_keys);
#endif

                // lgui/rgui don't work with SDL_GetKeyboardState for some
                // reason, so set manually
                state[FK_LGUI] = lgui_pressed;
                state[FK_RGUI] = rgui_pressed;
                // Copy keyboard state
                memcpy(fmsg.keyboard_state, state, fmsg.num_keycodes);

                // Also send caps lock and num lock status for syncronization
                fmsg.caps_lock = SDL_GetModState() & KMOD_CAPS;
                fmsg.num_lock = SDL_GetModState() & KMOD_NUM;

                SendFmsg(&fmsg);

                StartTimer(&keyboard_sync_timer);
            }

            // Check if event is waiting
            fmsg.type = 0;
            if (SDL_PollEvent(&msg)) {
                // Grab SDL event and handle the various input and window events
                switch (msg.type) {
                    case SDL_WINDOWEVENT:
                        if (msg.window.event == SDL_WINDOWEVENT_SIZE_CHANGED) {
                            // Let video thread know about the resizing to
                            // reinitialize display dimensions
<<<<<<< HEAD
                            output_width =
                                get_window_pixel_width((SDL_Window*)window);
                            output_height =
                                get_window_pixel_height((SDL_Window*)window);
                            set_video_active_resizing(false);

                            // Let the server know the new dimensions so that it
                            // can change native dimensions for monitor
                            fmsg.type = MESSAGE_DIMENSIONS;
                            fmsg.dimensions.width = output_width;
                            fmsg.dimensions.height = output_height;
                            fmsg.dimensions.codec_type = (CodecType)codec_type;
                            fmsg.dimensions.dpi =
                                (int)(96.0 * output_width /
                                      get_virtual_screen_width());
=======

                            set_video_active_resizing(false);

                            if (GetTimer(window_resize_timer) > 0.2) {
                                // Let the server know the new dimensions so
                                // that it can change native dimensions for
                                // monitor
                                fmsg.type = MESSAGE_DIMENSIONS;
                                fmsg.dimensions.width = output_width;
                                fmsg.dimensions.height = output_height;
                                fmsg.dimensions.dpi =
                                    (int)(96.0 * output_width /
                                          get_virtual_screen_width());

                                StartTimer(&window_resize_timer);
                            }
>>>>>>> 36200a1a

                            LOG_INFO(
                                "Window %d resized to %dx%d (Physical %dx%d)\n",
                                msg.window.windowID, msg.window.data1,
                                msg.window.data2, output_width, output_height);
                        }
                        break;
                    case SDL_KEYDOWN:
                    case SDL_KEYUP:
                        // Send a keyboard press for this event
                        fmsg.type = MESSAGE_KEYBOARD;
                        fmsg.keyboard.code =
                            (FractalKeycode)msg.key.keysym.scancode;
                        fmsg.keyboard.mod = msg.key.keysym.mod;
                        fmsg.keyboard.pressed = msg.key.type == SDL_KEYDOWN;

                        // Keep memory of alt/ctrl/lgui/rgui status
                        if (fmsg.keyboard.code == FK_LALT) {
                            alt_pressed = fmsg.keyboard.pressed;
                        }
                        if (fmsg.keyboard.code == FK_LCTRL) {
                            ctrl_pressed = fmsg.keyboard.pressed;
                        }
                        if (fmsg.keyboard.code == FK_LGUI) {
                            lgui_pressed = fmsg.keyboard.pressed;
                        }
                        if (fmsg.keyboard.code == FK_RGUI) {
                            rgui_pressed = fmsg.keyboard.pressed;
                        }

                        if (ctrl_pressed && alt_pressed &&
                            fmsg.keyboard.code == FK_F4) {
                            LOG_INFO("Quitting...");
                            exiting = true;
                        }

                        break;
                    case SDL_MOUSEMOTION:
                        // Relative motion is the delta x and delta y from last
                        // mouse position Absolute mouse position is where it is
                        // on the screen We multiply by scaling factor so that
                        // integer division doesn't destroy accuracy
                        fmsg.type = MESSAGE_MOUSE_MOTION;
                        fmsg.mouseMotion.relative = SDL_GetRelativeMouseMode();
                        fmsg.mouseMotion.x = fmsg.mouseMotion.relative
                                                 ? msg.motion.xrel
                                                 : msg.motion.x *
                                                       MOUSE_SCALING_FACTOR /
                                                       get_window_virtual_width(
                                                           (SDL_Window*)window);
                        fmsg.mouseMotion.y =
                            fmsg.mouseMotion.relative
                                ? msg.motion.yrel
                                : msg.motion.y * MOUSE_SCALING_FACTOR /
                                      get_window_virtual_height(
                                          (SDL_Window*)window);
                        break;
                    case SDL_MOUSEBUTTONDOWN:
                    case SDL_MOUSEBUTTONUP:
                        // Handle mouse click
                        fmsg.type = MESSAGE_MOUSE_BUTTON;
                        // Record if left / right / middle button
                        fmsg.mouseButton.button = msg.button.button;
                        fmsg.mouseButton.pressed =
                            msg.button.type == SDL_MOUSEBUTTONDOWN;
                        break;
                    case SDL_MOUSEWHEEL:
                        // Record mousewheel x/y change
                        fmsg.type = MESSAGE_MOUSE_WHEEL;
                        fmsg.mouseWheel.x = msg.wheel.x;
                        fmsg.mouseWheel.y = msg.wheel.y;
                        break;
                    case SDL_QUIT:
                        // Quit if SDL_QUIT received
                        LOG_ERROR("Forcefully Quitting...");
                        exiting = true;
                        break;
                }

                if (fmsg.type != 0) {
                    SendFmsg(&fmsg);
                } else {
                    SDL_Delay(1);
                }
            }
        }

        LOG_INFO("Disconnecting...");

        // Send quit message to server so that it can efficiently disconnect
        // from the protocol and start accepting new connections
        if (exiting) {
            // Send a couple times just to more sure it gets sent
            fmsg.type = CMESSAGE_QUIT;
            SDL_Delay(50);
            SendFmsg(&fmsg);
            SDL_Delay(50);
            SendFmsg(&fmsg);
            SDL_Delay(50);
            SendFmsg(&fmsg);
            SDL_Delay(50);
        }

        // Trigger end of ReceivePackets thread
        run_receive_packets = false;
        SDL_WaitThread(receive_packets_thread, NULL);

        // Destroy audio
        destroyAudio();

        // Close all open sockets
        closesocket(PacketSendContext.s);
        closesocket(PacketReceiveContext.s);
        if (!is_spectator) {
            closesocket(PacketTCPContext.s);
        }

#if defined(_WIN32)
        WSACleanup();
#endif
    }

    // Destroy video, logger, and SDL

    destroyVideo();
    LOG_INFO("Closing Client...");

    destroySDL((SDL_Window*)window);
    destroyLogger();

    return 0;
}<|MERGE_RESOLUTION|>--- conflicted
+++ resolved
@@ -145,8 +145,8 @@
     // line up, then request the proper dimension
     if (!UpdateData.tried_to_update_dimension &&
         (server_width != output_width || server_height != output_height)) {
-        LOG_INFO("Asking for server dimension to be %dx%d", output_width,
-                 output_height);
+        LOG_INFO("Asking for server dimension to be %dx%d with codec type h%d",
+                 output_width, output_height, codec_type);
         fmsg.type = MESSAGE_DIMENSIONS;
         fmsg.dimensions.width = (int)output_width;
         fmsg.dimensions.height = (int)output_height;
@@ -532,7 +532,6 @@
     "I511l9JilY9vqkp+QHsRve0ZwtGCBarDHRgRtrEARMR6sAPKrqGJzW/"     \
     "Zt86r9dOzEcfrhxa+MnVQhNE8="
 
-<<<<<<< HEAD
 const struct option cmd_options[] = {{"width", required_argument, NULL, 'w'},
                                      {"height", required_argument, NULL, 'h'},
                                      {"bitrate", required_argument, NULL, 'b'},
@@ -541,29 +540,11 @@
                                      {0, 0, 0, 0}};
 #define OPTION_STRING "w:h:b:sc:"
 
-=======
->>>>>>> 36200a1a
 int parseArgs(int argc, char* argv[]) {
     char* usage =
         "Usage: desktop [IP ADDRESS] [[OPTIONAL] WIDTH]"
         " [[OPTIONAL] HEIGHT] [[OPTIONAL] MAX BITRATE] [[OPTIONAL] SPECTATE]\n";
-<<<<<<< HEAD
     int opt;
-=======
-    int num_required_args = 1;
-    int num_optional_args = 4;
-    if (argc - 1 < num_required_args ||
-        argc - 1 > num_required_args + num_optional_args) {
-        printf("%s", usage);
-        return -1;
-    }
-
-    server_ip = argv[1];
-
-    output_width = 0;
-    output_height = 0;
-
->>>>>>> 36200a1a
     long int ret;
     char* endptr;
     while (opt = getopt_long(argc, argv, OPTION_STRING, cmd_options, NULL),
@@ -610,17 +591,11 @@
         }
     }
 
-<<<<<<< HEAD
     if (optind < argc) {
         server_ip = argv[optind];
     } else {
         printf("%s", usage);
         return -1;
-=======
-    is_spectator = false;
-    if (argc == 6) {
-        is_spectator = true;
->>>>>>> 36200a1a
     }
 
     return 0;
@@ -735,12 +710,7 @@
             }
 
             if (init_spectator) {
-<<<<<<< HEAD
-                FractalServerMessage* fmsg =
-                    (FractalServerMessage*)init_spectator->data;
-=======
                 FractalServerMessage* fmsg = (void*)init_spectator->data;
->>>>>>> 36200a1a
                 LOG_INFO("SPECTATOR PORT: %d", fmsg->spectator_port);
 
                 closesocket(PacketReceiveContext.s);
@@ -804,15 +774,8 @@
             // not-speed-sensitive applications
 
             if (CreateTCPContext(&PacketTCPContext, (char*)server_ip,
-<<<<<<< HEAD
-                                 PORT_SHARED_TCP, 1, tcp_connection_timeout,
-                                 using_stun) < 0) {
-                LOG_ERROR("Failed finish connection to server");
-                tcp_connection_timeout += 250;
-=======
                                  PORT_SHARED_TCP, 1, 750, using_stun) < 0) {
                 LOG_ERROR("Failed finish connection to server");
->>>>>>> 36200a1a
                 closesocket(PacketSendContext.s);
                 closesocket(PacketReceiveContext.s);
                 continue;
@@ -914,23 +877,6 @@
                         if (msg.window.event == SDL_WINDOWEVENT_SIZE_CHANGED) {
                             // Let video thread know about the resizing to
                             // reinitialize display dimensions
-<<<<<<< HEAD
-                            output_width =
-                                get_window_pixel_width((SDL_Window*)window);
-                            output_height =
-                                get_window_pixel_height((SDL_Window*)window);
-                            set_video_active_resizing(false);
-
-                            // Let the server know the new dimensions so that it
-                            // can change native dimensions for monitor
-                            fmsg.type = MESSAGE_DIMENSIONS;
-                            fmsg.dimensions.width = output_width;
-                            fmsg.dimensions.height = output_height;
-                            fmsg.dimensions.codec_type = (CodecType)codec_type;
-                            fmsg.dimensions.dpi =
-                                (int)(96.0 * output_width /
-                                      get_virtual_screen_width());
-=======
 
                             set_video_active_resizing(false);
 
@@ -941,13 +887,14 @@
                                 fmsg.type = MESSAGE_DIMENSIONS;
                                 fmsg.dimensions.width = output_width;
                                 fmsg.dimensions.height = output_height;
+                                fmsg.dimensions.codec_type =
+                                    (CodecType)codec_type;
                                 fmsg.dimensions.dpi =
                                     (int)(96.0 * output_width /
                                           get_virtual_screen_width());
 
                                 StartTimer(&window_resize_timer);
                             }
->>>>>>> 36200a1a
 
                             LOG_INFO(
                                 "Window %d resized to %dx%d (Physical %dx%d)\n",
