--- conflicted
+++ resolved
@@ -558,13 +558,8 @@
     // already exists, which is fine
     // for Linux, this is in /home/USERNAME/.fractal, the cache is also needed
     // for the same reason
-<<<<<<< HEAD
-    runcmd( "mkdir ~/.fractal", NULL );
-    runcmd( "chmod 0755 ~/.fractal", NULL );
-=======
-    runcmd("mkdir ~/.fractal");
-    runcmd("chmod 0755 ~/.fractal");
->>>>>>> 0f3e5062
+    runcmd("mkdir ~/.fractal", NULL);
+    runcmd("chmod 0755 ~/.fractal", NULL);
 #endif
     initBacktraceHandler();
 
@@ -729,17 +724,16 @@
         FractalClientMessage fmsg = {0};
 
         clock ack_timer;
-        StartTimer( &ack_timer );
+        StartTimer(&ack_timer);
 
         // Poll input for as long as we are connected and not exiting
         // This code will run once every millisecond
         while (connected && !exiting) {
             // Send acks to sockets every 5 seconds
-            if( GetTimer( ack_timer ) > 5 )
-            {
-                ack( &PacketSendContext );
-                ack( &PacketTCPContext );
-                StartTimer( &ack_timer );
+            if (GetTimer(ack_timer) > 5) {
+                ack(&PacketSendContext);
+                ack(&PacketTCPContext);
+                StartTimer(&ack_timer);
             }
 
             // Every 50ms we should syncronize the keyboard state
