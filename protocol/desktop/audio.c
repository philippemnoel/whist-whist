#include "audio.h"

extern int audio_frequency;
extern bool has_rendered_yet;

// Hold information about audio data as the packets come in
typedef struct audio_packet {
    int id;
    int size;
    int nacked_for;
    int nacked_amount;
    char data[MAX_PAYLOAD_SIZE];
} audio_packet;

#define LOG_AUDIO false

#define AUDIO_QUEUE_LOWER_LIMIT 18000
#define AUDIO_QUEUE_UPPER_LIMIT 59000
#define TARGET_AUDIO_QUEUE_LIMIT 28000

#define MAX_NUM_AUDIO_FRAMES 25
#define MAX_NUM_AUDIO_INDICES 3
#define RECV_AUDIO_BUFFER_SIZE (MAX_NUM_AUDIO_FRAMES * MAX_NUM_AUDIO_INDICES)
audio_packet receiving_audio[RECV_AUDIO_BUFFER_SIZE];

#define SDL_AUDIO_BUFFER_SIZE 1024

struct AudioData {
    SDL_AudioDeviceID dev;
    audio_decoder_t* audio_decoder;
} volatile AudioData;

clock nack_timer;

int last_nacked_id = -1;
int most_recent_audio_id = -1;
int last_played_id = -1;

bool triggered = false;

int decoder_frequency = 48000;

clock test_timer;
double test_time;

void initAudio() {
<<<<<<< HEAD
  StartTimer(&nack_timer);

  // cast socket and SDL variables back to their data type for usage
  SDL_AudioSpec wantedSpec = {0}, audioSpec = {0};

  AudioData.audio_decoder = create_audio_decoder(decoder_frequency);

  SDL_zero(wantedSpec);
  SDL_zero(audioSpec);
  wantedSpec.channels = AudioData.audio_decoder ? (Uint8)AudioData.audio_decoder->pCodecCtx->channels : 2;
  wantedSpec.freq = decoder_frequency;
  LOG_INFO("Freq: %d", wantedSpec.freq);
  wantedSpec.format = AUDIO_F32SYS;
  wantedSpec.silence = 0;
  wantedSpec.samples = SDL_AUDIO_BUFFER_SIZE;

  AudioData.dev = SDL_OpenAudioDevice(NULL, 0, &wantedSpec, &audioSpec,
                                      SDL_AUDIO_ALLOW_FORMAT_CHANGE);
  if (AudioData.dev == 0) {
    LOG_ERROR("Failed to open audio");
    exit(1);
  }

  SDL_PauseAudioDevice(AudioData.dev, 0);

  for (int i = 0; i < RECV_AUDIO_BUFFER_SIZE; i++) {
    receiving_audio[i].id = -1;
    receiving_audio[i].nacked_amount = 0;
    receiving_audio[i].nacked_for = -1;
  }
=======
    StartTimer(&nack_timer);

    // cast socket and SDL variables back to their data type for usage
    SDL_AudioSpec wantedSpec = {0}, audioSpec = {0};

    AudioData.audio_decoder = create_audio_decoder(decoder_frequency);

    SDL_zero(wantedSpec);
    SDL_zero(audioSpec);
    wantedSpec.channels = 2;//2;//(Uint8)AudioData.audio_decoder->pCodecCtx->channels;
    wantedSpec.freq = decoder_frequency;
    LOG_INFO("Freq: %d", wantedSpec.freq);
    wantedSpec.format = AUDIO_F32SYS;
    wantedSpec.silence = 0;
    wantedSpec.samples = SDL_AUDIO_BUFFER_SIZE;

    AudioData.dev = SDL_OpenAudioDevice(NULL, 0, &wantedSpec, &audioSpec,
                                        SDL_AUDIO_ALLOW_FORMAT_CHANGE);
    if (AudioData.dev == 0) {
        LOG_ERROR("Failed to open audio");
        destroyLogger();
        exit(1);
    }

    SDL_PauseAudioDevice(AudioData.dev, 0);

    for (int i = 0; i < RECV_AUDIO_BUFFER_SIZE; i++) {
        receiving_audio[i].id = -1;
        receiving_audio[i].nacked_amount = 0;
        receiving_audio[i].nacked_for = -1;
    }
>>>>>>> 40340859
}

void destroyAudio() {
    SDL_CloseAudioDevice(AudioData.dev);
    if (AudioData.audio_decoder) {
        destroy_audio_decoder(AudioData.audio_decoder);
    }
}

void updateAudio() {
#if LOG_AUDIO
    // mprintf("Queue: %d\n", SDL_GetQueuedAudioSize(AudioData.dev));
#endif
    if (audio_frequency > 0 && decoder_frequency != audio_frequency) {
        LOG_INFO("Updating audio frequency to %d!", audio_frequency);
        decoder_frequency = audio_frequency;
        destroyAudio();
        initAudio();
    }

    bool still_more_audio_packets = true;

    // Catch up to most recent ID if nothing has played yet
    if (last_played_id == -1 && has_rendered_yet && most_recent_audio_id > 0) {
        last_played_id = most_recent_audio_id - 1;
        while (last_played_id % MAX_NUM_AUDIO_INDICES !=
               MAX_NUM_AUDIO_INDICES - 1) {
            last_played_id++;
        }

        // Clean out the old packets
        for (int i = 0; i < RECV_AUDIO_BUFFER_SIZE; i++) {
            if (receiving_audio[i].id <= last_played_id) {
                receiving_audio[i].id = -1;
                receiving_audio[i].nacked_amount = 0;
            }
        }
    }

    // Wait to delay
    static bool gapping = false;
    int bytes_until_can_play =
        (most_recent_audio_id - last_played_id) * MAX_PAYLOAD_SIZE +
        SDL_GetQueuedAudioSize(AudioData.dev);
    if (!gapping && bytes_until_can_play < AUDIO_QUEUE_LOWER_LIMIT) {
        LOG_INFO("Audio Queue too low: %d. Needs to catch up!",
                 bytes_until_can_play);
        gapping = true;
    }

    if (gapping) {
        if (bytes_until_can_play < TARGET_AUDIO_QUEUE_LIMIT) {
            return;
        } else {
            LOG_INFO("Done catching up! Audio Queue: %d", bytes_until_can_play);
            gapping = false;
        }
    }

    if (last_played_id == -1) {
        return;
    }

    int next_to_play_id;

    while (still_more_audio_packets) {
        next_to_play_id = last_played_id + 1;

        if (next_to_play_id % MAX_NUM_AUDIO_INDICES != 0) {
            LOG_WARNING("NEXT TO PLAY ISN'T AT START OF AUDIO FRAME!");
            return;
        }

        bool valid = true;
        for (int i = next_to_play_id;
             i < next_to_play_id + MAX_NUM_AUDIO_INDICES; i++) {
            if (receiving_audio[i % RECV_AUDIO_BUFFER_SIZE].id != i) {
                valid = false;
            }
        }

        still_more_audio_packets = false;
        if (valid) {
            still_more_audio_packets = true;

            int real_limit =
                triggered ? TARGET_AUDIO_QUEUE_LIMIT : AUDIO_QUEUE_UPPER_LIMIT;

            if (SDL_GetQueuedAudioSize(AudioData.dev) >
                (unsigned int)real_limit) {
                //                mprintf("*******************");
                LOG_WARNING("Audio queue full, skipping ID %d (Queued: %d)",
                            next_to_play_id / MAX_NUM_AUDIO_INDICES,
                            SDL_GetQueuedAudioSize(AudioData.dev));
                for (int i = next_to_play_id;
                     i < next_to_play_id + MAX_NUM_AUDIO_INDICES; i++) {
                    audio_packet* packet =
                        &receiving_audio[i % RECV_AUDIO_BUFFER_SIZE];
                    packet->id = -1;
                    packet->nacked_amount = 0;
                }
                triggered = true;
            } else {
                triggered = false;
#if USING_AUDIO_ENCODE_DECODE
                AVPacket encoded_packet;
                int res;
                av_init_packet(&encoded_packet);
                encoded_packet.data = (uint8_t*)av_malloc(
                    MAX_NUM_AUDIO_INDICES * MAX_PAYLOAD_SIZE);
                encoded_packet.size = 0;

                for (int i = next_to_play_id;
                     i < next_to_play_id + MAX_NUM_AUDIO_INDICES; i++) {
                    audio_packet* packet =
                        &receiving_audio[i % RECV_AUDIO_BUFFER_SIZE];
                    memcpy(encoded_packet.data + encoded_packet.size,
                           packet->data, packet->size);
                    encoded_packet.size += packet->size;
                    packet->id = -1;
                    packet->nacked_amount = 0;
                }
                res = audio_decoder_decode_packet(AudioData.audio_decoder,
                                                  &encoded_packet);
                av_free(encoded_packet.data);
                av_packet_unref(&encoded_packet);

                if (res == 0) {
                    uint8_t decoded_data[MAX_AUDIO_FRAME_SIZE];

                    audio_decoder_packet_readout(AudioData.audio_decoder,
                                                 decoded_data);

                    res = SDL_QueueAudio(AudioData.dev, &decoded_data,
                                         audio_decoder_get_frame_data_size(
                                             AudioData.audio_decoder));

                    if (res < 0) {
                        LOG_WARNING("Could not play audio!");
                    }
                }
#else
                for (int i = next_to_play_id;
                     i < next_to_play_id + MAX_NUM_AUDIO_INDICES; i++) {
                    audio_packet* packet =
                        &receiving_audio[i % RECV_AUDIO_BUFFER_SIZE];
                    if (packet->size > 0) {
#if LOG_AUDIO
                        mprintf("Playing Audio ID %d (Size: %d) (Queued: %d)\n",
                                packet->id, packet->size,
                                SDL_GetQueuedAudioSize(AudioData.dev));
#endif
                        if (SDL_QueueAudio(AudioData.dev, packet->data,
                                           packet->size) < 0) {
                            mprintf("Could not play audio!\n");
                        }
                    }
                    packet->id = -1;
                    packet->nacked_amount = 0;
                }
#endif
            }

            last_played_id += MAX_NUM_AUDIO_INDICES;
        }
    }

    //         }

    //         last_played_id += MAX_NUM_AUDIO_INDICES;
    //     }
    // }

    // Find all pending audio packets and NACK them
    if (last_played_id > -1 && GetTimer(nack_timer) > 6.0 / 1000.0) {
        int num_nacked = 0;
        last_nacked_id = max(last_played_id, last_nacked_id);
        for (int i = last_nacked_id + 1;
             i < most_recent_audio_id - 4 && num_nacked < 1; i++) {
            int i_buffer_index = i % RECV_AUDIO_BUFFER_SIZE;
            audio_packet* i_packet = &receiving_audio[i_buffer_index];
            if (i_packet->id == -1 && i_packet->nacked_amount < 2) {
                i_packet->nacked_amount++;
                FractalClientMessage fmsg;
                fmsg.type = MESSAGE_AUDIO_NACK;
                fmsg.nack_data.id = i / MAX_NUM_AUDIO_INDICES;
                fmsg.nack_data.index = i % MAX_NUM_AUDIO_INDICES;
                LOG_INFO("Missing Audio Packet ID %d, Index %d. NACKing...",
                         fmsg.nack_data.id, fmsg.nack_data.index);
                i_packet->nacked_for = i;
                SendFmsg(&fmsg);
                num_nacked++;

                StartTimer(&nack_timer);
            }
            last_nacked_id = i;
        }
    }
}

int32_t ReceiveAudio(FractalPacket* packet) {
    if (packet->index >= MAX_NUM_AUDIO_INDICES) {
        LOG_WARNING("Packet Index too large!");
        return -1;
    }

    int audio_id = packet->id * MAX_NUM_AUDIO_INDICES + packet->index;
    audio_packet* audio_pkt =
        &receiving_audio[audio_id % RECV_AUDIO_BUFFER_SIZE];

    if (audio_id == audio_pkt->id) {
        //         mprintf("Already received audio packet: %d\n", audio_id);
    } else if (audio_id < audio_pkt->id || audio_id <= last_played_id) {
        // mprintf("Old audio packet received: %d, last played id is %d\n",
        // audio_id, last_played_id);
    }
    // audio_id > audio_pkt->id && audio_id > last_played_id
    else {
        // If a packet already exists there, we're forced to skip it
        if (audio_pkt->id != -1) {
            int old_last_played_id = last_played_id;

            if (last_played_id < audio_pkt->id && last_played_id > 0) {
                // We'll make it like we already played this packet
                last_played_id = audio_pkt->id;
                audio_pkt->id = -1;
                audio_pkt->nacked_amount = 0;

                // And we'll skip the whole frame
                while (last_played_id % MAX_NUM_AUDIO_INDICES !=
                       MAX_NUM_AUDIO_INDICES - 1) {
                    // "Play" that packet
                    last_played_id++;
                    receiving_audio[last_played_id % RECV_AUDIO_BUFFER_SIZE]
                        .id = -1;
                    receiving_audio[last_played_id % RECV_AUDIO_BUFFER_SIZE]
                        .nacked_amount = 0;
                }
            }

            if (last_played_id > 0) {
                (void)old_last_played_id;  // suppress unused variable warning.
                LOG_INFO(
                    "Audio packet being overwritten before being played! ID %d "
                    "replaced with ID %d, when the Last Played ID was %d. Last "
                    "Played ID is Now %d",
                    audio_pkt->id, audio_id, old_last_played_id,
                    last_played_id);
            }
        }

        if (packet->is_a_nack) {
            if (audio_pkt->nacked_for == audio_id) {
                LOG_INFO("NACK for Audio ID %d, Index %d Received!", packet->id,
                         packet->index);
            } else if (audio_pkt->nacked_for == -1) {
                LOG_INFO(
                    "NACK for Audio ID %d, Index %d Received! But not "
                    "needed.",
                    packet->id, packet->index);
            } else {
                LOG_WARNING("NACK for Audio ID %d, Index %d Received Wrongly!",
                            packet->id, packet->index);
            }
        }

        if (audio_pkt->nacked_for == audio_id) {
            LOG_INFO(
                "Packet for Audio ID %d, Index %d Received! But it was already "
                "NACK'ed!",
                packet->id, packet->index);
        }
        audio_pkt->nacked_for = -1;

#if LOG_AUDIO
        mprintf(
            "Receiving Audio Packet %d (%d), trying to render %d (Queue: %d)\n",
            audio_id, packet->payload_size, last_played_id + 1,
            SDL_GetQueuedAudioSize(AudioData.dev));
#endif
        audio_pkt->id = audio_id;
        most_recent_audio_id = max(audio_pkt->id, most_recent_audio_id);
        audio_pkt->size = packet->payload_size;
        memcpy(audio_pkt->data, packet->data, packet->payload_size);

        if (packet->index + 1 == packet->num_indices) {
            // mprintf("Audio Packet %d Received! Last Played: %d\n",
            // packet->id, last_played_id / MAX_NUM_AUDIO_INDICES);
            for (int i = audio_id + 1; i % MAX_NUM_AUDIO_INDICES != 0; i++) {
                // mprintf("Receiving %d\n", i);
                receiving_audio[i % RECV_AUDIO_BUFFER_SIZE].id = i;
                receiving_audio[i % RECV_AUDIO_BUFFER_SIZE].size = 0;
            }
        }
    }

    return 0;
}<|MERGE_RESOLUTION|>--- conflicted
+++ resolved
@@ -44,38 +44,6 @@
 double test_time;
 
 void initAudio() {
-<<<<<<< HEAD
-  StartTimer(&nack_timer);
-
-  // cast socket and SDL variables back to their data type for usage
-  SDL_AudioSpec wantedSpec = {0}, audioSpec = {0};
-
-  AudioData.audio_decoder = create_audio_decoder(decoder_frequency);
-
-  SDL_zero(wantedSpec);
-  SDL_zero(audioSpec);
-  wantedSpec.channels = AudioData.audio_decoder ? (Uint8)AudioData.audio_decoder->pCodecCtx->channels : 2;
-  wantedSpec.freq = decoder_frequency;
-  LOG_INFO("Freq: %d", wantedSpec.freq);
-  wantedSpec.format = AUDIO_F32SYS;
-  wantedSpec.silence = 0;
-  wantedSpec.samples = SDL_AUDIO_BUFFER_SIZE;
-
-  AudioData.dev = SDL_OpenAudioDevice(NULL, 0, &wantedSpec, &audioSpec,
-                                      SDL_AUDIO_ALLOW_FORMAT_CHANGE);
-  if (AudioData.dev == 0) {
-    LOG_ERROR("Failed to open audio");
-    exit(1);
-  }
-
-  SDL_PauseAudioDevice(AudioData.dev, 0);
-
-  for (int i = 0; i < RECV_AUDIO_BUFFER_SIZE; i++) {
-    receiving_audio[i].id = -1;
-    receiving_audio[i].nacked_amount = 0;
-    receiving_audio[i].nacked_for = -1;
-  }
-=======
     StartTimer(&nack_timer);
 
     // cast socket and SDL variables back to their data type for usage
@@ -85,7 +53,7 @@
 
     SDL_zero(wantedSpec);
     SDL_zero(audioSpec);
-    wantedSpec.channels = 2;//2;//(Uint8)AudioData.audio_decoder->pCodecCtx->channels;
+    wantedSpec.channels = 2;
     wantedSpec.freq = decoder_frequency;
     LOG_INFO("Freq: %d", wantedSpec.freq);
     wantedSpec.format = AUDIO_F32SYS;
@@ -107,7 +75,6 @@
         receiving_audio[i].nacked_amount = 0;
         receiving_audio[i].nacked_for = -1;
     }
->>>>>>> 40340859
 }
 
 void destroyAudio() {
