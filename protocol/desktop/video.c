#include "video.h"
#include <stdio.h>
#define USE_HARDWARE true

// Global Variables
extern volatile SDL_Window* window;

extern volatile int server_width;
extern volatile int server_height;
// Keeping track of max mbps
extern volatile int max_mbps;
extern volatile bool update_mbps;

extern volatile SDL_Window* window;
extern volatile int output_width;
extern volatile int output_height;

// START VIDEO VARIABLES
volatile FractalCursorState cursor_state = CURSOR_STATE_VISIBLE;
volatile SDL_Cursor* cursor = NULL;
volatile FractalCursorID last_cursor = (FractalCursorID)SDL_SYSTEM_CURSOR_ARROW;

#define LOG_VIDEO false

#define BITRATE_BUCKET_SIZE 500000

#define CURSORIMAGE_A 0xff000000
#define CURSORIMAGE_R 0x00ff0000
#define CURSORIMAGE_G 0x0000ff00
#define CURSORIMAGE_B 0x000000ff

struct VideoData {
    struct FrameData* pending_ctx;
    int frames_received;
    int bytes_transferred;
    clock frame_timer;
    int last_statistics_id;
    int last_rendered_id;
    int max_id;
    int most_recent_iframe;

    clock last_iframe_request_timer;
    bool is_waiting_for_iframe;

    SDL_Thread* render_screen_thread;
    bool run_render_screen_thread;

    SDL_sem* renderscreen_semaphore;

    int target_mbps;
    int num_nacked;
    int bucket;// = STARTING_BITRATE / BITRATE_BUCKET_SIZE;
    int nack_by_bitrate[MAXIMUM_BITRATE / BITRATE_BUCKET_SIZE + 5];
    double seconds_by_bitrate[MAXIMUM_BITRATE / BITRATE_BUCKET_SIZE + 5];
} VideoData;

typedef struct SDLVideoContext {
    SDL_Texture* texture;

    Uint8* data[4];
    int linesize[4];

    video_decoder_t* decoder;
    struct SwsContext* sws;
} SDLVideoContext;
SDLVideoContext videoContext;

typedef struct FrameData {
    char* frame_buffer;
    int frame_size;
    int id;
    int packets_received;
    int num_packets;
    bool received_indicies[LARGEST_FRAME_SIZE / MAX_PAYLOAD_SIZE + 5];
    bool nacked_indicies[LARGEST_FRAME_SIZE / MAX_PAYLOAD_SIZE + 5];
    bool rendered;

    int num_times_nacked;

    int last_nacked_index;

    clock last_nacked_timer;

    clock last_packet_timer;

    clock frame_creation_timer;
} FrameData;

// mbps that currently works
volatile int working_mbps;

// Context of the frame that is currently being rendered
volatile struct FrameData renderContext;

// True if RenderScreen is currently rendering a frame
volatile bool rendering = false;
volatile bool skip_render = false;
volatile bool resizing = false;

// Hold information about frames as the packets come in
#define RECV_FRAMES_BUFFER_SIZE 275
struct FrameData receiving_frames[RECV_FRAMES_BUFFER_SIZE];
char frame_bufs[RECV_FRAMES_BUFFER_SIZE][LARGEST_FRAME_SIZE];

bool has_rendered_yet = false;

// END VIDEO VARIABLES

// START VIDEO FUNCTIONS

void updateWidthAndHeight(int width, int height);
int32_t RenderScreen(SDL_Renderer* renderer);

void nack(int id, int index) {
    if (VideoData.is_waiting_for_iframe) {
        return;
    }
    VideoData.num_nacked++;
    mprintf("Missing Video Packet ID %d Index %d, NACKing...\n", id, index);
    FractalClientMessage fmsg;
    fmsg.type = MESSAGE_VIDEO_NACK;
    fmsg.nack_data.id = id;
    fmsg.nack_data.index = index;
    SendFmsg(&fmsg);
}

bool requestIframe() {
    if (GetTimer(VideoData.last_iframe_request_timer) > 250.0 / 1000.0) {
        FractalClientMessage fmsg;
        fmsg.type = MESSAGE_IFRAME_REQUEST;
        if (VideoData.last_rendered_id == 0) {
            fmsg.reinitialize_encoder = true;
        } else {
            fmsg.reinitialize_encoder = false;
        }
        SendFmsg(&fmsg);
        StartTimer(&VideoData.last_iframe_request_timer);
        VideoData.is_waiting_for_iframe = true;
        return true;
    } else {
        return false;
    }
}

void updateWidthAndHeight(int width, int height) {
    video_decoder_t* decoder =
        create_video_decoder(width, height, USE_HARDWARE);
    videoContext.decoder = decoder;
    if (!decoder) {
        mprintf("ERROR: Decoder could not be created!\n");
        exit(-1);
    }

    enum AVPixelFormat input_fmt = AV_PIX_FMT_YUV420P;
    if (decoder->type != DECODE_TYPE_SOFTWARE) {
        input_fmt = AV_PIX_FMT_NV12;
    }

    struct SwsContext* sws_ctx = NULL;
    if (input_fmt != AV_PIX_FMT_YUV420P || width != output_width ||
        height != output_height) {
        sws_ctx = sws_getContext(width, height, input_fmt, output_width,
                                 output_height, AV_PIX_FMT_YUV420P,
                                 SWS_BILINEAR, NULL, NULL, NULL);
    }
    videoContext.sws = sws_ctx;

    server_width = width;
    server_height = height;
}

int32_t RenderScreen(SDL_Renderer* renderer) {
    mprintf("RenderScreen running on Thread %d\n", SDL_GetThreadID(NULL));

    while (VideoData.run_render_screen_thread) {
        int ret = SDL_SemTryWait(VideoData.renderscreen_semaphore);

        if (ret == SDL_MUTEX_TIMEDOUT) {
            SDL_Delay(1);
            continue;
        }

        if (ret < 0) {
            mprintf("Semaphore Error\n");
            return -1;
        }

        if (!rendering) {
            mprintf("Sem opened but rendering is not true!\n");
            continue;
        }

        // Cast to Frame* because this variable is not volatile in this section
        Frame* frame = (Frame*)renderContext.frame_buffer;

#if LOG_VIDEO
        mprintf("Rendering ID %d (Age %f) (Packets %d) %s\n", renderContext.id,
                GetTimer(renderContext.frame_creation_timer),
                renderContext.num_packets, frame->is_iframe ? "(I-Frame)" : "");
#endif

        if (GetTimer(renderContext.frame_creation_timer) > 25.0 / 1000.0) {
            mprintf(
                "Late! Rendering ID %d (Age %f) (Packets %d) %s\n",
                renderContext.id, GetTimer(renderContext.frame_creation_timer),
                renderContext.num_packets, frame->is_iframe ? "(I-Frame)" : "");
        }

        if ((int)(sizeof(Frame) + frame->size) != renderContext.frame_size) {
            mprintf("Incorrect Frame Size! %d instead of %d\n",
                    sizeof(Frame) + frame->size, renderContext.frame_size);
        }

        if (frame->width != server_width || frame->height != server_height) {
            mprintf(
                "Updating client rendering to match server's width and height! "
                "From %dx%d to %dx%d\n",
                server_width, server_height, frame->width, frame->height);
            updateWidthAndHeight(frame->width, frame->height);
        }

        if (!video_decoder_decode(videoContext.decoder, frame->compressed_frame,
                                  frame->size)) {
            mprintf("Failed to video_decoder_decode!\n");
            rendering = false;
            continue;
        }

        if (!skip_render && !resizing) {
            if (videoContext.sws) {
                sws_scale(
                    videoContext.sws,
                    (uint8_t const* const*)videoContext.decoder->sw_frame->data,
                    videoContext.decoder->sw_frame->linesize, 0,
                    videoContext.decoder->context->height, videoContext.data,
                    videoContext.linesize);
            } else {
                memcpy(videoContext.data, videoContext.decoder->sw_frame->data,
                       sizeof(videoContext.data));
                memcpy(videoContext.linesize,
                       videoContext.decoder->sw_frame->linesize,
                       sizeof(videoContext.linesize));
            }
            SDL_UpdateYUVTexture(videoContext.texture, NULL,
                                 videoContext.data[0], videoContext.linesize[0],
                                 videoContext.data[1], videoContext.linesize[1],
                                 videoContext.data[2],
                                 videoContext.linesize[2]);
        }

        // Set cursor to frame's desired cursor type
        if ((FractalCursorID)frame->cursor.cursor_id != last_cursor ||
            frame->cursor.cursor_use_bmp) {
            if (cursor) {
                SDL_FreeCursor((SDL_Cursor*)cursor);
            }
            if (frame->cursor.cursor_use_bmp) {
                // use bitmap data to set cursor

                SDL_Surface* cursor_surface = SDL_CreateRGBSurfaceFrom(
                    frame->cursor.cursor_bmp, frame->cursor.cursor_bmp_width,
                    frame->cursor.cursor_bmp_height, sizeof(uint32_t) * 8,
                    sizeof(uint32_t) * frame->cursor.cursor_bmp_width,
                    CURSORIMAGE_R, CURSORIMAGE_G, CURSORIMAGE_B, CURSORIMAGE_A);
                // potentially SDL_SetSurfaceBlendMode since X11 cursor BMPs are
                // pre-alpha multplied
                cursor = SDL_CreateColorCursor(cursor_surface,
                                               frame->cursor.cursor_bmp_hot_x,
                                               frame->cursor.cursor_bmp_hot_y);
                SDL_FreeSurface(cursor_surface);
            } else {
                // use cursor id to set cursor
                cursor = SDL_CreateSystemCursor(frame->cursor.cursor_id);
            }
            SDL_SetCursor((SDL_Cursor*)cursor);

            last_cursor = (FractalCursorID)frame->cursor.cursor_id;
        }

        if (frame->cursor.cursor_state != cursor_state) {
            if (frame->cursor.cursor_state == CURSOR_STATE_HIDDEN) {
                SDL_SetRelativeMouseMode(SDL_TRUE);
            } else {
                SDL_SetRelativeMouseMode(SDL_DISABLE);
            }

            cursor_state = frame->cursor.cursor_state;
        }

        // mprintf("Client Frame Time for ID %d: %f\n", renderContext.id,
        // GetTimer(renderContext.client_frame_timer));

        if (!skip_render && !resizing) {
            // printf("Before, %x\n", renderer);
            SDL_RenderCopy((SDL_Renderer*)renderer, videoContext.texture, NULL,
                           NULL);
            // SDL_RenderCopy((SDL_Renderer*)renderer, NULL, NULL, NULL);
            // printf("After\n");
            // SDL_SetRenderDrawColor((SDL_Renderer*)renderer, 100, 20, 160,
            // SDL_ALPHA_OPAQUE); SDL_RenderClear((SDL_Renderer*)renderer);
            SDL_RenderPresent((SDL_Renderer*)renderer);
        }

#if LOG_VIDEO
        mprintf("Rendered %d (Size: %d) (Age %f)\n", renderContext.id,
                renderContext.frame_size,
                GetTimer(renderContext.frame_creation_timer));
#endif

        if (frame->is_iframe) {
            VideoData.is_waiting_for_iframe = false;
        }

        VideoData.last_rendered_id = renderContext.id;
        has_rendered_yet = true;
        rendering = false;
    }

    SDL_Delay(5);
    return 0;
}

// Make the screen black
void loadingSDL(SDL_Renderer* renderer) {
    static SDL_Texture* loading_screen_texture = NULL;

    int gif_frame_index = 0;
    int frame_name_size = 24;

    while (true) {
        SDL_SetRenderDrawColor(renderer, 0, 0, 0, SDL_ALPHA_OPAQUE);
        SDL_RenderClear(renderer);

        char frame_name[frame_name_size];
        if (gif_frame_index < 10) {
            snprintf(frame_name, frame_name_size, "../loading/frame_0%d.bmp", gif_frame_index);
        }
        else {
            snprintf(frame_name, frame_name_size, "../loading/frame_%d.bmp", gif_frame_index);
        }

        SDL_Surface* loading_screen = SDL_LoadBMP(frame_name);
        loading_screen_texture = SDL_CreateTextureFromSurface(renderer, loading_screen);
        SDL_FreeSurface(loading_screen);

<<<<<<< HEAD
    int w, h;
    SDL_Rect dstrect;

    SDL_QueryTexture(wallpaper_screen_texture, NULL, NULL, &w, &h);
    dstrect.x = output_width / 2 - w / 2;
    dstrect.y = output_height / 2 - h / 2;
    dstrect.w = w;
    dstrect.h = h;
    SDL_RenderCopy(renderer, wallpaper_screen_texture, NULL, NULL);

    SDL_QueryTexture(loading_screen_texture, NULL, NULL, &w, &h);
    dstrect.x = output_width / 2 - w / 2;
    dstrect.y = output_height / 2 - h / 2;
    dstrect.w = w;
    dstrect.h = h;
    SDL_RenderCopy(renderer, loading_screen_texture, NULL, &dstrect);
    SDL_RenderPresent(renderer);
=======
        int w = 200;
        int h = 200;
        SDL_Rect dstrect;

        dstrect.x = output_width - w / 2;
        dstrect.y = output_height - h / 2;
        dstrect.w = w;
        dstrect.h = h;
        SDL_RenderCopy(renderer, loading_screen_texture, NULL, &dstrect);
        SDL_RenderPresent(renderer);

        SDL_Delay(30); // sleep 30 ms
        gif_frame_index += 1;
        gif_frame_index %= 83; // number of loading frames
    }
>>>>>>> 9f97afdd
}

void clearSDL(SDL_Renderer* renderer) {
    SDL_SetRenderDrawColor(renderer, 0, 0, 0, SDL_ALPHA_OPAQUE);
    SDL_RenderClear(renderer);
    SDL_RenderPresent(renderer);
}

int initMultithreadedVideo(void* opaque) {
    opaque;

    SDL_SetThreadPriority(SDL_THREAD_PRIORITY_HIGH);
    SDL_Renderer* renderer =
        SDL_CreateRenderer((SDL_Window*)window, -1, SDL_RENDERER_PRESENTVSYNC);
    if (!renderer) {
        fprintf(stderr, "SDL: could not create renderer - exiting: %s\n",
                SDL_GetError());
        return -1;
    }

    // present the loading screen
    loadingSDL(renderer);

    // mbps that currently works
    working_mbps = STARTING_BITRATE;
    VideoData.is_waiting_for_iframe = false;

    // True if RenderScreen is currently rendering a frame
    rendering = false;
    has_rendered_yet = false;

    SDL_Texture* texture;

    SDL_SetRenderDrawBlendMode((SDL_Renderer*)renderer, SDL_BLENDMODE_BLEND);
    // Allocate a place to put our YUV image on that screen
    texture = SDL_CreateTexture((SDL_Renderer*)renderer, SDL_PIXELFORMAT_YV12,
                                SDL_TEXTUREACCESS_STREAMING, output_width,
                                output_height);
    if (!texture) {
        fprintf(stderr, "SDL: could not create texture - exiting\n");
        exit(1);
    }

    videoContext.texture = texture;

    av_image_alloc(videoContext.data, videoContext.linesize, output_width,
                   output_height, AV_PIX_FMT_YUV420P, 1);

    max_mbps = STARTING_BITRATE;
    VideoData.target_mbps = STARTING_BITRATE;
    VideoData.pending_ctx = NULL;
    VideoData.frames_received = 0;
    VideoData.bytes_transferred = 0;
    StartTimer(&VideoData.frame_timer);
    VideoData.last_statistics_id = 1;
    VideoData.last_rendered_id = 0;
    VideoData.max_id = 0;
    VideoData.most_recent_iframe = -1;
    VideoData.num_nacked = 0;
    VideoData.bucket = STARTING_BITRATE / BITRATE_BUCKET_SIZE;
    StartTimer(&VideoData.last_iframe_request_timer);

    for (int i = 0; i < RECV_FRAMES_BUFFER_SIZE; i++) {
        receiving_frames[i].id = -1;
    }

    VideoData.renderscreen_semaphore = SDL_CreateSemaphore(0);
    VideoData.run_render_screen_thread = true;

    RenderScreen(renderer);
    SDL_DestroyRenderer(renderer);
    return 0;
}
// END VIDEO FUNCTIONS

void initVideo() {
    VideoData.render_screen_thread =
        SDL_CreateThread(initMultithreadedVideo, "VideoThread", NULL);
}

int last_rendered_index = 0;

void updateVideo() {
    // Get statistics from the last 3 seconds of data
    if (GetTimer(VideoData.frame_timer) > 3) {
        double time = GetTimer(VideoData.frame_timer);

        // Calculate statistics
        /*
        int expected_frames = VideoData.max_id - VideoData.last_statistics_id;
        // double fps = 1.0 * expected_frames / time; // TODO: finish birate
        // throttling alg double mbps = VideoData.bytes_transferred * 8.0 /
        // 1024.0 / 1024.0 / time; // TODO bitrate throttle
        double receive_rate =
            expected_frames == 0
                ? 1.0
                : 1.0 * VideoData.frames_received / expected_frames;
        double dropped_rate = 1.0 - receive_rate;
        */

        double nack_per_second = VideoData.num_nacked / time;
        VideoData.nack_by_bitrate[VideoData.bucket] += VideoData.num_nacked;
        VideoData.seconds_by_bitrate[VideoData.bucket] += time;

        // Print statistics

        // mprintf("FPS: %f\nmbps: %f\ndropped: %f%%\n\n", fps, mbps, 100.0 *
        // dropped_rate);

        printf( "MBPS: %d %f\n", VideoData.target_mbps, nack_per_second );

        // Adjust mbps based on dropped packets
        if ( nack_per_second > 50 ) {
            VideoData.target_mbps = VideoData.target_mbps * 0.75;
            working_mbps = VideoData.target_mbps;
            update_mbps = true;
        } else if ( nack_per_second > 25 ) {
            VideoData.target_mbps = VideoData.target_mbps * 0.83;
            working_mbps = VideoData.target_mbps;
            update_mbps = true;
        } else if ( nack_per_second > 15 ) {
            VideoData.target_mbps = VideoData.target_mbps * 0.9;
            working_mbps = VideoData.target_mbps;
            update_mbps = true;
        } else if ( nack_per_second > 10) {
            VideoData.target_mbps = VideoData.target_mbps * 0.95;
            working_mbps = VideoData.target_mbps;
            update_mbps = true;
        } else if ( nack_per_second > 6 ) {
            VideoData.target_mbps = VideoData.target_mbps * 0.98;
            working_mbps = VideoData.target_mbps;
            update_mbps = true;
        } else {
            working_mbps = max( VideoData.target_mbps * 1.05, working_mbps);
            VideoData.target_mbps = (VideoData.target_mbps + working_mbps) / 2.0;
            VideoData.target_mbps = min( VideoData.target_mbps, MAXIMUM_MBPS * 1024 * 1024);
            update_mbps = true;
        }

        printf( "MBPS2: %d\n", VideoData.target_mbps );

        VideoData.bucket = VideoData.target_mbps / BITRATE_BUCKET_SIZE;
        max_mbps = VideoData.bucket * BITRATE_BUCKET_SIZE + BITRATE_BUCKET_SIZE / 2;

        printf( "MBPS3: %d\n", max_mbps );
        VideoData.num_nacked = 0;

        VideoData.bytes_transferred = 0;
        VideoData.frames_received = 0;
        VideoData.last_statistics_id = VideoData.max_id;
        StartTimer(&VideoData.frame_timer);
    }

    if (VideoData.last_rendered_id == -1 && VideoData.most_recent_iframe > 0) {
        VideoData.last_rendered_id = VideoData.most_recent_iframe - 1;
    }

    if (!rendering && VideoData.last_rendered_id >= 0) {
        if (VideoData.most_recent_iframe - 1 > VideoData.last_rendered_id) {
            mprintf("Skipping from %d to i-frame %d!\n",
                    VideoData.last_rendered_id, VideoData.most_recent_iframe);
            for (int i = VideoData.last_rendered_id + 1;
                 i < VideoData.most_recent_iframe; i++) {
                int index = i % RECV_FRAMES_BUFFER_SIZE;
                if (receiving_frames[index].id == i) {
                    mprintf("Frame dropped with ID %d: %d/%d\n", i,
                            receiving_frames[index].packets_received,
                            receiving_frames[index].num_packets);

                    for (int j = 0; j < receiving_frames[index].num_packets;
                         j++) {
                        if (!receiving_frames[index].received_indicies[j]) {
                            mprintf("Did not receive ID %d, Index %d\n", i, j);
                        }
                    }
                } else {
                    mprintf("Bad ID? %d instead of %d\n",
                            receiving_frames[index].id, i);
                }
            }
            VideoData.last_rendered_id = VideoData.most_recent_iframe - 1;
        }

        int next_render_id = VideoData.last_rendered_id + 1;

        int index = next_render_id % RECV_FRAMES_BUFFER_SIZE;

        struct FrameData* ctx = &receiving_frames[index];

        if (ctx->id == next_render_id) {
            if (ctx->packets_received == ctx->num_packets) {
                // mprintf( "Packets: %d %s\n", ctx->num_packets,
                // ((Frame*)ctx->frame_buffer)->is_iframe ? "(I-frame)" : "" );
                // mprintf("Rendering %d (Age %f)\n", ctx->id,
                // GetTimer(ctx->frame_creation_timer));

                renderContext = *ctx;
                rendering = true;

                skip_render = false;
                int after_render_id = next_render_id + 1;
                int after_index = after_render_id % RECV_FRAMES_BUFFER_SIZE;
                struct FrameData* after_ctx = &receiving_frames[after_index];
                if (after_ctx->id == after_render_id &&
                    after_ctx->packets_received == after_ctx->num_packets) {
                    skip_render = true;
                    mprintf("Skip this render\n");
                }

                SDL_SemPost(VideoData.renderscreen_semaphore);
            } else {
                if ((GetTimer(ctx->last_packet_timer) > 6.0 / 1000.0) &&
                    GetTimer(ctx->last_nacked_timer) >
                        (8.0 + 8.0 * ctx->num_times_nacked) / 1000.0) {
                    if (ctx->num_times_nacked == -1) {
                        ctx->num_times_nacked = 0;
                        ctx->last_nacked_index = -1;
                    }
                    int num_nacked = 0;
                    // mprintf("************NACKING PACKET %d, alive for %f
                    // MS\n", ctx->id, GetTimer(ctx->frame_creation_timer));
                    for (int i = ctx->last_nacked_index + 1;
                         i < ctx->num_packets && num_nacked < 1; i++) {
                        if (!ctx->received_indicies[i]) {
                            num_nacked++;
                            mprintf(
                                "************NACKING VIDEO PACKET %d %d (/%d), "
                                "alive for %f MS\n",
                                ctx->id, i, ctx->num_packets,
                                GetTimer(ctx->frame_creation_timer));
                            ctx->nacked_indicies[i] = true;
                            nack(ctx->id, i);
                        }
                        ctx->last_nacked_index = i;
                    }
                    if (ctx->last_nacked_index == ctx->num_packets - 1) {
                        ctx->last_nacked_index = -1;
                        ctx->num_times_nacked++;
                    }
                    StartTimer(&ctx->last_nacked_timer);
                }
            }
        }

        if (!rendering) {
            // struct FrameData* cur_ctx =
            // &receiving_frames[VideoData.last_rendered_id %
            // RECV_FRAMES_BUFFER_SIZE];

            if (VideoData.max_id >
                VideoData.last_rendered_id +
                    3)  // || (cur_ctx->id == VideoData.last_rendered_id &&
                        // GetTimer( cur_ctx->last_packet_timer ) > 96.0 /
                        // 1000.0) )
            {
                if (requestIframe()) {
                    mprintf("TOO FAR BEHIND! REQUEST FOR IFRAME!\n");
                }
            }
        }
    }
}

int32_t ReceiveVideo(struct RTPPacket* packet) {
    // mprintf("Video Packet ID %d, Index %d (Packets: %d) (Size: %d)\n",
    // packet->id, packet->index, packet->num_indices, packet->payload_size);

    // Find frame in linked list that matches the id
    VideoData.bytes_transferred += packet->payload_size;

    int index = packet->id % RECV_FRAMES_BUFFER_SIZE;

    struct FrameData* ctx = &receiving_frames[index];

    // Check if we have to initialize the frame buffer
    if (packet->id < ctx->id) {
        mprintf("Old packet received!\n");
        return -1;
    } else if (packet->id > ctx->id) {
        if (rendering && renderContext.id == ctx->id) {
            mprintf(
                "Error! Currently rendering an ID that will be overwritten! "
                "Skipping packet.\n");
            return 0;
        }
        ctx->id = packet->id;
        ctx->frame_buffer = (char*)&frame_bufs[index];
        ctx->packets_received = 0;
        ctx->num_packets = packet->num_indices;
        ctx->last_nacked_index = -1;
        ctx->num_times_nacked = -1;
        ctx->rendered = false;
        ctx->frame_size = 0;
        memset(ctx->received_indicies, 0, sizeof(ctx->received_indicies));
        memset(ctx->nacked_indicies, 0, sizeof(ctx->nacked_indicies));
        StartTimer(&ctx->last_nacked_timer);
        StartTimer(&ctx->frame_creation_timer);
        // mprintf("Initialized packet %d!\n", ctx->id);
    } else {
        // mprintf("Already Started: %d/%d - %f\n", ctx->packets_received + 1,
        // ctx->num_packets, GetTimer(ctx->client_frame_timer));
    }

    StartTimer(&ctx->last_packet_timer);

    // If we already received this packet, we can skip
    if (packet->is_a_nack) {
        if (!ctx->received_indicies[packet->index]) {
            mprintf("NACK for Video ID %d, Index %d Received!\n", packet->id,
                    packet->index);
        } else {
            mprintf(
                "NACK for Video ID %d, Index %d Received! But didn't need "
                "it.\n",
                packet->id, packet->index);
        }
    } else if (ctx->nacked_indicies[packet->index]) {
        mprintf(
            "Received the original Video ID %d Index %d, but we had NACK'ed "
            "for it.\n",
            packet->id, packet->index);
    }

    // Already received
    if (ctx->received_indicies[packet->index]) {
#if LOG_VIDEO
        mprintf(
            "Skipping duplicate Video ID %d Index %d at time since creation %f "
            "%s\n",
            packet->id, packet->index, GetTimer(ctx->frame_creation_timer),
            packet->is_a_nack ? "(nack)" : "");
#endif
        return 0;
    }

#if LOG_VIDEO
    // mprintf("Received Video ID %d Index %d at time since creation %f %s\n",
    // packet->id, packet->index, GetTimer(ctx->frame_creation_timer),
    // packet->is_a_nack ? "(nack)" : "");
#endif

    VideoData.max_id = max(VideoData.max_id, ctx->id);

    ctx->received_indicies[packet->index] = true;
    if (packet->index > 0 && GetTimer(ctx->last_nacked_timer) > 6.0 / 1000) {
        int to_index = packet->index - 5;
        for (int i = max(0, ctx->last_nacked_index + 1); i <= to_index; i++) {
            // Nacking index i
            ctx->last_nacked_index = max(ctx->last_nacked_index, i);
            if (!ctx->received_indicies[i]) {
                ctx->nacked_indicies[i] = true;
                nack(packet->id, i);
                StartTimer(&ctx->last_nacked_timer);
                break;
            }
        }
    }
    ctx->packets_received++;

    // Copy packet data
    int place = packet->index * MAX_PAYLOAD_SIZE;
    if (place + packet->payload_size >= LARGEST_FRAME_SIZE) {
        mprintf("Packet total payload is too large for buffer!\n");
        return -1;
    }
    memcpy(ctx->frame_buffer + place, packet->data, packet->payload_size);
    ctx->frame_size += packet->payload_size;

    // If we received all of the packets
    if (ctx->packets_received == ctx->num_packets) {
        bool is_iframe = ((Frame*)ctx->frame_buffer)->is_iframe;

        VideoData.frames_received++;

#if LOG_VIDEO
        mprintf("Received Video Frame ID %d (Packets: %d) (Size: %d) %s\n",
                ctx->id, ctx->num_packets, ctx->frame_size,
                is_iframe ? "(i-frame)" : "");
#endif

        // If it's an I-frame, then just skip right to it, if the id is ahead of
        // the next to render id
        if (is_iframe) {
            VideoData.most_recent_iframe =
                max(VideoData.most_recent_iframe, ctx->id);
        }
    }

    return 0;
}

void destroyVideo() {
    VideoData.run_render_screen_thread = false;
    SDL_WaitThread(VideoData.render_screen_thread, NULL);
    SDL_DestroySemaphore(VideoData.renderscreen_semaphore);

    SDL_DestroyTexture(videoContext.texture);
    av_freep(videoContext.data);

    has_rendered_yet = false;
}

void notify_video(bool stop) {
    resizing = stop;
    printf("Stop video? %d.\n", stop);
}<|MERGE_RESOLUTION|>--- conflicted
+++ resolved
@@ -343,25 +343,6 @@
         loading_screen_texture = SDL_CreateTextureFromSurface(renderer, loading_screen);
         SDL_FreeSurface(loading_screen);
 
-<<<<<<< HEAD
-    int w, h;
-    SDL_Rect dstrect;
-
-    SDL_QueryTexture(wallpaper_screen_texture, NULL, NULL, &w, &h);
-    dstrect.x = output_width / 2 - w / 2;
-    dstrect.y = output_height / 2 - h / 2;
-    dstrect.w = w;
-    dstrect.h = h;
-    SDL_RenderCopy(renderer, wallpaper_screen_texture, NULL, NULL);
-
-    SDL_QueryTexture(loading_screen_texture, NULL, NULL, &w, &h);
-    dstrect.x = output_width / 2 - w / 2;
-    dstrect.y = output_height / 2 - h / 2;
-    dstrect.w = w;
-    dstrect.h = h;
-    SDL_RenderCopy(renderer, loading_screen_texture, NULL, &dstrect);
-    SDL_RenderPresent(renderer);
-=======
         int w = 200;
         int h = 200;
         SDL_Rect dstrect;
@@ -377,7 +358,6 @@
         gif_frame_index += 1;
         gif_frame_index %= 83; // number of loading frames
     }
->>>>>>> 9f97afdd
 }
 
 void clearSDL(SDL_Renderer* renderer) {
