--- conflicted
+++ resolved
@@ -7,15 +7,9 @@
 
 #include <stdio.h>
 
-<<<<<<< HEAD
 #include "../fractal/utils/png.h"
 #include "../fractal/utils/sdlscreeninfo.h"
 #include "SDL2/SDL.h"
-=======
-#include "../fractal/utils/sdlscreeninfo.h"
-#include "SDL2/SDL.h"
-#include "SDL_image.h"
->>>>>>> 36200a1a
 
 #define USE_HARDWARE true
 
@@ -447,22 +441,11 @@
 
 // Make the screen black
 void loadingSDL(SDL_Renderer* renderer, int loading_index) {
-<<<<<<< HEAD
-=======
-    static SDL_Texture* loading_screen_texture = NULL;
-    int imgFlags = IMG_INIT_PNG;
-    int initted = IMG_Init(imgFlags);
-    if ((initted & imgFlags) != imgFlags) {
-        LOG_INFO("IMG_Init: Failed to init required png support!\n");
-        LOG_INFO("IMG_Init: %s\n", IMG_GetError());
-    }
->>>>>>> 36200a1a
     int gif_frame_index = loading_index % 83;
 
     clock c;
     StartTimer(&c);
 
-<<<<<<< HEAD
     char frame_name[24];
     if (gif_frame_index < 10) {
         snprintf(frame_name, sizeof(frame_name), "loading/frame_0%d.png",
@@ -485,45 +468,6 @@
     if (loading_screen == NULL) {
         LOG_INFO("IMG_Load");
         return;
-=======
-        char frame_name[24];
-        if (gif_frame_index < 10) {
-            snprintf(frame_name, sizeof(frame_name), "loading/frame_0%d.png",
-                     gif_frame_index);
-            //            LOG_INFO("Frame loading/frame_0%d.png",
-            //            gif_frame_index);
-        } else {
-            snprintf(frame_name, sizeof(frame_name), "loading/frame_%d.png",
-                     gif_frame_index);
-            //            LOG_INFO("Frame loading/frame_%d.png",
-            //            gif_frame_index);
-        }
-
-        SDL_Surface* loading_screen = IMG_Load(frame_name);
-        if (loading_screen == NULL) {
-            LOG_INFO("IMG_Load: %s\n", IMG_GetError());
-        }
-        loading_screen_texture =
-            SDL_CreateTextureFromSurface(renderer, loading_screen);
-        //        SDL_FreeSurface(loading_screen);
-
-        int w = 200;
-        int h = 200;
-        SDL_Rect dstrect;
-
-        // SDL_QueryTexture( loading_screen_texture, NULL, NULL, &w, &h );
-        dstrect.x = output_width / 2 - w / 2;
-        dstrect.y = output_height / 2 - h / 2;
-        dstrect.w = w;
-        dstrect.h = h;
-        SDL_RenderCopy(renderer, loading_screen_texture, NULL, &dstrect);
-        SDL_RenderPresent(renderer);
-
-        SDL_Delay(30);  // sleep 30 ms
-        gif_frame_index += 1;
-        gif_frame_index %= 83;  // number of loading frames
-        break;
->>>>>>> 36200a1a
     }
     free(pkt.data);
     SDL_Texture* loading_screen_texture =
@@ -985,16 +929,6 @@
 void set_video_active_resizing(bool is_resizing) {
     if (!is_resizing) {
         SDL_LockMutex(render_mutex);
-<<<<<<< HEAD
-
-        LOG_INFO("Beginning to use %d x %d", output_width, output_height);
-        SDL_Texture* texture = SDL_CreateTexture(
-            (SDL_Renderer*)videoContext.renderer, SDL_PIXELFORMAT_YV12,
-            SDL_TEXTUREACCESS_STREAMING, output_width, output_height);
-        if (!texture) {
-            LOG_ERROR("SDL: could not create texture - exiting");
-            exit(1);
-=======
         int new_width = get_window_pixel_width((SDL_Window*)window);
         int new_height = get_window_pixel_height((SDL_Window*)window);
         if (new_width != output_width || new_height != output_height) {
@@ -1002,7 +936,6 @@
             pending_sws_update = true;
             output_width = new_width;
             output_height = new_height;
->>>>>>> 36200a1a
         }
         can_render = true;
         SDL_UnlockMutex(render_mutex);
@@ -1012,24 +945,6 @@
         pending_resize_render = true;
         SDL_UnlockMutex(render_mutex);
 
-<<<<<<< HEAD
-        SDL_DestroyTexture(videoContext.texture);
-        videoContext.texture = texture;
-
-        pending_sws_update = true;
-
-        can_render = !is_resizing;
-
-        SDL_UnlockMutex(render_mutex);
-    } else {
-        SDL_LockMutex(render_mutex);
-        can_render = !is_resizing;
-        SDL_RenderCopy((SDL_Renderer*)videoContext.renderer,
-                       videoContext.texture, NULL, NULL);
-
-        SDL_RenderPresent((SDL_Renderer*)videoContext.renderer);
-        SDL_UnlockMutex(render_mutex);
-=======
         for (int i = 0; pending_resize_render && (i < 10); ++i) {
             SDL_Delay(1);
         }
@@ -1039,6 +954,5 @@
             pending_resize_render = false;
             SDL_UnlockMutex(render_mutex);
         }
->>>>>>> 36200a1a
     }
 }