#include "video.h"

#define DECODE_TYPE QSV_DECODE

// Global Variables
extern volatile int server_width;
extern volatile int server_height;
// Keeping track of max mbps
extern volatile double max_mbps;
extern volatile bool update_mbps;

extern volatile SDL_Window* window;
extern volatile int output_width;
extern volatile int output_height;

<<<<<<< HEAD
extern volatile FractalCursorID last_cursor = CURSOR_ID_NORMAL;
=======
extern volatile int32_t positionX;
extern volatile int32_t positionY;
>>>>>>> b8a9b7a6

extern FractalCursorID last_cursor = CURSOR_ID_NORMAL;
extern FractalCursorState cursor_state = CURSOR_STATE_VISIBLE;
// START VIDEO VARIABLES

struct VideoData {
    struct FrameData* pending_ctx;
    int frames_received;
    int bytes_transferred;
    clock frame_timer;
    int last_statistics_id;
    int last_rendered_id;
    int max_id;

    SDL_Thread* render_screen_thread;
    bool run_render_screen_thread;

    SDL_sem* renderscreen_semaphore;
} VideoData;

typedef struct SDLVideoContext {
    SDL_Renderer* renderer;
    SDL_Texture* texture;

    Uint8* yPlane;
    Uint8* uPlane;
    Uint8* vPlane;
    int uvPitch;
    video_decoder_t* decoder;
    struct SwsContext* sws;
} SDLVideoContext;
SDLVideoContext videoContext;

typedef struct FrameData {
    char* prev_frame;
    int frame_size;
    int id;
    int packets_received;
    int num_packets;
    bool received_indicies[LARGEST_FRAME_SIZE / MAX_PAYLOAD_SIZE + 5];
    bool rendered;

    int last_nacked_id;

    float time_sent[LARGEST_FRAME_SIZE / MAX_PAYLOAD_SIZE + 5];

    clock client_frame_timer;
    float client_frame_time;
    float time2;
    float time3;
} FrameData;

// mbps that currently works
volatile double working_mbps = START_MAX_MBPS;

// Context of the frame that is currently being rendered
volatile struct FrameData renderContext;

// True if RenderScreen is currently rendering a frame
volatile bool rendering = false;

// Hold information about frames as the packets come in
#define RECV_FRAMES_BUFFER_SIZE 15
struct FrameData receiving_frames[RECV_FRAMES_BUFFER_SIZE];
char frame_bufs[RECV_FRAMES_BUFFER_SIZE][LARGEST_FRAME_SIZE];

// END VIDEO VARIABLES

// START VIDEO FUNCTIONS

void updateWidthAndHeight(int width, int height);
int32_t RenderScreen(void* opaque);


void updateWidthAndHeight(int width, int height) {
    struct SwsContext* sws_ctx = NULL;

    enum AVPixelFormat input_fmt;
#if DECODE_TYPE == QSV_DECODE
        input_fmt = AV_PIX_FMT_NV12;
#else
        input_fmt = AV_PIX_FMT_YUV420P;
#endif

    sws_ctx = sws_getContext(width, height,
        input_fmt, output_width, output_height,
        AV_PIX_FMT_YUV420P,
        SWS_BILINEAR,
        NULL,
        NULL,
        NULL
    );

    videoContext.sws = sws_ctx;

    video_decoder_t* decoder = create_video_decoder(width, height, output_width, output_height, DECODE_TYPE);
    videoContext.decoder = decoder;

    server_width = width;
    server_height = height;
}

int32_t RenderScreen(void* opaque) {
    mprintf("RenderScreen running on Thread %d\n", SDL_GetThreadID(NULL));
    SDL_SetThreadPriority(SDL_THREAD_PRIORITY_HIGH);

    while (VideoData.run_render_screen_thread) {
        int ret = SDL_SemTryWait(VideoData.renderscreen_semaphore);
        if (ret == SDL_MUTEX_TIMEDOUT) {
            SDL_Delay(1);
            continue;
        }
        if (ret < 0) {
            mprintf("Semaphore Error\n");
            return -1;
        }

        if (!rendering) {
            mprintf("Sem opened but rendering is not true!\n");
            continue;
        }

        //mprintf("Rendering ID %d\n", renderContext.id);

        // Cast to Frame* because this variable is not volatile in this section
        Frame* frame = (Frame*)renderContext.prev_frame;

        if (sizeof(Frame) + frame->size != renderContext.frame_size) {
            mprintf("Incorrect Frame Size! %d instead of %d\n", sizeof(Frame) + frame->size, renderContext.frame_size);
        }

        if (frame->width != server_width || frame->height != server_height) {
            mprintf("Updating server width and height! From %dx%d to %dx%d\n", server_width, server_height, frame->width, frame->height);
            updateWidthAndHeight(frame->width, frame->height);
        }

        video_decoder_decode(videoContext.decoder, frame->compressed_frame, frame->size);

        AVPicture pict;
        pict.data[0] = videoContext.yPlane;
        pict.data[1] = videoContext.uPlane;
        pict.data[2] = videoContext.vPlane;
        pict.linesize[0] = output_width;
        pict.linesize[1] = videoContext.uvPitch;
        pict.linesize[2] = videoContext.uvPitch;

        sws_scale(videoContext.sws, (uint8_t const* const*)videoContext.decoder->sw_frame->data,
            videoContext.decoder->sw_frame->linesize, 0, videoContext.decoder->context->height, pict.data,
            pict.linesize);

        SDL_UpdateYUVTexture(
            videoContext.texture,
            NULL,
            videoContext.yPlane,
            output_width,
            videoContext.uPlane,
            videoContext.uvPitch,
            videoContext.vPlane,
            videoContext.uvPitch
        );


        if(frame->cursor.cursor_id != last_cursor) {
            HCURSOR new_cursor = LoadCursor(NULL, frame->cursor.cursor_type);

            SetSystemCursor(new_cursor, last_cursor);
            last_cursor = frame->cursor.cursor_id;
        }

        if(frame->cursor.cursor_state != cursor_state) {
            mprintf("Change in cursor state detected\n \n \n");
            SDL_SetRelativeMouseMode(SDL_DISABLE);
            SDL_WarpMouseInWindow(videoContext.window, positionX, positionY);
        }

        SDL_RenderClear(videoContext.renderer);
        //mprintf("Client Frame Time for ID %d: %f\n", renderContext.id, GetTimer(renderContext.client_frame_timer));
        SDL_RenderCopy(videoContext.renderer, videoContext.texture, NULL, NULL);
        SDL_RenderPresent(videoContext.renderer);

        rendering = false;
    }

    SDL_Delay(5);
}
// END VIDEO FUNCTIONS

void initVideo() {
    SDL_Renderer* renderer;
    SDL_Texture* texture;

    Uint8* yPlane, * uPlane, * vPlane;
    size_t yPlaneSz, uvPlaneSz;
    int uvPitch;

    renderer = SDL_CreateRenderer(window, -1, 0);
    if (!renderer) {
        fprintf(stderr, "SDL: could not create renderer - exiting\n");
        exit(1);
    }

    SDL_SetRenderDrawBlendMode(renderer, SDL_BLENDMODE_BLEND);
    // Allocate a place to put our YUV image on that screen
    texture = SDL_CreateTexture(
        renderer,
        SDL_PIXELFORMAT_YV12,
        SDL_TEXTUREACCESS_STREAMING,
        output_width,
        output_height
    );
    if (!texture) {
        fprintf(stderr, "SDL: could not create texture - exiting\n");
        exit(1);
    }

    // set up YV12 pixel array (12 bits per pixel)
    yPlaneSz = output_width * output_height;
    uvPlaneSz = output_width * output_height / 4;
    yPlane = (Uint8*)malloc(yPlaneSz);
    uPlane = (Uint8*)malloc(uvPlaneSz);
    vPlane = (Uint8*)malloc(uvPlaneSz);

    if (!yPlane || !uPlane || !vPlane) {
        fprintf(stderr, "Could not allocate pixel buffers - exiting\n");
        exit(1);
    }

    uvPitch = output_width / 2;

    videoContext.renderer = renderer;
    videoContext.texture = texture;

    videoContext.yPlane = yPlane;
    videoContext.uPlane = uPlane;
    videoContext.vPlane = vPlane;
    videoContext.uvPitch = uvPitch;

    VideoData.pending_ctx = NULL;
    VideoData.frames_received = 0;
    VideoData.bytes_transferred = 0;
    StartTimer(&VideoData.frame_timer);
    VideoData.last_statistics_id = 1;
    VideoData.last_rendered_id = 1;
    VideoData.max_id = 1;

    for (int i = 0; i < RECV_FRAMES_BUFFER_SIZE; i++) {
        receiving_frames[i].id = -1;
    }

    VideoData.renderscreen_semaphore = SDL_CreateSemaphore(0);
    VideoData.run_render_screen_thread = true;
    VideoData.render_screen_thread = SDL_CreateThread(RenderScreen, "RenderScreen", NULL);
}

void updateVideo() {
    // Get statistics from the last 3 seconds of data
    if (GetTimer(VideoData.frame_timer) > 3) {
        double time = GetTimer(VideoData.frame_timer);

        // Calculate statistics
        int expected_frames = VideoData.max_id - VideoData.last_statistics_id;
        double fps = 1.0 * expected_frames / time;
        double mbps = VideoData.bytes_transferred * 8.0 / 1024.0 / 1024.0 / time;
        double receive_rate = expected_frames == 0 ? 1.0 : 1.0 * VideoData.frames_received / expected_frames;
        double dropped_rate = 1.0 - receive_rate;

        // Print statistics

        //mprintf("FPS: %f\nmbps: %f\ndropped: %f%%\n\n", fps, mbps, 100.0 * dropped_rate);

        // Adjust mbps based on dropped packets
        if (dropped_rate > 0.4) {
            max_mbps = max_mbps * 0.75;
            working_mbps = max_mbps;
            update_mbps = true;
        }
        else if (dropped_rate > 0.2) {
            max_mbps = max_mbps * 0.83;
            working_mbps = max_mbps;
            update_mbps = true;
        }
        else if (dropped_rate > 0.1) {
            max_mbps = max_mbps * 0.9;
            working_mbps = max_mbps;
            update_mbps = true;
        }
        else if (dropped_rate > 0.05) {
            max_mbps = max_mbps * 0.95;
            working_mbps = max_mbps;
            update_mbps = true;
        }
        else if (dropped_rate > 0.00) {
            max_mbps = max_mbps * 0.98;
            working_mbps = max_mbps;
            update_mbps = true;
        }
        else if (dropped_rate == 0.00) {
            working_mbps = max(max_mbps * 1.05, working_mbps);
            max_mbps = (max_mbps + working_mbps) / 2.0;
            update_mbps = true;
        }

        VideoData.bytes_transferred = 0;
        VideoData.frames_received = 0;
        VideoData.last_statistics_id = VideoData.max_id;
        StartTimer(&VideoData.frame_timer);
    }

    if (!rendering) {
        if (VideoData.pending_ctx != NULL) {
            //mprintf("Rendering %d\n", VideoData.pending_ctx->id);
            VideoData.pending_ctx->rendered = true;

            renderContext = *VideoData.pending_ctx;
            rendering = true;

            //mprintf("Status: %f\n", GetTimer(renderContext.client_frame_timer));
            SDL_SemPost(VideoData.renderscreen_semaphore);

            VideoData.pending_ctx = NULL;
        }
    }
}

int32_t ReceiveVideo(struct RTPPacket* packet) {
    //mprintf("Video Packet ID %d, Index %d (Packets: %d) (Size: %d)\n", packet->id, packet->index, packet->num_indices, packet->payload_size);

    // Find frame in linked list that matches the id
    VideoData.bytes_transferred += packet->payload_size;

    int index = packet->id % RECV_FRAMES_BUFFER_SIZE;

    struct FrameData* ctx = &receiving_frames[index];

    // Check if we have to initialize the frame buffer
    if (packet->id < ctx->id) {
        mprintf("Old packet received!\n");
    }
    else if (packet->id > ctx->id) {
        if (rendering && renderContext.id == ctx->id) {
            mprintf("Error! Currently rendering an ID that will be overwritten! Skipping packet.\n");
            return 0;
        }
        ctx->id = packet->id;
        ctx->prev_frame = &frame_bufs[index];
        ctx->packets_received = 0;
        ctx->num_packets = packet->num_indices;
        ctx->last_nacked_id = -1;
        ctx->rendered = false;
        ctx->frame_size = 0;
        memset(ctx->received_indicies, 0, sizeof(ctx->received_indicies));
        StartTimer(&ctx->client_frame_timer);
    }
    else {
       // mprintf("Already Started: %d/%d - %f\n", ctx->packets_received + 1, ctx->num_packets, GetTimer(ctx->client_frame_timer));
    }

    // If we already received this packet, we can skip
    if (ctx->received_indicies[packet->index]) {
        //mprintf("NACK for Video ID %d, Index %d Received!\n", packet->id, packet->index);
        return 0;
    }

    ctx->received_indicies[packet->index] = true;
    if (packet->index > 0) {
        for (int i = max(0, ctx->last_nacked_id + 1); i < packet->index; i++) {
            if (!ctx->received_indicies[i]) {
                //mprintf("Missing Video Packet ID %d Index %d, NACKing...\n", packet->id, i);
                FractalClientMessage fmsg;
                fmsg.type = MESSAGE_VIDEO_NACK;
                fmsg.nack_data.id = packet->id;
                fmsg.nack_data.index = i;
                SendPacket(&fmsg, sizeof(fmsg));
            }
        }
        ctx->last_nacked_id = max(ctx->last_nacked_id, packet->index - 1);
    }
    ctx->packets_received++;

    // Copy packet data
    int place = packet->index * MAX_PAYLOAD_SIZE;
    if (place + packet->payload_size >= LARGEST_FRAME_SIZE) {
        mprintf("Packet total payload is too large for buffer!\n");
        return -1;
    }
    memcpy(ctx->prev_frame + place, packet->data, packet->payload_size);
    ctx->frame_size += packet->payload_size;

    // If we received all of the packets
    if (ctx->packets_received == ctx->num_packets) {
        VideoData.frames_received++;
        //mprintf("Video Packet ID %d (Packets: %d) (Size: %d)\n", packet->id, packet->num_indices, packet->payload_size);

        if (ctx->id > VideoData.max_id) {
            VideoData.max_id = ctx->id;
            //mprintf("Received all packets for id %d, getting ready to render\n", packet.id);

            for (int i = VideoData.last_rendered_id + 1; i < VideoData.max_id; i++) {
                int index = i % RECV_FRAMES_BUFFER_SIZE;
                if (receiving_frames[index].id == i) {
                    if (!receiving_frames[index].rendered) {
                        mprintf("Frame dropped with ID %d: %d/%d\n", i, receiving_frames[index].packets_received, receiving_frames[index].num_packets);
                    }
                }
                else {
                    mprintf("Wrong ID?\n");
                }
            }

            VideoData.last_rendered_id = VideoData.max_id;

            VideoData.pending_ctx = ctx;
        }

    }

    return 0;
}

void destroyVideo() {
    VideoData.run_render_screen_thread = false;
    SDL_WaitThread(VideoData.render_screen_thread, NULL);
    SDL_DestroySemaphore(VideoData.renderscreen_semaphore);
    SDL_DestroyRenderer(videoContext.renderer);

    free(videoContext.yPlane);
    free(videoContext.uPlane);
    free(videoContext.vPlane);
}<|MERGE_RESOLUTION|>--- conflicted
+++ resolved
@@ -13,12 +13,10 @@
 extern volatile int output_width;
 extern volatile int output_height;
 
-<<<<<<< HEAD
 extern volatile FractalCursorID last_cursor = CURSOR_ID_NORMAL;
-=======
+
 extern volatile int32_t positionX;
 extern volatile int32_t positionY;
->>>>>>> b8a9b7a6
 
 extern FractalCursorID last_cursor = CURSOR_ID_NORMAL;
 extern FractalCursorState cursor_state = CURSOR_STATE_VISIBLE;
