--- conflicted
+++ resolved
@@ -1,57 +1,5 @@
 <!DOCTYPE html>
 <html lang="en">
-<<<<<<< HEAD
-
-<head>
-    <style>
-        .async-hide {
-            opacity: 0 !important;
-        }
-    </style>
-    <meta charset="utf-8" />
-    <meta http-equiv="x-ua-compatible" content="ie=edge" />
-    <meta name="viewport" content="width=device-width, initial-scale=1, shrink-to-fit=no" />
-    <link rel="icon" href="%PUBLIC_URL%/favicon-fractal.ico" />
-    <meta name="generator" content="Gatsby 2.19.23" />
-    <meta name="theme-color" content="#000000" />
-    <title data-react-helmet="true">
-        Fractal
-    </title>
-    <meta data-react-helmet="true" name="page-name" content="Fractal" />
-    <meta data-react-helmet="true" property="og:image" content="%PUBLIC_URL%/thumbnail.png" />
-    <meta data-react-helmet="true" property="og:image:type" content="image/png" />
-    <meta data-react-helmet="true" property="og:image:width" content="1200" />
-    <meta data-react-helmet="true" property="og:image:height" content="630" />
-    <meta data-react-helmet="true" property="og:title" content="The Power of a Workstation on Any Device" />
-    <meta data-react-helmet="true" property="og:site_name" content="Fractal" />
-    <meta data-react-helmet="true" property="og:url" content="https://fractalcomputers.com" />
-    <meta data-react-helmet="true" property="og:description"
-        content="Join the next generation of creative professionals on Fractal's powerful and collaborative consumer cloud computing platform. Edit, render and play at crazy speeds from any device." />
-    <meta data-react-helmet="true" name="description"
-        content="Join the next generation of creative professionals on Fractal's powerful and collaborative consumer cloud computing platform. Edit, render and play at crazy speeds from any device." />
-    <meta data-react-helmet="true" name="twitter:card" content="summary_large_image" />
-    <meta data-react-helmet="true" name="twitter:description"
-        content="Join the next generation of creative professionals on Fractal's powerful and collaborative consumer cloud computing platform. Edit, render and play at crazy speeds from any device." />
-    <meta data-react-helmet="true" name="twitter:title" content="Fractal: The Power of a Workstation on Any Device" />
-    <meta data-react-helmet="true" name="twitter:site" content="@fractalcomputer" />
-    <meta data-react-helmet="true" name="twitter:image" content="%PUBLIC_URL%/thumbnail.png" />
-    <meta data-react-helmet="true" name="google-site-verification"
-        content="34_RJHK0LQoS6gY0LQyYjnRiVXCNeesFysS3y6QzerU" />
-    <style
-        data-styled="dYXlrE yhEPf cudYzR fTFMhU hURhP jfqvcl gwwdwY IiqHl gYDVCP dZnJnS hyAZhW cCyDrf gCdxKm gDJcZA gQcfnI gKWzef grezro HUBiD dZqiFI dODncH bihPmD jpwyzC kpLRyF eGqqiF elNFBd hslcog gXJguX bcaiRP crufMQ cELmYH kJgcWX jgCPQG dfcHbX jZcUso iwobOq CVMGk gLleIQ jbTYeh JdTkb fUyblF iptIWU htpqff bKjnvc gFkYqp yyaiN kYIeyB bmghdU kizAYW dLeoTa thNGK fBpOLx bAhgbo fDGErO exYHmq hHjICE bTurQW cCgplX godSok cyVbRL cRnKRI bvKLUs dCkMwf dsHYZe llDNuq hGvhCH bAZOLs hOvojq iNOSLd bdJXPj jKjpzd iyzHOQ frzxow kYGuZX bNSshM goAKkE euWpfi jNgdtu cyXdOJ fKxYnf iwQAgq emhnnV sunFR diKahP beKRor bWaXyY eNaAmB giRWWn efmlFY gHGDjJ ckmdJh gLGjGv hsVRJy kDeBJw bjYnGc coYBMX kiUvZQ rShE vJfKV hlmkxx lcMMzd pBqDp beyQhP iiEwPX jktNFS hStkII guycTK caiEgZ ibAtHO epIWWc gKXmci dULEYZ hrfqwJ kMdEhQ cNaOXY eHiTBP buhWqK dDmunT eBTeTb bNqBKC kCQPrn fihEcI iKKkcK nTgvt fUAXDl fSBWqF hRrsAi fiHmgZ itoCmc gZnFAY kRXAVk hAYOgG eqocys htIJig iVoTjr bgVBGp cuSFsZ iMVEEM eFKKGi dUMKwj iflOoi bmiYgP gNmzBq cOWtts"
-        data-styled-version="4.4.1"></style>
-    <script src="https://js.stripe.com/v3/"></script>
-    <link rel="apple-touch-icon" href="logo192.png" />
-    <link rel="manifest" href="%PUBLIC_URL%/manifest.json" />
-    <title>Fractal</title>
-</head>
-
-<body>
-    <noscript>You need to enable JavaScript to run this app.</noscript>
-    <div id="root"></div>
-</body>
-
-=======
     <head>
         <style>
             .async-hide {
@@ -160,5 +108,4 @@
         <noscript>You need to enable JavaScript to run this app.</noscript>
         <div id="root"></div>
     </body>
->>>>>>> 024f449a
 </html>