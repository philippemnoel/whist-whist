--- conflicted
+++ resolved
@@ -1,38 +1,3 @@
-<<<<<<< HEAD
-import React from "react";
-import ReactDOM from "react-dom";
-import { Provider } from "react-redux";
-import { applyMiddleware, createStore } from "redux";
-import createSagaMiddleware from "redux-saga";
-import { persistStore, persistReducer } from "redux-persist";
-import { routerMiddleware } from "connected-react-router";
-import { Route } from "react-router-dom";
-import { Router } from "react-router";
-import { PersistGate } from "redux-persist/integration/react";
-import { composeWithDevTools } from "redux-devtools-extension";
-import ReduxPromise from "redux-promise";
-import storage from "redux-persist/lib/storage";
-import * as Sentry from "@sentry/react";
-
-import history from "utils/history";
-import { config } from "constants/config";
-import rootReducer from "store/reducers/root";
-import * as serviceWorker from "serviceWorker";
-
-import "styles/shared.css";
-import 'bootstrap/dist/css/bootstrap.min.css';
-
-import Landing from "pages/landing/landing";
-import Auth from "pages/auth/auth";
-import Application from "pages/application/application";
-
-Sentry.init({
-    dsn:
-        "https://9a25b78ce37b4f7db2ff1a4952c1e3a8@o400459.ingest.sentry.io/5394481",
-    environment: config.sentry_env,
-    release: "website@" + process.env.REACT_APP_VERSION,
-});
-=======
 import React from 'react'
 import ReactDOM from 'react-dom'
 import { Provider } from 'react-redux'
@@ -54,8 +19,11 @@
 import * as serviceWorker from 'serviceWorker'
 
 import 'styles/shared.css'
+import 'bootstrap/dist/css/bootstrap.min.css'
 
 import Landing from 'pages/landing/landing'
+import Auth from 'pages/auth/auth'
+import Application from 'pages/application/application'
 
 Sentry.init({
     dsn:
@@ -63,20 +31,13 @@
     environment: config.sentry_env,
     release: 'website@' + process.env.REACT_APP_VERSION,
 })
->>>>>>> 024f449a
 
 const sentryReduxEnhancer = Sentry.createReduxEnhancer({})
 
 const persistConfig = {
-<<<<<<< HEAD
-    key: "rootKey",
-    storage,
-};
-=======
     key: 'rootKey',
     storage,
 }
->>>>>>> 024f449a
 
 const sagaMiddleware = createSagaMiddleware()
 const persistedReducer = persistReducer(persistConfig, rootReducer)
@@ -86,11 +47,7 @@
 const store = createStore(
     persistedReducer,
     composeWithDevTools(applyMiddleware(...middleware), sentryReduxEnhancer)
-<<<<<<< HEAD
-);
-=======
 )
->>>>>>> 024f449a
 
 const persistor = persistStore(store)
 
@@ -100,22 +57,14 @@
             <Provider store={store}>
                 <PersistGate loading={null} persistor={persistor}>
                     <Route exact path="/" component={Landing} />
-<<<<<<< HEAD
                     <Route exact path="/auth" component={Auth} />
                     <Route exact path="/application" component={Application} />
-=======
->>>>>>> 024f449a
                 </PersistGate>
             </Provider>
         </Router>
     </React.StrictMode>,
-<<<<<<< HEAD
-    document.getElementById("root")
-);
-=======
     document.getElementById('root')
 )
->>>>>>> 024f449a
 
 // If you want your app to work offline and load faster, you can change
 // unregister() to register() below. Note this comes with some pitfalls.
