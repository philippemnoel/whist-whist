--- conflicted
+++ resolved
@@ -11,20 +11,17 @@
 import Auth from "pages/auth/auth"
 import Verify from "pages/auth/verify"
 import Reset from "pages/auth/reset"
-<<<<<<< HEAD
 import Dashboard from "pages/dashboard/dashboard"
-=======
->>>>>>> 8f06f88f
 
-import * as SharedAction from "store/actions/shared"
+// import * as SharedAction from "store/actions/shared"
 
 const RootApp = (props: any) => {
-    const { dispatch, user } = props
+    // const { dispatch, user } = props
 
     const refreshState = () => {
-        if (!user.user_id) {
-            dispatch(SharedAction.resetState())
-        }
+        // if (!user.user_id) {
+        //     dispatch(SharedAction.resetState())
+        // }
     }
 
     // temp reset state so that some bugs will be fixed basically
@@ -48,10 +45,7 @@
                 <Route exact path="/auth" component={Auth} />
                 <Route exact path="/verify" component={Verify} />
                 <Route exact path="/reset" component={Reset} />
-<<<<<<< HEAD
                 <Route exact path="/dashboard" component={Dashboard} />
-=======
->>>>>>> 8f06f88f
                 <Route exact path="/:first?/:second?" component={Landing} />
             </Switch>
         </div>
