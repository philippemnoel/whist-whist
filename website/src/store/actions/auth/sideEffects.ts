--- conflicted
+++ resolved
@@ -13,35 +13,39 @@
 export const FORGOT_PASSWORD = "FORGOT_PASSWORD"
 export const RESET_PASSWORD = "RESET_PASSWORD"
 
-<<<<<<< HEAD
-export function googleLogin(code: any, rememberMe?: boolean) {
-=======
 export const SEND_VERIFICATION_EMAIL = "SEND_VERIFICATION_EMAIL"
 
 export function googleLogin(code: any) {
->>>>>>> 64b3e9f4
     return {
         type: GOOGLE_LOGIN,
         code,
-        rememberMe
+        rememberMe,
     }
 }
 
-export function emailLogin(email: string, password: string, rememberMe?: boolean) {
+export function emailLogin(
+    email: string,
+    password: string,
+    rememberMe?: boolean
+) {
     return {
         type: EMAIL_LOGIN,
         email,
         password,
-        rememberMe
+        rememberMe,
     }
 }
 
-export function emailSignup(email: string, password: string, rememberMe?: boolean) {
+export function emailSignup(
+    email: string,
+    password: string,
+    rememberMe?: boolean
+) {
     return {
         type: EMAIL_SIGNUP,
         email,
         password,
-        rememberMe
+        rememberMe,
     }
 }
 
@@ -49,7 +53,7 @@
     return {
         type: GOOGLE_SIGNUP,
         code,
-        rememberMe
+        rememberMe,
     }
 }
 
