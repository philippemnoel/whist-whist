export const DEFAULT = {
    waitlistUser: {
        user_id: null,
        name: null,
        referrals: 0,
        points: 0,
        ranking: 0,
        referralCode: null,
<<<<<<< HEAD
        eastereggsAvailable: {},
=======
        authEmail: null,
>>>>>>> b14e421a
    },
    clicks: {
        number: 0,
        lastClicked: 0,
    },
    waitlistData: {
        waitlist: [],
        closingDate: null,
    },
    navigation: {
        applicationRedirect: false,
    },
}<|MERGE_RESOLUTION|>--- conflicted
+++ resolved
@@ -6,11 +6,8 @@
         points: 0,
         ranking: 0,
         referralCode: null,
-<<<<<<< HEAD
         eastereggsAvailable: {},
-=======
         authEmail: null,
->>>>>>> b14e421a
     },
     clicks: {
         number: 0,
