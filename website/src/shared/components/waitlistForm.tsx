--- conflicted
+++ resolved
@@ -14,19 +14,21 @@
 import { UPDATE_WAITLIST } from "shared/constants/graphql"
 
 import * as PureWaitlistAction from "store/actions/waitlist/pure"
-<<<<<<< HEAD
-import * as SharedAction from "store/actions/shared"
+
 import { deep_copy } from "shared/utils/reducerHelpers"
 import { SECRET_POINTS } from "shared/utils/points"
 import { db } from "shared/utils/firebase"
-=======
 import * as PureAuthAction from "store/actions/auth/pure"
->>>>>>> b14e421a
 
 import "styles/landing.css"
 import { checkEmail } from "pages/auth/constants/authHelpers"
 
-function WaitlistForm(props: any) {
+function WaitlistForm(props: {
+    dispatch: (_: any) => any
+    waitlistUser: any
+    waitlist: any
+    isAction: boolean
+}) {
     const { dispatch, waitlist, waitlistUser, isAction } = props
     const { width, referralCode } = useContext(MainContext)
 
@@ -119,12 +121,8 @@
                 PureWaitlistAction.updateWaitlistUser({
                     points: newPoints,
                     referralCode: newReferralCode,
-<<<<<<< HEAD
-                    eastereggsAvailable: secretPoints,
-=======
                     user_id: email,
                     name: name,
->>>>>>> b14e421a
                 })
             )
             dispatch(
@@ -162,12 +160,8 @@
                 PureWaitlistAction.updateWaitlistUser({
                     points: currentUser.points,
                     referralCode: currentUser.referralCode,
-<<<<<<< HEAD
-                    eastereggsAvailable: secretPoints,
-=======
                     user_id: email,
                     name: currentUser.name,
->>>>>>> b14e421a
                 })
             )
 
@@ -308,15 +302,8 @@
     }
 }) {
     return {
-<<<<<<< HEAD
-        user: state.AuthReducer.user,
-        waitlist: state.WaitlistReducer.waitlistData
-            ? state.WaitlistReducer.waitlistData.waitlist
-            : null,
-=======
         waitlist: state.WaitlistReducer.waitlistData.waitlist,
         waitlistUser: state.WaitlistReducer.waitlistUser,
->>>>>>> b14e421a
     }
 }
 
