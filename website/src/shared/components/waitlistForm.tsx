--- conflicted
+++ resolved
@@ -105,7 +105,6 @@
                 insertWaitlistAction(email, name, newPoints, newReferralCode)
             )
 
-<<<<<<< HEAD
             dispatch(updateApplicationRedirect(true))
 
             addWaitlist({
@@ -119,41 +118,13 @@
             })
 
             setProcessing(false)
-=======
-            db.collection("metadata")
-                .doc("waitlist")
-                .update({
-                    leaderboard: unsortedLeaderboard,
-                })
-                .then(() =>
-                    dispatch(
-                        insertWaitlistAction(
-                            email,
-                            name,
-                            newPoints,
-                            unsortedLeaderboard[email].referralCode,
-                            0,
-                            closingDate
-                        )
-                    )
-                )
-                .then(() => history.push("/application"))
->>>>>>> ae639aa8
         } else {
             dispatch(
                 insertWaitlistAction(
                     email,
-<<<<<<< HEAD
                     currentUser.name,
                     currentUser.points,
                     currentUser.referralCode
-=======
-                    unsortedLeaderboard[email].name,
-                    unsortedLeaderboard[email].points,
-                    unsortedLeaderboard[email].referralCode,
-                    0,
-                    closingDate
->>>>>>> ae639aa8
                 )
             )
             setProcessing(false)
