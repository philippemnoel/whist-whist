const environment: any = {
    local: {
        url: {
            WEBSERVER_URL: "http://127.0.0.1:7730",
            FRONTEND_URL: "http://localhost:3000",
            GRAPHQL_HTTP_URL:
                "https://staging-database.tryfractal.com/v1/graphql",
            GRAPHQL_WS_URL: "wss://staging-database.tryfractal.com/v1/graphql",
        },
        keys: {
            STRIPE_PUBLIC_KEY: process.env.REACT_APP_STRIPE_STAGING_PUBLIC_KEY,
            HASURA_ACCESS_KEY: process.env.REACT_APP_HASURA_STAGING_ACCESS_KEY,
            GOOGLE_CLIENT_ID: process.env.REACT_APP_GOOGLE_CLIENT_ID,
            GOOGLE_ANALYTICS_TRACKING_CODES: ["UA-180615646-1"],
        },
        sentry_env: "development",
        client_download_urls: {
            MacOS: "",
            Windows: "",
        },
    },
    development: {
        url: {
            WEBSERVER_URL: "https://dev-webserver.herokuapp.com",
            FRONTEND_URL: "http://localhost:3000",
            GRAPHQL_HTTP_URL:
                "https://staging-database.tryfractal.com/v1/graphql",
            GRAPHQL_WS_URL: "wss://staging-database.tryfractal.com/v1/graphql",
        },
        keys: {
            STRIPE_PUBLIC_KEY: process.env.REACT_APP_STRIPE_STAGING_PUBLIC_KEY,
            HASURA_ACCESS_KEY: process.env.REACT_APP_HASURA_STAGING_ACCESS_KEY,
            GOOGLE_CLIENT_ID: process.env.REACT_APP_GOOGLE_CLIENT_ID,
            GOOGLE_ANALYTICS_TRACKING_CODES: ["UA-180615646-1"],
        },
        sentry_env: "development",
        client_download_urls: {
            MacOS: "",
            Windows: "",
        },
    },
    staging: {
        url: {
            WEBSERVER_URL: "https://staging-webserver.tryfractal.com",
            FRONTEND_URL: "https://tryfractal-staging.netlify.app",
            GRAPHQL_HTTP_URL:
                "https://staging-database.tryfractal.com/v1/graphql",
            GRAPHQL_WS_URL: "wss://staging-database.tryfractal.com/v1/graphql",
        },
        keys: {
            STRIPE_PUBLIC_KEY: process.env.REACT_APP_STRIPE_STAGING_PUBLIC_KEY,
            HASURA_ACCESS_KEY: process.env.REACT_APP_HASURA_STAGING_ACCESS_KEY,
            GOOGLE_CLIENT_ID: process.env.REACT_APP_GOOGLE_CLIENT_ID,
            GOOGLE_ANALYTICS_TRACKING_CODES: ["UA-180615646-1"],
        },
        sentry_env: "development",
        client_download_urls: {
            MacOS: "",
            Windows: "",
        },
    },
    production: {
        url: {
            WEBSERVER_URL: "https://main-webserver.tryfractal.com",
            FRONTEND_URL: "https://tryfractal.com",
            GRAPHQL_HTTP_URL: "https://prod-database.tryfractal.com/v1/graphql",
            GRAPHQL_WS_URL: "wss://prod-database.tryfractal.com/v1/graphql",
        },
        keys: {
            STRIPE_PUBLIC_KEY: process.env.REACT_APP_STRIPE_PROD_PUBLIC_KEY,
            HASURA_ACCESS_KEY: process.env.REACT_APP_HASURA_PROD_ACCESS_KEY,
            GOOGLE_CLIENT_ID: process.env.REACT_APP_GOOGLE_CLIENT_ID,
            GOOGLE_ANALYTICS_TRACKING_CODES: ["UA-180615646-1"],
        },
        sentry_env: "production",
        client_download_urls: {
            MacOS: "",
            Windows: "",
        },
    },
}

export const config: any =
    process.env.NODE_ENV === "development"
<<<<<<< HEAD
        ? environment.local
=======
        ? environment.development
>>>>>>> 19815044
        : environment.production<|MERGE_RESOLUTION|>--- conflicted
+++ resolved
@@ -82,9 +82,5 @@
 
 export const config: any =
     process.env.NODE_ENV === "development"
-<<<<<<< HEAD
-        ? environment.local
-=======
         ? environment.development
->>>>>>> 19815044
         : environment.production