const environment: any = {
    local: {
        url: {
            WEBSERVER_URL: "http://127.0.0.1:7730",
            FRONTEND_URL: "http://localhost:3000",
            GRAPHQL_HTTP_URL:
                "https://staging-database.tryfractal.com/v1/graphql",
            GRAPHQL_WS_URL: "wss://staging-database.tryfractal.com/v1/graphql",
        },
        keys: {
            STRIPE_PUBLIC_KEY: process.env.REACT_APP_STRIPE_STAGING_PUBLIC_KEY,
            HASURA_ACCESS_KEY: process.env.REACT_APP_HASURA_STAGING_ACCESS_KEY,
            GOOGLE_CLIENT_ID: process.env.REACT_APP_GOOGLE_CLIENT_ID,
            GOOGLE_ANALYTICS_TRACKING_CODES: ["UA-180615646-1"],
        },
        sentry_env: "development",
        client_download_urls: {
<<<<<<< HEAD
            MacOS: "",
            Windows: "",
=======
            MacOS:
                "https://fractal-mac-application-testing.s3.amazonaws.com/Fractal.dmg",
            Windows:
                "https://fractal-windows-application-testing.s3.amazonaws.com/Fractal.exe",
>>>>>>> bc027579
        },
    },
    development: {
        url: {
            WEBSERVER_URL: "https://dev-webserver.herokuapp.com",
            FRONTEND_URL: "http://localhost:3000",
            GRAPHQL_HTTP_URL:
                "https://staging-database.tryfractal.com/v1/graphql",
            GRAPHQL_WS_URL: "wss://staging-database.tryfractal.com/v1/graphql",
        },
        keys: {
            STRIPE_PUBLIC_KEY: process.env.REACT_APP_STRIPE_STAGING_PUBLIC_KEY,
            HASURA_ACCESS_KEY: process.env.REACT_APP_HASURA_STAGING_ACCESS_KEY,
            GOOGLE_CLIENT_ID: process.env.REACT_APP_GOOGLE_CLIENT_ID,
            GOOGLE_ANALYTICS_TRACKING_CODES: ["UA-180615646-1"],
        },
        sentry_env: "development",
        client_download_urls: {
<<<<<<< HEAD
            MacOS: "",
            Windows: "",
=======
            MacOS:
                "https://fractal-mac-application-testing.s3.amazonaws.com/Fractal.dmg",
            Windows:
                "https://fractal-windows-application-testing.s3.amazonaws.com/Fractal.exe   ",
>>>>>>> bc027579
        },
    },
    staging: {
        url: {
            WEBSERVER_URL: "https://staging-webserver.tryfractal.com",
            FRONTEND_URL: "https://tryfractal-staging.netlify.app",
            GRAPHQL_HTTP_URL:
                "https://staging-database.tryfractal.com/v1/graphql",
            GRAPHQL_WS_URL: "wss://staging-database.tryfractal.com/v1/graphql",
        },
        keys: {
            STRIPE_PUBLIC_KEY: process.env.REACT_APP_STRIPE_STAGING_PUBLIC_KEY,
            HASURA_ACCESS_KEY: process.env.REACT_APP_HASURA_STAGING_ACCESS_KEY,
            GOOGLE_CLIENT_ID: process.env.REACT_APP_GOOGLE_CLIENT_ID,
            GOOGLE_ANALYTICS_TRACKING_CODES: ["UA-180615646-1"],
        },
        sentry_env: "development",
        client_download_urls: {
<<<<<<< HEAD
            MacOS: "",
            Windows: "",
=======
            MacOS:
                "https://fractal-mac-application-release.s3.amazonaws.com/Fractal.dmg",
            Windows:
                "https://fractal-windows-application-release.s3.amazonaws.com/Fractal.exe",
>>>>>>> bc027579
        },
    },
    production: {
        url: {
            WEBSERVER_URL: "https://main-webserver.tryfractal.com",
            FRONTEND_URL: "https://tryfractal.com",
            GRAPHQL_HTTP_URL: "https://prod-database.tryfractal.com/v1/graphql",
            GRAPHQL_WS_URL: "wss://prod-database.tryfractal.com/v1/graphql",
        },
        keys: {
            STRIPE_PUBLIC_KEY: process.env.REACT_APP_STRIPE_PROD_PUBLIC_KEY,
            HASURA_ACCESS_KEY: process.env.REACT_APP_HASURA_PROD_ACCESS_KEY,
            GOOGLE_CLIENT_ID: process.env.REACT_APP_GOOGLE_CLIENT_ID,
            GOOGLE_ANALYTICS_TRACKING_CODES: ["UA-180615646-1"],
        },
        sentry_env: "production",
        client_download_urls: {
<<<<<<< HEAD
            MacOS: "",
            Windows: "",
=======
            MacOS:
                "https://fractal-mac-application-release.s3.amazonaws.com/Fractal.dmg",
            Windows:
                "https://fractal-windows-application-release.s3.amazonaws.com/Fractal.exe",
>>>>>>> bc027579
        },
    },
}

export const config: any =
    process.env.NODE_ENV === "development"
        ? environment.development
        : environment.production<|MERGE_RESOLUTION|>--- conflicted
+++ resolved
@@ -15,15 +15,10 @@
         },
         sentry_env: "development",
         client_download_urls: {
-<<<<<<< HEAD
-            MacOS: "",
-            Windows: "",
-=======
             MacOS:
                 "https://fractal-mac-application-testing.s3.amazonaws.com/Fractal.dmg",
             Windows:
                 "https://fractal-windows-application-testing.s3.amazonaws.com/Fractal.exe",
->>>>>>> bc027579
         },
     },
     development: {
@@ -42,15 +37,10 @@
         },
         sentry_env: "development",
         client_download_urls: {
-<<<<<<< HEAD
-            MacOS: "",
-            Windows: "",
-=======
             MacOS:
                 "https://fractal-mac-application-testing.s3.amazonaws.com/Fractal.dmg",
             Windows:
                 "https://fractal-windows-application-testing.s3.amazonaws.com/Fractal.exe   ",
->>>>>>> bc027579
         },
     },
     staging: {
@@ -69,15 +59,10 @@
         },
         sentry_env: "development",
         client_download_urls: {
-<<<<<<< HEAD
-            MacOS: "",
-            Windows: "",
-=======
             MacOS:
                 "https://fractal-mac-application-release.s3.amazonaws.com/Fractal.dmg",
             Windows:
                 "https://fractal-windows-application-release.s3.amazonaws.com/Fractal.exe",
->>>>>>> bc027579
         },
     },
     production: {
@@ -95,15 +80,10 @@
         },
         sentry_env: "production",
         client_download_urls: {
-<<<<<<< HEAD
-            MacOS: "",
-            Windows: "",
-=======
             MacOS:
                 "https://fractal-mac-application-release.s3.amazonaws.com/Fractal.dmg",
             Windows:
                 "https://fractal-windows-application-release.s3.amazonaws.com/Fractal.exe",
->>>>>>> bc027579
         },
     },
 }
