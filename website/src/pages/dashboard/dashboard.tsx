--- conflicted
+++ resolved
@@ -1,21 +1,13 @@
 import React, { useEffect, useCallback, useState } from "react"
 import { connect } from "react-redux"
 import { Redirect } from "react-router"
-<<<<<<< HEAD
-import { useQuery, useMutation } from "@apollo/client"
-=======
 import { useQuery, useSubscription, useMutation } from "@apollo/client"
->>>>>>> 625ef328
 import { HashLink } from "react-router-hash-link"
 
 import Header from "shared/components/header"
 import DownloadBox from "pages/dashboard/components/downloadBox"
 import {
-<<<<<<< HEAD
-    GET_USER,
-=======
     SUBSCRIBE_USER,
->>>>>>> 625ef328
     GET_WAITLIST_USER_FROM_TOKEN,
     NULLIFY_WAITLIST_TOKEN,
     UPDATE_USER_CAN_LOGIN,
@@ -80,34 +72,6 @@
         },
     })
 
-<<<<<<< HEAD
-    const waitlistUserData = useQuery(GET_WAITLIST_USER_FROM_TOKEN, {
-        variables: { waitlist_access_token: user.waitlistToken },
-        context: {
-            headers: {
-                Authorization: `Bearer ${user.accessToken}`,
-            },
-        },
-    })
-
-    const [nullifyWaitlistToken] = useMutation(NULLIFY_WAITLIST_TOKEN, {
-        context: {
-            headers: {
-                Authorization: `Bearer ${user.accessToken}`,
-            },
-        },
-    })
-
-    const [updateUserCanLogin] = useMutation(UPDATE_USER_CAN_LOGIN, {
-        context: {
-            headers: {
-                Authorization: `Bearer ${user.accessToken}`,
-            },
-        },
-    })
-
-=======
->>>>>>> 625ef328
     const toggleCanLogin = useCallback(
         (canLogin: boolean) => {
             setCanLogin(canLogin)
@@ -154,10 +118,6 @@
     ])
 
     useEffect(() => {
-<<<<<<< HEAD
-=======
-        console.log(data)
->>>>>>> 625ef328
         if (data && data.users && data.users[0]) {
             toggleCanLogin(
                 data.users[0].can_login ||
