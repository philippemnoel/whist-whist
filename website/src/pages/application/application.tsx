import React, { useState } from "react"
import { Row, Col, Button, FormControl } from "react-bootstrap"
import { connect } from "react-redux"
import { Link } from "react-router-dom"

import history from "utils/history"
import { db } from "utils/firebase"

import "styles/application.css"

import PaintingSky from "assets/largeGraphics/paintingSky.svg"

function Application(props: any) {
<<<<<<< HEAD
    return <div>Application Here</div>
=======
    const { user } = props

    const [form, setForm] = useState("")

    function changeForm(evt: any) {
        evt.persist()
        setForm(evt.target.value)
    }

    function submitForm() {
        db.collection("waitlist")
            .doc(user.email)
            .update({
                form: form,
            })
            .then(() => history.push("/"))
    }

    return (
        <div>
            <Row style={{ width: "100%", margin: 0, maxWidth: "none" }}>
                <Col md={7}>
                    <div
                        style={{
                            padding: 50,
                            paddingTop: 100,
                        }}
                    >
                        <h2>
                            Congrats, Ming! You're <br />
                            <span
                                style={{
                                    color: "#00d4ff",
                                    fontSize: "calc(140px + 2.2vw)",
                                }}
                            >
                                No. 1,902
                            </span>{" "}
                            <br />
                            on the waitlist.
                        </h2>
                        <p style={{ marginTop: 50 }}>
                            You’re registered as ming@fractalcomputers.com. When
                            the countdown reaches zero, we'll invite people to
                            receive 1:1 onboarding. You can signficantly
                            increase your chances of being selected by{" "}
                            <strong>
                                telling us why you should be selected
                            </strong>{" "}
                            below, or by{" "}
                            <strong>
                                referring friends and racking up points
                            </strong>
                            .
                        </p>
                        <div className="application-form">
                            <FormControl
                                as="textarea"
                                onChange={changeForm}
                                rows={8}
                                placeholder="Tell us why you're excited to try Fractal!"
                                style={{
                                    resize: "none",
                                    outline: "none",
                                    background: "rgba(213, 217, 253, 0.4)",
                                    border: "none",
                                    marginTop: 50,
                                    padding: "20px 30px",
                                }}
                            />
                        </div>
                        <div style={{ display: "flex", marginTop: 25 }}>
                            <Button
                                style={{ marginRight: 25 }}
                                className="application-button"
                                onClick={submitForm}
                            >
                                Submit Application
                            </Button>
                            <Link to="/">
                                <Button
                                    className="application-button"
                                    style={{ backgroundColor: "#322FA8" }}
                                >
                                    Back to Home
                                </Button>
                            </Link>
                        </div>
                    </div>
                </Col>
                <Col
                    md={5}
                    style={{ textAlign: "right", margin: 0, padding: 0 }}
                >
                    <img
                        src={PaintingSky}
                        alt=""
                        style={{ width: "100%", maxWidth: 900 }}
                    />
                </Col>
            </Row>
        </div>
    )
>>>>>>> ad7393c2
}

function mapStateToProps(state: { AuthReducer: { user: any } }) {
    return {
        user: state.AuthReducer.user,
    }
}

export default connect(mapStateToProps)(Application)<|MERGE_RESOLUTION|>--- conflicted
+++ resolved
@@ -11,9 +11,6 @@
 import PaintingSky from "assets/largeGraphics/paintingSky.svg"
 
 function Application(props: any) {
-<<<<<<< HEAD
-    return <div>Application Here</div>
-=======
     const { user } = props
 
     const [form, setForm] = useState("")
@@ -117,7 +114,6 @@
             </Row>
         </div>
     )
->>>>>>> ad7393c2
 }
 
 function mapStateToProps(state: { AuthReducer: { user: any } }) {
