--- conflicted
+++ resolved
@@ -21,7 +21,7 @@
     mode: any
     match: any
 }) => {
-    const { user, /*match,*/ mode } = props
+    const { user, match, mode } = props
 
     useEffect(() => {
         const firstParam = match.params.first
@@ -32,12 +32,7 @@
 
     if (user.user_id && user.user_id !== "") {
         if (user.emailVerified) {
-<<<<<<< HEAD
             return <Redirect to="/dashboard" />
-=======
-            //props.dispatch(resetState())
-            return <Redirect to="/" />
->>>>>>> b14e421a
         } else {
             return <Redirect to="/verify" />
         }
