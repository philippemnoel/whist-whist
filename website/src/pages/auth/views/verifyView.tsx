--- conflicted
+++ resolved
@@ -8,17 +8,11 @@
 } from "store/actions/auth/sideEffects"
 import { updateAuthFlow, resetUser } from "store/actions/auth/pure"
 import history from "shared/utils/history"
-import { DivSpace, Title} from "pages/auth/components/authUtils"
 
-import { DivSpace } from "shared/components/divSpace"
-
-<<<<<<< HEAD
-import { Title} from "pages/auth/components/authUtils"
+import { Title, DivSpace } from "shared/components/spacingAndText"
 
 import "styles/auth.css"
 
-=======
->>>>>>> b14e421a
 const RetryButton = (props: {
     text: string
     checkEmail: boolean
