--- conflicted
+++ resolved
@@ -12,20 +12,10 @@
 const INITIAL_POINTS = 10;
 
 function WaitlistForm(props: any) {
-<<<<<<< HEAD
-    const [state, setState] = useState(() => {
-        return ({
-            "email": null,
-            "name": null,
-            "country": "United States",
-            "referralCode": null
-        })
-    })
-=======
     const [email, setEmail] = useState();
     const [name, setName] = useState();
     const [country, setCountry] = useState("United States");
->>>>>>> fa8e124e
+    const [referralCode, setReferralCode] = useState();
 
     useEffect(() => {
         console.log("Use Effect waitlist");
@@ -47,7 +37,7 @@
 
     function updateReferralCode(evt: any) {
         evt.persist();
-        setState(prevState => { return { ...prevState, "referralCode": evt.target.value } })
+        setReferralCode(evt.target.value);
     }
 
     async function insertWaitlist() {
@@ -69,7 +59,6 @@
     }
 
     return (
-<<<<<<< HEAD
         <div>
             <div style={{ width: 800, margin: "auto", marginTop: 20, display: "flex", justifyContent: "space-between" }}>
                 <input
@@ -94,7 +83,7 @@
                     style={{ width: 180 }}
                 />
                 <CountryDropdown
-                    value={state.country}
+                    value={country}
                     onChange={(country) => updateCountry(country)}
                 />
             </div>
@@ -102,55 +91,13 @@
                 <Button
                     onClick={insertWaitlist}
                     className="waitlist-button"
-                    disabled={state.email && state.name && state.country ? false : true}
+                    disabled={email && name && country ? false : true}
                     style={{
-                        opacity: state.email && state.name && state.country ? 1.0 : 0.5
+                        opacity: email && name && country ? 1.0 : 0.5
                     }}
                 >
                     Submit
                 </Button>
-=======
-        <div style={{ maxHeight: "100vh", padding: 200 }}>
-            <div className="waitlist-form-container">
-                <InputGroup className="mb-3" style={{ marginTop: 20 }}>
-                    <FormControl
-                        type="email"
-                        aria-label="Default"
-                        aria-describedby="inputGroup-sizing-default"
-                        placeholder="Email Address"
-                        onChange={updateEmail}
-                        className="waitlist-form"
-                    />
-                    <br />
-                </InputGroup>
-                <InputGroup className="mb-3" style={{ marginTop: 20 }}>
-                    <FormControl
-                        type="email"
-                        aria-label="Default"
-                        aria-describedby="inputGroup-sizing-default"
-                        placeholder="Name"
-                        onChange={updateName}
-                        className="waitlist-form"
-                    />
-                    <br />
-                </InputGroup>
-                <CountryDropdown
-                    value={country}
-                    onChange={(country) => updateCountry(country)}
-                />
-                <div>
-                    <Button
-                        onClick={insertWaitlist}
-                        className="waitlist-button"
-                        disabled={email && name && country ? false : true}
-                        style={{
-                            opacity: email && name && country ? 1.0 : 0.5,
-                        }}
-                    >
-                        Submit
-                    </Button>
-                </div>
->>>>>>> fa8e124e
             </div>
         </div>
     );
