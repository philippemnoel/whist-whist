import React, { useState, useEffect, useContext } from "react"
import { connect } from "react-redux"
import { Row, Col } from "react-bootstrap"
import { FaCrown } from "react-icons/fa"

import Countdown from "pages/landing/components/countdown"
import CountdownTimer from "pages/landing/components/countdown"
import MainContext from "shared/context/mainContext"

import "styles/landing.css"

const Leaderboard = (props: { waitlist: any[]; waitlistUser: any }) => {
    const { width } = useContext(MainContext)
    const [topSix, setTopSix]: any[] = useState([])

    useEffect(() => {
        setTopSix(props.waitlist ? props.waitlist.slice(0, 6) : [])
    }, [props.waitlist])

    const renderRow = (
        idx: number,
        userRow: boolean,
        name: string,
        referrals: number,
        points: number
    ): any => {
        const barWidth =
            props.waitlist && props.waitlist.length > 0 && props.waitlist[0]
                ? Math.round(
                      Math.max((points * 100) / props.waitlist[0].points, 5)
                  )
                : 0

        return (
            <div
                style={{
                    color: "#111111",
                    background: userRow
                        ? "#3930b8"
                        : "rgba(213, 225, 245, 0.2)",
                    padding: "20px 25px",
                    marginBottom: 2,
                }}
            >
                <Row style={{ width: "100%" }}>
                    <Col xs={2}>
                        <div
                            style={{
                                fontSize: 18,
                                fontWeight: "bold",
                                color: userRow ? "white" : "#111111",
                                position: "relative",
                                top: 10,
                            }}
                        >
                            {idx}
                        </div>
                    </Col>
                    <Col
                        xs={6}
                        style={{
                            fontWeight: "bold",
                            color: userRow ? "white" : "#111111",
                            fontSize: 18,
                            display: "flex",
                        }}
                    >
                        {idx === 1 && (
                            <FaCrown
                                style={{
                                    marginRight: 15,
                                    position: "relative",
                                    top: 4,
                                    color: "#3930b8",
                                }}
                            />
                        )}
                        {name}
                    </Col>
                    <Col xs={4} style={{ paddingRight: 0 }}>
                        <div
                            style={{
                                fontSize: 16,
                                textAlign: "right",
                                color: userRow ? "white" : "#111111",
                            }}
                        >
                            <strong>{points}</strong> pts
                        </div>
                    </Col>
                </Row>
                <Row style={{ paddingTop: idx = 3 ? 20 : 0 }}>
                    <Col xs={2}></Col>
                    <Col xs={8} style={{ paddingLeft: 10, display: "flex" }}>
                        <div
                            style={{
                                height: 5,
                                width: barWidth.toString() + "%",
                                background: "#93F1D9",
                            }}
                        ></div>
                        <div
                            style={{
                                height: 5,
                                width: (100 - barWidth).toString() + "%",
                                background: "#e6e8fc",
                            }}
                        ></div>
                    </Col>
                </Row>
            </div>
        )
    }

    const getRows = () => {
        const topThree = topSix.slice(0, 3)
        if (!props.waitlist) {
            return <tr>No data to show.</tr>
        } else if (
            !props.waitlistUser.user_id ||
            props.waitlistUser.ranking <= 5
        ) {
            const bottomThree = topSix.slice(3, 6)
            return topThree
                .map((user: any, idx: number) => {
                    return renderRow(
                        idx + 1,
                        idx + 1 === props.waitlistUser.ranking,
                        user.name,
                        user.referrals,
                        user.points
                    )
                })
                .concat(
                    bottomThree.map((user: any, idx: number) => {
                        return renderRow(
                            idx + 4,
                            idx + 4 === props.waitlistUser.ranking,
                            user.name,
                            user.referrals,
                            user.points
                        )
                    })
                )
        } else if (props.waitlistUser.ranking === props.waitlist.length) {
            const bottomThree = props.waitlist.slice(-3)
            return topThree
                .map((user: any, idx: number) => {
                    return renderRow(
                        idx + 1,
                        false,
                        user.name,
                        user.referrals,
                        user.points
                    )
                })
                .concat(
                    bottomThree.map((user: any, idx: number) => {
                        return renderRow(
                            props.waitlistUser.ranking - 2 + idx,
                            idx === 2,
                            user.name,
                            user.referrals,
                            user.points
                        )
                    })
                )
        } else {
            const bottomThree = props.waitlist.slice(
                props.waitlistUser.ranking - 2,
                props.waitlistUser.ranking + 1
            )
            return topThree
                .map((user: any, idx: number) => {
                    return renderRow(
                        idx + 1,
                        false,
                        user.name,
                        user.referrals,
                        user.points
                    )
                })
                .concat(
                    bottomThree.map((user: any, idx: number) => {
                        return renderRow(
                            props.waitlistUser.ranking - 1 + idx,
                            idx === 1,
                            user.name,
                            user.referrals,
                            user.points
                        )
                    })
                )
        }
    }

    return (
        <div className="leaderboard-container">
            <div
                style={{
                    width: "100%",
                    zIndex: 2,
                    paddingTop: width > 720 ? 0 : 20,
                }}
            >
                {width > 720 ? (
                    <div
                        style={{
                            width: "100%",
                            marginTop: 50,
                            paddingRight: 40,
                        }}
                    >
                        <div
                            style={{
                                color: "#111111",
                                background: "rgba(213, 225, 245, 0.2)",
                                padding: "10px 25px",
                                marginBottom: 2,
                            }}
                        >
                            <Countdown />
                        </div>
                        {getRows()}
                    </div>
                ) : (
                    <div style={{ marginBottom: 30, marginTop: 20 }}>
                        <div
                            style={{
                                color: "#111111",
                                background: "rgba(213, 225, 245, 0.2)",
                                padding: "30px 15px",
                                marginBottom: 2,
                            }}
                        >
                            <CountdownTimer type="small" />
                        </div>
                        {getRows()}
                    </div>
                )}
            </div>
        </div>
    )
}

const mapStateToProps = (state: {
    WaitlistReducer: {
        waitlistUser: any
        waitlistData: any
    }
}) => {
    return {
<<<<<<< HEAD
        user: state.AuthReducer.user,
        waitlist: state.WaitlistReducer.waitlistData
            ? state.WaitlistReducer.waitlistData.waitlist
            : null,
=======
        waitlist: state.WaitlistReducer.waitlistData.waitlist,
>>>>>>> b14e421a
        waitlistUser: state.WaitlistReducer.waitlistUser,
    }
}

export default connect(mapStateToProps)(Leaderboard)<|MERGE_RESOLUTION|>--- conflicted
+++ resolved
@@ -250,14 +250,7 @@
     }
 }) => {
     return {
-<<<<<<< HEAD
-        user: state.AuthReducer.user,
-        waitlist: state.WaitlistReducer.waitlistData
-            ? state.WaitlistReducer.waitlistData.waitlist
-            : null,
-=======
         waitlist: state.WaitlistReducer.waitlistData.waitlist,
->>>>>>> b14e421a
         waitlistUser: state.WaitlistReducer.waitlistUser,
     }
 }
