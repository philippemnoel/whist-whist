--- conflicted
+++ resolved
@@ -164,11 +164,7 @@
                     <div>
                         Want to move up the waitlist? Refer a friend by sending
                         them your referral code. Once they join and enter your
-<<<<<<< HEAD
-                        referral code, you'll receive 300 points!
-=======
                         referral code, you'll receive {REFERRAL_POINTS} points!
->>>>>>> 44defcf8
                     </div>
                     <br />
                     <div
