--- conflicted
+++ resolved
@@ -1,24 +1,21 @@
 import React, { useState, useEffect } from "react";
 import { connect } from "react-redux";
-<<<<<<< HEAD
 import TypeWriterEffect from 'react-typewriter-effect';
 import { Row, Col } from "react-bootstrap";
 
-=======
->>>>>>> fa8e124e
 import { db } from "utils/firebase";
 
 import {
-    updateUserAction,
-    updateWaitlistAction,
+  updateUserAction,
+  updateWaitlistAction,
 } from "store/actions/auth/waitlist";
 
 import "styles/landing.css";
 
 import WaitlistForm from "pages/landing/components/waitlistForm";
 import CountdownTimer from "pages/landing/components/countdown";
+import LeaderboardPage from "pages/landing/components/leaderboardPage";
 
-<<<<<<< HEAD
 import LaptopAwe from "assets/largeGraphics/laptopAwe.svg";
 import Moon from "assets/largeGraphics/moon.svg";
 import Mars from "assets/largeGraphics/mars.svg";
@@ -28,21 +25,80 @@
 import Wireframe from "assets/largeGraphics/wireframe.svg";
 
 function Landing(props: any) {
-  const [state, setState] = useState(() => {
-    return ({
-      "waitlist": []
-    })
-  })
+  const [waitlist, setWaitlist] = useState(props.waitlist);
 
   useEffect(() => {
-    getWaitlist().then(function (waitlist) {
-      setState(prevState => { return { ...prevState, "waitlist": waitlist } })
-    })
-  }, []);
+    console.log("use effect landing");
+    console.log(props.user);
+    var unsubscribe;
+    getWaitlist()
+      .then((waitlist) => {
+        setWaitlist(waitlist);
+        props.dispatch(updateWaitlistAction(waitlist));
+        if (props.user.email && props.user.ranking == 0) {
+          const ranking = getInitialRanking(waitlist);
+          props.dispatch(
+            updateUserAction(props.user.points, ranking)
+          );
+        }
+      })
+      .then(() => {
+        if (props.user && props.user.email) {
+          unsubscribe = db
+            .collection("waitlist")
+            .doc(props.user.email)
+            .onSnapshot((doc) => {
+              console.log("IN SNAPSHOT");
+              const userData = doc.data();
+              const ranking = updateRanking(userData);
+              console.log(ranking);
+              if (
+                userData &&
+                userData.points != props.user.points
+              ) {
+                props.dispatch(
+                  updateUserAction(userData.points, ranking)
+                );
+              }
+            });
+        }
+      });
+    return unsubscribe;
+  }, [props.user]);
 
   async function getWaitlist() {
-    const waitlist = await db.collection("waitlist").get()
-    return (waitlist.docs.map(doc => doc.data()))
+    const waitlist = await db
+      .collection("waitlist")
+      .orderBy("points", "desc")
+      .get();
+    return waitlist.docs.map((doc) => doc.data());
+  }
+
+  function getInitialRanking(waitlist) {
+    for (var i = 0; i < waitlist.length; i++) {
+      if (waitlist[i].email == props.user.email) {
+        return i + 1;
+      }
+    }
+    return 0;
+  }
+
+  function updateRanking(userData) {
+    var currRanking = props.user.ranking - 1;
+    // Bubbles user up the leaderboard according to new points
+    while (
+      currRanking > 0 &&
+      userData.points > props.waitlist[currRanking - 1].points
+    ) {
+      setWaitlist((originalWaitlist) => {
+        var newWaitlist = [...originalWaitlist];
+        newWaitlist[currRanking] = originalWaitlist[currRanking - 1];
+        newWaitlist[currRanking - 1] = userData;
+        return newWaitlist;
+      });
+      currRanking--;
+    }
+    return currRanking + 1;
   }
 
   return (
@@ -102,107 +158,18 @@
           </Col>
         </Row>
       </div>
+      <div style={{ marginTop: 200 }}>
+        <LeaderboardPage />
+      </div>
     </div >
   );
-=======
-import LeaderboardPage from "pages/landing/components/leaderboardPage";
-
-function Landing(props: any) {
-    const [waitlist, setWaitlist] = useState(props.waitlist);
-
-    useEffect(() => {
-        console.log("use effect landing");
-        console.log(props.user);
-        var unsubscribe;
-        getWaitlist()
-            .then((waitlist) => {
-                setWaitlist(waitlist);
-                props.dispatch(updateWaitlistAction(waitlist));
-                if (props.user.email && props.user.ranking == 0) {
-                    const ranking = getInitialRanking(waitlist);
-                    props.dispatch(
-                        updateUserAction(props.user.points, ranking)
-                    );
-                }
-            })
-            .then(() => {
-                if (props.user && props.user.email) {
-                    unsubscribe = db
-                        .collection("waitlist")
-                        .doc(props.user.email)
-                        .onSnapshot((doc) => {
-                            console.log("IN SNAPSHOT");
-                            const userData = doc.data();
-                            const ranking = updateRanking(userData);
-                            console.log(ranking);
-                            if (
-                                userData &&
-                                userData.points != props.user.points
-                            ) {
-                                props.dispatch(
-                                    updateUserAction(userData.points, ranking)
-                                );
-                            }
-                        });
-                }
-            });
-        return unsubscribe;
-    }, [props.user]);
-
-    async function getWaitlist() {
-        const waitlist = await db
-            .collection("waitlist")
-            .orderBy("points", "desc")
-            .get();
-        return waitlist.docs.map((doc) => doc.data());
-    }
-
-    function getInitialRanking(waitlist) {
-        for (var i = 0; i < waitlist.length; i++) {
-            if (waitlist[i].email == props.user.email) {
-                return i + 1;
-            }
-        }
-        return 0;
-    }
-
-    function updateRanking(userData) {
-        var currRanking = props.user.ranking - 1;
-        // Bubbles user up the leaderboard according to new points
-        while (
-            currRanking > 0 &&
-            userData.points > props.waitlist[currRanking - 1].points
-        ) {
-            setWaitlist((originalWaitlist) => {
-                var newWaitlist = [...originalWaitlist];
-                newWaitlist[currRanking] = originalWaitlist[currRanking - 1];
-                newWaitlist[currRanking - 1] = userData;
-                return newWaitlist;
-            });
-            currRanking--;
-        }
-        return currRanking + 1;
-    }
-
-    return (
-        <div
-            style={{
-                textAlign: "center",
-            }}
-        >
-            <WaitlistForm />
-            <CountdownTimer />
-            <LeaderboardPage />
-        </div>
-    );
->>>>>>> fa8e124e
 }
 
 function mapStateToProps(state) {
-    return {
-        user: state.AuthReducer.user,
-        waitlist: state.AuthReducer.waitlist,
-    };
+  return {
+    user: state.AuthReducer.user,
+    waitlist: state.AuthReducer.waitlist,
+  };
 }
 
 export default connect(mapStateToProps)(Landing);