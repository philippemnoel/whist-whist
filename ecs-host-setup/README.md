--- conflicted
+++ resolved
@@ -24,14 +24,10 @@
 
 Now, from a Fractal client, try connecting to the IP given by running `curl ipinfo.io` inside the container. You should be all set!
 
-<<<<<<< HEAD
 ## Design Decisions
 
 ### Host Service Controlling the ECS Agent
 
 We have made the decision to make the host service start up the Docker daemon when it is ready (i.e. after the handshake with the webserver is complete). Previously, the Docker daemon and ECS agent would start up on host machine boot, and our host service would have to race to initialize before the host became marked as ready to accept new tasks. Now, we start the Docker daemon and the ECS agent only when we're ready to process Docker events, and we guarantee that the host service never misses the startup of a container. Furthermore, by waiting for the authentication handshake with the webserver to complete before starting the ECS agent, we ensure that a host that failed to authenticate (and therefore fails to deliver heartbeats, thus getting killed by the webserver in a few minutes) does not accept any tasks.
 
-__NOTE__: If you want to see the actual userdata that gets passed into the EC2 hosts, it's in the repository `main-webserver`. As of the time of writing (10/22/20) it is the string in `app/helpers/utils/aws/base_ecs_client.py` (on the dev branch). Search in that file for the multi-line string starting with `#!/bin/bash`.
-=======
-__NOTE__: If you want to see the actual userdata that gets passed into the EC2 hosts, it's in the repository [`main-webserver`](https://github.com/fractalcomputers/main-webserver); it is the string in [`app/helpers/utils/aws/base_ecs_client.py`](https://github.com/fractalcomputers/main-webserver/blob/dev/app/helpers/utils/aws/base_ecs_client.py). Search in that file for the multi-line string starting with `#!/bin/bash`.
->>>>>>> 4aeab482
+__NOTE__: If you want to see the actual userdata that gets passed into the EC2 hosts, it's in the repository [`main-webserver`](https://github.com/fractalcomputers/main-webserver); it is the string in [`app/helpers/utils/aws/base_ecs_client.py`](https://github.com/fractalcomputers/main-webserver/blob/dev/app/helpers/utils/aws/base_ecs_client.py). Search in that file for the multi-line string starting with `#!/bin/bash`.