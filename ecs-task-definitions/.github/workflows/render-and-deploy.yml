# Deploy ECS task definitions to ECS
name: Render and Deploy ECS Task Definitions

# Publish on updates to the master branch
on:
<<<<<<< HEAD
  push:
    branches: [ main ]
    paths-ignore:
    - '**/README.md'
  workflow_dispatch:
=======
    push:
        branches: [ main ]
        paths-ignore:
        - '**/README.md'
    workflow_dispatch:
>>>>>>> 866cf1f0

jobs:
  render-and-deploy:
    name: Build and publish to AWS S3
    runs-on: ubuntu-20.04
    strategy:
      matrix:
        aws-regions:
          - us-east-1
          - us-east-2
          - us-west-1
          - us-west-2
          - ca-central-1
        apps:
          - fractal/base
          - fractal/browsers/chrome
          - fractal/browsers/firefox
          - fractal/browsers/brave
          - fractal/browsers/sidekick
          - fractal/productivity/slack
          - fractal/productivity/discord
          - fractal/productivity/notion
          - fractal/creative/blender
          - fractal/creative/gimp
          - fractal/creative/blockbench
          - fractal/creative/texturelab
          - fractal/creative/figma

    steps:
      - name: Checkout git repository
        uses: actions/checkout@v2
        with:
          persist-credentials: false # otherwise, the token used is the GITHUB_TOKEN, instead of your personal token
          fetch-depth: 0 # otherwise, you will fail to push refs to dest repo

      - name: Configure AWS CLI
        uses: aws-actions/configure-aws-credentials@v1
        with:
          aws-access-key-id: ${{ secrets.AWS_ECS_ACCESS_KEY_ID }}
          aws-secret-access-key: ${{ secrets.AWS_ECS_SECRET_ACCESS_KEY }}
          aws-region: ${{ matrix.aws-regions }}

<<<<<<< HEAD
      - name: Retrieve container-images master git hash as env variable
        run: echo "containers_gha_sha=$(git ls-remote https://${{ secrets.GHA_PERSONAL_ACCESS_TOKEN }}@github.com/fractalcomputers/container-images | head -1 | sed 's/HEAD//')" >> $GITHUB_ENV
=======
            - name: Retrieve container-images master git hash as env variable
              run: echo "containers_gha_sha=$(git ls-remote https://${{ secrets.GHA_PERSONAL_ACCESS_TOKEN }}@github.com/fractal/container-images | head -1 | sed 's/HEAD//')" >> $GITHUB_ENV
>>>>>>> 866cf1f0

      - name: Retrieve AWS account number as env variable
        run: echo "aws_account=$(aws sts get-caller-identity --query Account --output text)" >> $GITHUB_ENV

      - name: Generate the task definitions
        run: ./generate_taskdefs.sh
          
      - name: Store AWS ECR base uri as env variable
        run: echo "ecr_base_uri=${{ env.aws_account }}.dkr.ecr.${{ matrix.aws-regions }}.amazonaws.com" >> $GITHUB_ENV

      - name: Store taskdef JSON name as env variable
        run: echo "taskdef_json=$(echo ${{ matrix.apps }} | tr / -).json" >> $GITHUB_ENV

      - name: Render Amazon ECS task Definitions
        id: render-web-container
        uses: aws-actions/amazon-ecs-render-task-definition@v1
        with:
          container-name: fractal-container
          task-definition: ${{ env.taskdef_json }}
          image: ${{ env.ecr_base_uri }}/${{ matrix.apps }}:${{ env.containers_gha_sha }}

      - name: Deploy to Amazon ECS service
        uses: aws-actions/amazon-ecs-deploy-task-definition@v1
        with:
          task-definition: ${{ steps.render-web-container.outputs.task-definition }}

  notify-slack:
    name: Notify Slack
    needs: [ render-and-deploy ]
    if: success()
    runs-on: ubuntu-20.04
    steps:
      - name: Notify Slack
        run: |
          curl -X POST \
          --data-urlencode "payload={\"channel\": \"#alerts\", \"username\": \"Fractal Bot\", \"text\": \"Task Definitions rendered and deployed to production via ECS upload.\", \"icon_emoji\": \":fractal:\"}" \
          https://hooks.slack.com/services/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<|MERGE_RESOLUTION|>--- conflicted
+++ resolved
@@ -3,19 +3,11 @@
 
 # Publish on updates to the master branch
 on:
-<<<<<<< HEAD
   push:
     branches: [ main ]
     paths-ignore:
     - '**/README.md'
   workflow_dispatch:
-=======
-    push:
-        branches: [ main ]
-        paths-ignore:
-        - '**/README.md'
-    workflow_dispatch:
->>>>>>> 866cf1f0
 
 jobs:
   render-and-deploy:
@@ -58,13 +50,8 @@
           aws-secret-access-key: ${{ secrets.AWS_ECS_SECRET_ACCESS_KEY }}
           aws-region: ${{ matrix.aws-regions }}
 
-<<<<<<< HEAD
       - name: Retrieve container-images master git hash as env variable
-        run: echo "containers_gha_sha=$(git ls-remote https://${{ secrets.GHA_PERSONAL_ACCESS_TOKEN }}@github.com/fractalcomputers/container-images | head -1 | sed 's/HEAD//')" >> $GITHUB_ENV
-=======
-            - name: Retrieve container-images master git hash as env variable
-              run: echo "containers_gha_sha=$(git ls-remote https://${{ secrets.GHA_PERSONAL_ACCESS_TOKEN }}@github.com/fractal/container-images | head -1 | sed 's/HEAD//')" >> $GITHUB_ENV
->>>>>>> 866cf1f0
+        run: echo "containers_gha_sha=$(git ls-remote https://${{ secrets.GHA_PERSONAL_ACCESS_TOKEN }}@github.com/fractal/container-images | head -1 | sed 's/HEAD//')" >> $GITHUB_ENV
 
       - name: Retrieve AWS account number as env variable
         run: echo "aws_account=$(aws sts get-caller-identity --query Account --output text)" >> $GITHUB_ENV
