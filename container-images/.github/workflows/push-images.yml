--- conflicted
+++ resolved
@@ -15,22 +15,6 @@
         us-west-1
         us-west-2
         ca-central-1
-<<<<<<< HEAD
-    apps: >
-        base
-        browsers/chrome
-        browsers/firefox
-        browsers/brave
-        productivity/slack
-        productivity/discord
-        productivity/notion
-        creative/blender
-        creative/blockbench
-        creative/figma
-        creative/lightworks
-        creative/gimp
-=======
->>>>>>> da38336b
 
 jobs:
     ecr-push:
