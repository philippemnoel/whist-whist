--- conflicted
+++ resolved
@@ -1,12 +1,8 @@
 FROM ubuntu:18.04
-<<<<<<< HEAD
 
 # -o option for pipefail before RUN commands with pipe in them, like unminimize
 SHELL ["/bin/bash", "-o", "pipefail", "-c"]
 
-RUN yes | unminimize
-=======
->>>>>>> 62d65c76
 ENV container docker
 ENV LC_ALL C
 ENV DEBIAN_FRONTEND noninteractive
