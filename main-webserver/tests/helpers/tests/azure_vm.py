from tests import *


# Get all the VMs in the database currently


def fetchCurrentVMs(admin_token):
    return requests.get(
        (SERVER_URL + "/report/fetchVMs"),
        headers={"Authorization": "Bearer " + admin_token},
    ).json()
<<<<<<< HEAD

=======
>>>>>>> 51ee6baa


def createVM(vm_size, location, operating_system, resource_group, input_token):
    return requests.post(
        (SERVER_URL + "/azure_vm/create"),
        json={
            "vm_size": vm_size,
            "location": location,
            "operating_system": operating_system,
            "resource_group": resource_group,
        },
        headers={"Authorization": "Bearer " + input_token},
    )


def getVm(vm_name):
    resp = requests.post((SERVER_URL + "/vm/fetchVm"), json={"vm_name": vm_name})
    return resp.json()["vm"]


def deleteVM(vm_name, delete_disk, resource_group, input_token):
    return requests.post(
        (SERVER_URL + "/azure_vm/delete"),
        json={
            "vm_name": vm_name,
            "delete_disk": delete_disk,
            "resource_group": resource_group,
        },
        headers={"Authorization": "Bearer " + input_token},
    )


def runPowershell(vm_name, command, resource_group, input_token):
    return requests.post(
        (SERVER_URL + "/azure_vm/command"),
        json={
            "vm_name": vm_name,
            "command": command,
            "resource_group": resource_group,
        },
        headers={"Authorization": "Bearer " + input_token},
    )<|MERGE_RESOLUTION|>--- conflicted
+++ resolved
@@ -9,15 +9,11 @@
         (SERVER_URL + "/report/fetchVMs"),
         headers={"Authorization": "Bearer " + admin_token},
     ).json()
-<<<<<<< HEAD
-
-=======
->>>>>>> 51ee6baa
 
 
 def createVM(vm_size, location, operating_system, resource_group, input_token):
     return requests.post(
-        (SERVER_URL + "/azure_vm/create"),
+        (SERVER_URL + "/vm/create"),
         json={
             "vm_size": vm_size,
             "location": location,
@@ -35,7 +31,7 @@
 
 def deleteVM(vm_name, delete_disk, resource_group, input_token):
     return requests.post(
-        (SERVER_URL + "/azure_vm/delete"),
+        (SERVER_URL + "/vm/delete"),
         json={
             "vm_name": vm_name,
             "delete_disk": delete_disk,
@@ -47,7 +43,7 @@
 
 def runPowershell(vm_name, command, resource_group, input_token):
     return requests.post(
-        (SERVER_URL + "/azure_vm/command"),
+        (SERVER_URL + "/vm/command"),
         json={
             "vm_name": vm_name,
             "command": command,
