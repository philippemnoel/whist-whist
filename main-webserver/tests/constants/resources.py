--- conflicted
+++ resolved
@@ -7,11 +7,6 @@
 
 RESOURCE_GROUP = "FractalStaging"
 
-<<<<<<< HEAD
-# SERVER_URL = "https://main-webserver-staging4.herokuapp.com"
-=======
-
->>>>>>> 607e85f3
 SERVER_URL = (
     "http://127.0.0.1:7730"
     if not os.getenv("CI") and not os.getenv("CI") == "true"
