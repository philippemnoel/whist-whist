--- conflicted
+++ resolved
@@ -37,7 +37,6 @@
 
 
 def test_register(input_token):
-<<<<<<< HEAD
     register("fakefake@delete.com", "password", "Delete Me", "Two men walk into a bar. Knock knock.")
     resp = requests.post((SERVER_URL + '/account/fetchUser'), json={
         "username": "fakefake@delete.com"
@@ -46,15 +45,6 @@
     })
     success = resp.json()["user"] is not None
     if success: # Delete test account if successful
-=======
-    resp = register(
-        "fakefake@delete.com",
-        "password",
-        "Delete Me",
-        "Two men walk into a bar. Knock knock.",
-    )
-    if resp.status_code == 200:  # Delete test account if successful
->>>>>>> 2030f3d0
         delete("fakefake@delete.com", input_token)
     assert success
 
@@ -70,7 +60,6 @@
 def test_delete(input_token):
     """Creates a test user and deletes it
     """
-<<<<<<< HEAD
     register("fakefake@delete.com", "password", "Delete Me", "Two men walk into a bar. Knock knock.")
     delete("fakefake@delete.com", input_token)
     resp = requests.post((SERVER_URL + '/account/fetchUser'), json={
@@ -90,13 +79,4 @@
     resp = adminLogin('example@example.com', 'password')
     assert resp.status_code == 422
     resp = adminLogin(os.getenv("DASHBOARD_USERNAME"), os.getenv("DASHBOARD_PASSWORD"))
-=======
-    register(
-        "fakefake@delete.com",
-        "password",
-        "Delete Me",
-        "Two men walk into a bar. Knock knock.",
-    )
-    resp = delete("fakefake@delete.com", input_token)
->>>>>>> 2030f3d0
     assert resp.status_code == 200