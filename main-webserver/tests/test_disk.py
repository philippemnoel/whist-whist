from .helpers.tests.azure_disk import *
from .helpers.tests.azure_vm import *

# Start off by deleting all the disks in the staging resource group, if there are any


@pytest.mark.disk_serial
<<<<<<< HEAD
@disabled
=======
>>>>>>> 51ee6baa
def test_delete_disk_initial(input_token, admin_token):
    if os.getenv("USE_PRODUCTION_DATABASE").upper() == "TRUE":
        fractalLog(
            function="test_delete_disk_initial",
            label="azure_disk/delete",
            logs="Using production database instead of staging database! Forcefully stopping tests.",
            level=logging.WARNING,
        )

        assert False

    if RESOURCE_GROUP == "FractalStaging":

        def deleteDiskHelper(disk):
            fractalLog(
                function="test_delete_disk_initial",
                label="azure_disk/delete",
                logs="Deleting disk {disk_name}".format(disk_name=disk["disk_name"]),
            )

            resp = deleteDisk(
                disk_name=disk["disk_name"],
                resource_group=RESOURCE_GROUP,
                input_token=input_token,
            )

            task = queryStatus(resp, timeout=5)

            if task["status"] < 1:
                fractalLog(
                    function="test_delete_disk_initial",
                    label="azure_disk/delete",
                    logs=task["output"],
                    level=logging.ERROR,
                )
                assert False

        all_disks = fetchCurrentDisks(admin_token)

        if all_disks:
            fractalLog(
                function="test_delete_disk_initial",
                label="azure_disk/delete",
                logs="Found {num_disks} disk(s) already in database. Starting to delete...".format(
                    num_disks=str(len(all_disks))
                ),
            )

            fractalJobRunner(deleteDiskHelper, all_disks)

        else:
            fractalLog(
                function="test_delete_disk_initial",
                label="azure_disk/delete",
                logs="No disks found in database",
            )
        assert True
    else:
        fractalLog(
            function="test_delete_disk_initial",
            label="azure_disk/delete",
            logs="Resouce group is not staging resource group! Forcefully stopping tests.",
            level=logging.WARNING,
        )

        assert False


# Test disk cloning in each Azure region


@pytest.mark.disk_serial
def test_disk_clone(input_token):
    regions = ["eastus"]

    def cloneDiskHelper(region):
        fractalLog(
            function="test_disk_clone",
            label="azure_disk/clone",
            logs="Starting to clone a disk in {region}".format(region=region),
        )

        resp = cloneDisk(
            location=region,
            vm_size="NV6",
            operating_system="Linux",
            apps=[],
            resource_group=RESOURCE_GROUP,
            input_token=input_token,
        )

        task = queryStatus(resp, timeout=2)

        if task["status"] < 1:
            fractalLog(
                function="test_disk_clone",
                label="azure_disk/clone",
                logs=task["output"],
                level=logging.ERROR,
            )
            assert False

    fractalJobRunner(cloneDiskHelper, regions)

    assert True


# Test disk attaching


@pytest.mark.disk_serial
<<<<<<< HEAD
def test_disk_attach(input_token, admin_token):
    regions = ["eastus", "eastus", "eastus"]
=======
@disabled
def test_disk_attach(input_token, admin_token):
    regions = ["eastus", "northcentralus", "southcentralus"]
>>>>>>> 51ee6baa

    def attachDiskHelper(disk):
        disk_name = disk["disk_name"]
        if disk["main"] and disk["state"] == "ACTIVE":
            fractalLog(
                function="test_disk_attach",
                label="azure_disk/attach",
                logs="Starting to attach disk {disk_name} to an available VM".format(
                    disk_name=disk_name
                ),
            )

            resp = attachDisk(
                disk_name=disk_name,
                resource_group=RESOURCE_GROUP,
                input_token=input_token,
            )

            task = queryStatus(resp, timeout=8)

            if task["status"] < 1:
                fractalLog(
                    function="test_disk_attach",
                    label="azure_disk/attach",
                    logs=task["output"],
                    level=logging.ERROR,
                )
                assert False

            fractalLog(
                function="test_disk_attach",
                label="azure_disk/attach",
                logs="Running powershell script on {disk_name}".format(
                    disk_name=disk_name
                ),
            )

            resp = runPowershell(
                vm_name="shinymode749971",
                command="choco install firefox --force",
                resource_group=RESOURCE_GROUP,
                input_token=input_token,
            )

            task = queryStatus(resp, timeout=4)

            if task["status"] < 1:
                fractalLog(
                    function="test_disk_attach",
                    label="azure_disk/attach",
                    logs=task["output"],
                    level=logging.ERROR,
                )
                assert False

    disks = fetchCurrentDisks(admin_token)
    fractalJobRunner(attachDiskHelper, disks, multithreading=False)

    assert True


@pytest.mark.disk_serial
@disabled
def test_disk_create(input_token):
    region = "eastus"

    fractalLog(
        function="test_disk_create",
        label="azure_disk/create",
        logs="Starting to create a disk in {region}".format(region=region),
    )

    resp = createDisk(
        location=region,
        disk_size=127,
        resource_group=RESOURCE_GROUP,
        input_token=input_token,
    )

    task = queryStatus(resp, timeout=1.2)

    if task["status"] < 1:
        fractalLog(
            function="test_disk_create",
            label="azure_disk/create",
            logs=task["output"],
            level=logging.ERROR,
        )
        assert False<|MERGE_RESOLUTION|>--- conflicted
+++ resolved
@@ -5,10 +5,6 @@
 
 
 @pytest.mark.disk_serial
-<<<<<<< HEAD
-@disabled
-=======
->>>>>>> 51ee6baa
 def test_delete_disk_initial(input_token, admin_token):
     if os.getenv("USE_PRODUCTION_DATABASE").upper() == "TRUE":
         fractalLog(
@@ -120,14 +116,9 @@
 
 
 @pytest.mark.disk_serial
-<<<<<<< HEAD
-def test_disk_attach(input_token, admin_token):
-    regions = ["eastus", "eastus", "eastus"]
-=======
 @disabled
 def test_disk_attach(input_token, admin_token):
     regions = ["eastus", "northcentralus", "southcentralus"]
->>>>>>> 51ee6baa
 
     def attachDiskHelper(disk):
         disk_name = disk["disk_name"]
