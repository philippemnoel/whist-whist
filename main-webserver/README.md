# Fractal User & VM Webserver

![Python Webserver CI](https://github.com/fractalcomputers/vm-webserver/workflows/Python%20App%20CI/badge.svg)

This repository contains the code for the VM and user webserver, which handles interfacing between users, the Fractal cloud computers hosted on Azure (currently), and a variety of website & client applications functionalities. Runs Flask with Celery for asynchronous task handling.

Our webservers are hosted on Heroku:

- [Production](https://cube-celery-vm.herokuapp.com)
- [Staging](https://cube-celery-staging.herokuapp.com)
- [Staging2](https://cube-celery-staging2.herokuapp.com)
- [Staging3](https://cube-celery-staging3.herokuapp.com)

## Development

### Local Setup (Windows/MacOS)

1. Set up the Heroku CLI on your computer
2. Check your python version by typing `python -V`.

- If you have python 3.6.X:
  - Create a virtual environment for yourself by typing `virtualenv env` and then run the python executable listed in the install text, i.e. `source env\Scripts\activate` in Windows, or `source env/bin/activate` on Linux
- If you have Python >3.6 or Python <3.0:
  - Create a Python 3.6 virtual environment. To do this, first install python 3.6.8 from the Python website.
  - Find the directory where python 3 is installed. On linux, this can be done by typing into the terminal: `which python3`.
  - Make sure you are cd'ed into the vm-webserver folder, then type `virtualenv --python=[DIRECTORY PATH] venv` in your terminal. The terminal should output a "created virtual environment CPython3.6.8" message.
  - Activate it by typing `source venv\Scripts\activate` (Windows) or `source venv/bin/activate` (MacOS/Linux). You will need to type this last command every time to access your virtual environment.

3. Install everything by typing `pip install -r requirements.txt`. Make sure you're in the virtual environment when doing this.
4. Tell the local environment what the entry point is to the webserver by typing `set FLASK_APP=run.py`.
5. Import the environment variables into your computer by typing `heroku config -s --app <APP> >> .env`. App is either `cube-celery-vm` if you are working on the production webserver, or `cube-celery-staging` if you are working on the staging webserver. This command appends to the `.env` file, so make sure to delete/clear the file if you plan to copy new config variables.
6. Type `flask run` to start the webserver on localhost.
7. [NOTE: Currently buggy] If you plan on calling endpoints that require celery, you will want to view the celery task queue locally. To do this, open a new terminal, cd into the vm-webserver folder, and type `celery -A app.tasks worker --loglevel=info`.
8. Then, in a new terminal, attach the staging branch to cube-celery-staging by typing `git checkout staging`, then `heroku git:remote --app cube-celery-staging -r staging`
9. Also in the new terminal, attach the master branch to cube-celery-vm by typing `git checkout master`, then `heroku git:remote --app cube-celery-vm -r heroku`
<<<<<<< HEAD
10. [OPTIONAL] We are starting to build out support for AWS EC2 instances. If you don't plan on testing our EC2 endpoints, you don't need to worry about this, but if you are, then here's what you will need to do:
    a) Install the AWS CLI: https://docs.aws.amazon.com/cli/latest/userguide/cli-chap-install.html.
    b) Once installed, open up a terminal and type `aws configure`.
    c) When prompted, enter access key `AKIA24A776SSMH6JRSNH` and secret ID `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`. You can leave the other fields blank.
    d) To test if this worked, type the command `aws ec2 describe-instances --region us-east-1`. If some JSON appears, you're all set.
=======
>>>>>>> 7c5c21ca

### Build/Run in Docker

To build the Docker image, run: `docker build -t vm-webserver`. You will require the Heroku API key as an environment variable, `HEROKU_API_KEY=<heroku-api-key>`. You can store all Docker environment variables in a file such as `.envdocker`, to save yourself time between runs. You can then run Docker with:

`docker run --env-file .envdocker -t vm-webserver:latest`

or

`docker run --env HEROKU_API_KEY=<heroku-api-key> -t vm-webserver:latest`

### Build/Run in Vagrant

Vagrant allows you to build local VMs which can be used to run code seamlessly. It is done via the Git submodule to the `fractalcomputers/vagrant` repository.

First, make sure you initialized submodules via: `git submodule update --init --recursive`. After the submodules are initialized you will find the Vagrant configs in `vagrant/`.

You will first need to download the win10-dev.box image. To do so, run `aws s3 cp s3://fractal-private-dev/win10-dev.box win10-dev.box` as detailed in `vagrant/README.md`, or you can also manually download it from the S3 bucket. If you try to download it via the AWS CLI, you will first need to install the CLI and configure permissions, which is explained the the Vagrant repo README. You can then follow the instructions in `vagrant/README.md` for running VMs with the vm-webserver repo in them.

Quick Commands:

```
# vagrant up commands will take some time
vagrant up
vagrant up win10 # only win10
vagrant ssh win10
vagrant ssh ubuntu

# code is located under /vagrant
vagrant destroy # destroys vms and cleans up
```

### Run on Heroku

To push to the Heroku production/staging servers, you’ll first need to set up the Heroku CLI on your computer. Make sure you are added as a collaborator to any of the Heroku apps you plan to use. You can contact Ming, Phil, or Jonathan to be added.

#### Create new Heroku server

1. Inside your virtual environment, run the command `heroku create -a [DESIRED HEROKU SERVER NAME]`.
2. `git checkout` to the branch you want to connect the new server to, and run the command `heroku git:remote -a [HEROKU SERVER NAME] -r [DESIRED LOCAL NICKNAME]`. For instance, if the app you created is called `cube-celery-staging5`, you could run `heroku git:remote -a cube-celery-staging5 -r staging5`.
3. To transfer the environment variables over automatically, run the command `heroku config -s -a [EXISTING SERVER] > config.txt` and then `cat config.txt | tr '\n' ' ' | xargs heroku config:set -a [HEROKU SERVER NAME]`. Note that you need to be on a Mac or Linux computer to run the second command; I could not find a suitable workaround for Windows.
4. Copy the environment variables locally by running `heroku config -s -a [HEROKU SERVER NAME]` >> .env`
5. Install a Redis task Queue by going to the Heroku dashboard, finding the app you created, and navigating to Resources > Find More Addons > Heroku Redis. Follow the Heroku setup instructions and select the free plan.
6. Under the Resources tab, make sure that the "web" and "celery" workers are both toggled on.
7. All good to go! To push live, commit your branch and type `git push [LOCAL NICKNAME] [BRANCH NAME]:master`. For instance, if my nickname from step 2 is `staging5` and my branch name is `test-branch`, I will do `git push staging5 test-branch:master`.

#### [Staging](https://cube-celery-staging.herokuapp.com)

Add the heroku app as a remote: `git remote add staging https://git.heroku.com/cube-celery-staging.git`  
We have a secondary heroku staging app if two people want to deploy and test at the same time: `git remote add staging2 https://git.heroku.com/cube-celery-staging2.git`. We also have a tertiary staging app.

To push to the primary staging server, first make sure you’re in the staging branch, then type `git add .`, then `git commit -m “COMMIT MESSAGE”`, then finally `git push staging staging:master`. If you are using another branch with name as {branchName}, you push via: `git push staging {branchName}:master`. If you get a git pull error, git pull by typing `git pull staging master` to pull from Heroku or `git pull origin staging` to pull from Github. To view the server logs, type `heroku logs --tail --remote staging`.

To push to the secondary staging server, the steps are all the same, except you replace the remote with `staging2`.

To push to the Github production/staging repo, run `git add .`, `git commit -m "COMMIT MESSAGE"`, and finally `git push origin staging` to push to the staging repo, and `git push origin master` to push to the production repo.

#### [Production](https://git.heroku.com/cube-celery-vm.git)

To push to the live server, git add and commit and type git push heroku master. (Obviously, DO NOT push to the production server until we’ve all agreed that staging is stable).

Test the webserver by running it on localhost and using Postman to send requests to the localhost address, and if that works, push to staging. To view the server logs, type `heroku logs --tail --app cube-celery-vm`.

#### [SQL Database Scheme](https://pgweb-demo.herokuapp.com/)

Select Scheme, and for the server URL scheme, copy the DATABASE_URL config var found on the Heroku instance.

## Testing

We have created a Postman workspace for a variety of API endpionts in vm-webserver, which can be used for testing in the Staging and Staging2 environments.

Postman Team link: https://app.getpostman.com/join-team?invite_code=29d49d2365850ccfb50fc09723a45a93

## Publishing

Once you are ready to deploy to production, you can merge your code into master and then run `./update.sh`. The script will push your local code to Heroku on the master branch, and notify the team via Slack.

## Styling

To ensure that code formatting is standardized, and to minimize clutter in the commits, you should set up styling with [Python black](https://github.com/psf/black) before making any PRs. You may find a variety of tutorial online for your personal setup. This README covers how to set it up on VSCode, Sublime Text and running it from the CLI. GitHub Actions will also automatically lint your code via Python Black for every push.

### [VSCode](https://medium.com/@marcobelo/setting-up-python-black-on-visual-studio-code-5318eba4cd00)

1. Install it on your virtual env or in your local python with the command:

```
$ pip install black
```

2. Now install the python extension for VS-Code, open your VS-Code and type “Ctrl + p”, paste the line bellow and hit enter:

```
ext install ms-python.python
```

3. Go to the settings in your VS-Code typing “Ctrl + ,” or clicking at the gear on the bottom left and selecting “Settings [Ctrl+,]” option.
4. Type “format on save” at the search bar on top of the Settings tab and check the box.
5. Search for “python formatting provider” and select “black”.
6. Now open/create a python file, write some code and save(Ctrl+s) it to see the magic happen!

### [CLI](https://github.com/psf/black)

Installation:  
Black can be installed by running `pip install black`. It requires Python 3.6.0+ to run but you can reformat Python 2 code with it, too.

Usage:  
To get started right away with sensible defaults:

```
black {source_file_or_directory}
```

Black doesn't provide many options. You can list them by running `black --help`:<|MERGE_RESOLUTION|>--- conflicted
+++ resolved
@@ -33,14 +33,11 @@
 7. [NOTE: Currently buggy] If you plan on calling endpoints that require celery, you will want to view the celery task queue locally. To do this, open a new terminal, cd into the vm-webserver folder, and type `celery -A app.tasks worker --loglevel=info`.
 8. Then, in a new terminal, attach the staging branch to cube-celery-staging by typing `git checkout staging`, then `heroku git:remote --app cube-celery-staging -r staging`
 9. Also in the new terminal, attach the master branch to cube-celery-vm by typing `git checkout master`, then `heroku git:remote --app cube-celery-vm -r heroku`
-<<<<<<< HEAD
 10. [OPTIONAL] We are starting to build out support for AWS EC2 instances. If you don't plan on testing our EC2 endpoints, you don't need to worry about this, but if you are, then here's what you will need to do:
     a) Install the AWS CLI: https://docs.aws.amazon.com/cli/latest/userguide/cli-chap-install.html.
     b) Once installed, open up a terminal and type `aws configure`.
     c) When prompted, enter access key `AKIA24A776SSMH6JRSNH` and secret ID `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`. You can leave the other fields blank.
     d) To test if this worked, type the command `aws ec2 describe-instances --region us-east-1`. If some JSON appears, you're all set.
-=======
->>>>>>> 7c5c21ca
 
 ### Build/Run in Docker
 
