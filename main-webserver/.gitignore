# Python
.env*
env/
Test-Environment
<<<<<<< HEAD
"env"
=======
>>>>>>> 2cc44b17
*.pyc
*.py[cod]
env3.6
.venv/
venv/
__pycache__/

# Heroku
herokulogs.txtgg

# Vagrant
.vagrant
*.box
ubuntu-bionic-18.04-cloudimg-console.log

# VS Code
.vscode/*
.vscode<|MERGE_RESOLUTION|>--- conflicted
+++ resolved
@@ -2,10 +2,6 @@
 .env*
 env/
 Test-Environment
-<<<<<<< HEAD
-"env"
-=======
->>>>>>> 2cc44b17
 *.pyc
 *.py[cod]
 env3.6
