from app.utils import *
from app import *
from app.logger import *


def loginUser(username, password):
    """Verifies the username password combination in the users SQL table

    If the password is the admin password, just check if the username exists
    Else, check to see if the username is in the database and the jwt encoded password is in the database

    Parameters:
    username (str): The username
    vm_name (str): The password

    Returns:
    bool: True if authentication success, False otherwise
   """

    if password != os.getenv("ADMIN_PASSWORD"):
        command = text(
            """
            SELECT * FROM users WHERE "username" = :userName AND "password" = :password
            """
        )
        pwd_token = jwt.encode({"pwd": password}, os.getenv("SECRET_KEY"))
        params = {"userName": username, "password": pwd_token}
        with engine.connect() as conn:
            user = cleanFetchedSQL(conn.execute(command, **params).fetchall())
            conn.close()
            return True if user else False
    else:
        command = text(
            """
            SELECT * FROM users WHERE "username" = :userName
            """
        )
        params = {"userName": username}
        with engine.connect() as conn:
            user = cleanFetchedSQL(conn.execute(command, **params).fetchall())
            conn.close()
            return True if user else False


def isAdmin(username):
    """Checks whether a user account is an admin

    Args:
        username (str): The username to check

    Returns:
        bool: True if they are an admin, False otherwise
    """
    command = text(
        """
        SELECT * FROM users WHERE "username" = :userName
        """
    )
    params = {"userName": username}
    with engine.connect() as conn:
        user = cleanFetchedSQL(conn.execute(command, **params).fetchall())[0]
        conn.close()
        print(user)
        if user:
            if user["password"] == jwt.encode(
                {"pwd": os.getenv("ADMIN_PASSWORD")}, os.getenv("SECRET_KEY")
            ):
                return True
        return False


def lookup(username):
    """Looks up the username in the users SQL table

    Args:
        username (str): The username to look up

    Returns:
        bool: True if user exists, False otherwise
    """

    command = text(
        """
        SELECT * FROM users WHERE "username" = :userName
        """
    )
    params = {"userName": username}
    with engine.connect() as conn:
        user = cleanFetchedSQL(conn.execute(command, **params).fetchall())
        conn.close()
        return True if user else False


def genUniqueCode():
    """Generates a unique referral code

    Returns:
        int: The generated code
    """
    with engine.connect() as conn:
        old_codes = [cell[0] for cell in list(conn.execute('SELECT "code" FROM users'))]
        new_code = generateCode()
        while new_code in old_codes:
            new_code = generateCode()
        return new_code


<<<<<<< HEAD
def registerUser(username, password, token, name = None, reason_for_signup = None):
=======
def registerUser(username, password, token, name=None, reason_for_signup=None):
>>>>>>> e7e15dab
    """Registers a user, and stores it in the users table

    Args:
        username (str): The username
        password (str): The password (to be encoded into a jwt token)
        token (str): The email comfirmation token

    Returns:
        int: 200 on success, 400 on fail
    """
    pwd_token = jwt.encode({"pwd": password}, os.getenv("SECRET_KEY"))
    code = genUniqueCode()
<<<<<<< HEAD
    command = text("""
        INSERT INTO users("username", "password", "code", "id", "name", "reason_for_signup")
        VALUES(:userName, :password, :code, :token, :name, :reason_for_signup)
        """)
    params = {'userName': username, 'password': pwd_token,
              'code': code, 'token': token,
              'name': name, 'reason_for_signup': reason_for_signup}
=======
    command = text(
        """
        INSERT INTO users("username", "password", "code", "id", "name", "reason_for_signup")
        VALUES(:userName, :password, :code, :token, :name, :reason_for_signup)
        """
    )
    params = {
        "userName": username,
        "password": pwd_token,
        "code": code,
        "token": token,
        "name": name,
        "reason_for_signup": reason_for_signup,
    }
>>>>>>> e7e15dab
    with engine.connect() as conn:
        try:
            conn.execute(command, **params)
            conn.close()
            return 200
        except:
            return 400


def resetPassword(username, password):
    """Updates the password for a user in the users SQL table

    Args:
        username (str): The user to update the password for
        password (str): The new password
    """
    pwd_token = jwt.encode({"pwd": password}, os.getenv("SECRET_KEY"))
    command = text(
        """
        UPDATE users
        SET "password" = :password
        WHERE "username" = :userName
        """
    )
    params = {"userName": username, "password": pwd_token}
    with engine.connect() as conn:
        conn.execute(command, **params)
        conn.close()


def deleteUser(username):
    """Deletes a user from the users sql table

    Args:
        username (str): The name of the user

    Returns:
        int: 200 for successs, 404 for failure
    """
    command = text(
        """
        DELETE FROM users WHERE "username" = :username
        """
    )
    params = {"username": username}
    with engine.connect() as conn:
        try:
            conn.execute(command, **params)
            conn.close()
            return 200
        except:
            return 404


def fetchAllUsers():
    """Fetches all users from the users sql table

    Returns:
        arr[dict]: The array of users
    """
    command = text(
        """
        SELECT * FROM users
        """
    )
    params = {}
    with engine.connect() as conn:
        users = cleanFetchedSQL(conn.execute(command, **params).fetchall())
        conn.close()
        return users
    return None


def changeUserCredits(username, credits):
    """Changes the outstanding credits for a user

    Args:
        username (str): The username of the user
        credits (int): The credits that the user has outstanding (1 credit = 1 month of use)
    """
    command = text(
        """
        UPDATE users
        SET "credits_outstanding" = :credits
        WHERE
        "username" = :username
        """
    )
    params = {"credits": credits, "username": username}
    with engine.connect() as conn:
        conn.execute(command, **params)
        conn.close()


def getUserCredits(username):
    """Gets the credits associated with the user

    Args:
        username (str): The user's username

    Returns:
        int: The credits the user has
    """
    command = text(
        """
        SELECT * FROM users
        WHERE "username" = :username
        """
    )
    params = {"username": username}
    with engine.connect() as conn:
        users = cleanFetchedSQL(conn.execute(command, **params).fetchone())
        conn.close()
        if users:
            return users["credits_outstanding"]
    return 0


def fetchCodes():
    """Gets all the referral codes

    Returns:
        arr[str]: An array of all the user codes
    """
    command = text(
        """
        SELECT * FROM users
        """
    )
    params = {}
    with engine.connect() as conn:
        users = cleanFetchedSQL(conn.execute(command, **params).fetchall())
        conn.close()
        return [user["code"] for user in users]
    return None


def checkUserVerified(username):
    """Checks if a user has verified their email already

    Args:
        username (str): The username

    Returns:
        bool: Whether they have verified
    """
    command = text(
        """
        SELECT * FROM users WHERE "username" = :userName
        """
    )
    params = {"userName": username}
    with engine.connect() as conn:
        user = cleanFetchedSQL(conn.execute(command, **params).fetchone())
        conn.close()
        if user:
            return user["verified"]
        return False


def makeUserVerified(username, verified):
    """Sets the user's verification 

    Args:
        username (str): The username of the user
        verified (bool): The new verification state
    """
    command = text(
        """
        UPDATE users
        SET verified = :verified
        WHERE
        "username" = :username
        """
    )
    params = {"verified": verified, "username": username}
    with engine.connect() as conn:
        conn.execute(command, **params)
        conn.close()


def fetchUserToken(username):
    """Returns the uid of the user

    Args:
        username (str): The username of the user

    Returns:
        str: The uid of the user
    """
    command = text(
        """
        SELECT * FROM users WHERE "username" = :userName
        """
    )
    params = {"userName": username}
    with engine.connect() as conn:
        user = cleanFetchedSQL(conn.execute(command, **params).fetchone())
        conn.close()
        if user:
            return user["id"]
        return None


def mapCodeToUser(code):
    """Returns the user with the respective referral code. 

    Args:
        code (str): The user's referral code

    Returns:
        dict: The user. If there is no match, return None
    """
    command = text(
        """
        SELECT * FROM users WHERE "code" = :code
        """
    )
    params = {"code": code}
    with engine.connect() as conn:
        user = cleanFetchedSQL(conn.execute(command, **params).fetchone())
        conn.close()
        return user if user else None


def fetchUserCode(username):
    """Fetches the referral code of a user

    Args:
        username (str): The username of the user of interest

    Returns:
        str: The referral code
    """
    try:
        command = text(
            """
            SELECT * FROM users WHERE "username" = :userName
            """
        )
        params = {"userName": username}
        with engine.connect() as conn:
            user = cleanFetchedSQL(conn.execute(command, **params).fetchone())
            conn.close()
            return user["code"]
    except:
        return None


def generateIDs(ID=-1):
    """Generates a unique id for all users in the users SQL table

    Returns:
        int: 200 for success, 500 for fail
    """
    try:
        with engine.connect() as conn:
            for row in list(conn.execute("SELECT * FROM users")):
                token = generateToken(row[0])
                command = text(
                    """
                    UPDATE users
                    SET "id" = :token
                    WHERE "username" = :userName
                    """
                )
                params = {"token": token, "userName": row[0]}
                conn.execute(command, **params)
            conn.close()
        sendInfo(ID, "Generated IDs succesfully")
        return 200
    except:
        error = traceback.format_exc()
        sendError(ID, "Failed to generate IDs: " + error)
        return 500


def userVMStatus(username):
    """Returns the status of the user vm

    Args:
        username (string): The username of the user of interest

    Returns:
        str: vm status ['not_created', 'is_creating', 'has_created', 'has_not_paid'] 
    """
    has_paid = False
    has_disk = False

    command = text(
        """
        SELECT * FROM customers
        WHERE "username" = :username
        """
    )
    params = {"username": username}
    with engine.connect() as conn:
        user = cleanFetchedSQL(conn.execute(command, **params).fetchone())
        conn.close()
        if user:
            has_paid = True

    command = text(
        """
        SELECT * FROM disks
        WHERE "username" = :username AND "state" = :state
        """
    )

    params = {"username": username, "state": "ACTIVE"}
    with engine.connect() as conn:
        user = cleanFetchedSQL(conn.execute(command, **params).fetchone())
        conn.close()
        if user:
            has_disk = True

            if user["first_time"]:
                return "is_creating"

    if not has_paid and not has_disk:
        return "not_created"

    if has_paid and not has_disk:
        return "is_creating"

    if has_paid and has_disk:
        return "has_created"

    return "has_not_paid"<|MERGE_RESOLUTION|>--- conflicted
+++ resolved
@@ -105,11 +105,7 @@
         return new_code
 
 
-<<<<<<< HEAD
-def registerUser(username, password, token, name = None, reason_for_signup = None):
-=======
 def registerUser(username, password, token, name=None, reason_for_signup=None):
->>>>>>> e7e15dab
     """Registers a user, and stores it in the users table
 
     Args:
@@ -122,15 +118,6 @@
     """
     pwd_token = jwt.encode({"pwd": password}, os.getenv("SECRET_KEY"))
     code = genUniqueCode()
-<<<<<<< HEAD
-    command = text("""
-        INSERT INTO users("username", "password", "code", "id", "name", "reason_for_signup")
-        VALUES(:userName, :password, :code, :token, :name, :reason_for_signup)
-        """)
-    params = {'userName': username, 'password': pwd_token,
-              'code': code, 'token': token,
-              'name': name, 'reason_for_signup': reason_for_signup}
-=======
     command = text(
         """
         INSERT INTO users("username", "password", "code", "id", "name", "reason_for_signup")
@@ -145,7 +132,6 @@
         "name": name,
         "reason_for_signup": reason_for_signup,
     }
->>>>>>> e7e15dab
     with engine.connect() as conn:
         try:
             conn.execute(command, **params)
