from app.utils import *
from app import *
from app.logger import *
from .general import *
from .disks import *


def createVMParameters(vmName, nic_id, vm_size, location, operating_system="Windows"):
    """Adds a vm entry to the SQL database

    Parameters:
    vmName (str): The name of the VM to add
    nic_id (str): The vm's network interface ID
    vm_size (str): The type of vm in terms of specs(default is NV6)
    location (str): The Azure region of the vm
    operating_system (str): The operating system of the vm (default is 'Windows')

    Returns:
    dict: Parameters that will be used in Azure sdk
   """

    with engine.connect() as conn:
        oldUserNames = [
            cell[0] for cell in list(conn.execute('SELECT "username" FROM v_ms'))
        ]
        userName = genHaiku(1)[0]
        while userName in oldUserNames:
            userName = genHaiku(1)

        vm_reference = (
            {
                "publisher": "MicrosoftWindowsDesktop",
                "offer": "Windows-10",
                "sku": "rs5-pro",
                "version": "latest",
            }
            if operating_system == "Windows"
            else {
                "publisher": "Canonical",
                "offer": "UbuntuServer",
                "sku": "18.04-LTS",
                "version": "latest",
            }
        )

        command = text(
            """
            INSERT INTO v_ms("vm_name", "disk_name")
            VALUES(:vmName, :disk_name)
            """
        )
        params = {"vmName": vmName, "username": userName, "disk_name": None}
        with engine.connect() as conn:
            conn.execute(command, **params)
            conn.close()

            return {
                "params": {
                    "location": location,
                    "os_profile": {
                        "computer_name": vmName,
                        "admin_username": os.getenv("VM_GROUP"),
                        "admin_password": os.getenv("VM_PASSWORD"),
                    },
                    "hardware_profile": {"vm_size": vm_size},
                    "storage_profile": {
                        "image_reference": {
                            "publisher": vm_reference["publisher"],
                            "offer": vm_reference["offer"],
                            "sku": vm_reference["sku"],
                            "version": vm_reference["version"],
                        },
                        "os_disk": {
                            "os_type": operating_system,
                            "create_option": "FromImage",
                        },
                    },
                    "network_profile": {"network_interfaces": [{"id": nic_id,}]},
                },
                "vm_name": vmName,
            }


def getVM(vm_name):
    """Retrieves information about the model view or the instance view of an Azure virtual machine

    Parameters:
    vmName (str): The name of the VM to retrieve

    Returns:
    VirtualMachine: The instance view of the virtual machine
   """
    _, compute_client, _ = createClients()
    try:
        virtual_machine = compute_client.virtual_machines.get(
            os.environ.get("VM_GROUP"), vm_name
        )
        return virtual_machine
    except:
        return None


def singleValueQuery(value):
    """Queries all vms from the v_ms SQL table with the specified name

    Parameters:
    vmName (str): The name of the VM to retrieve

    Returns:
    dict: The dictionary respresenting the query result
   """
    command = text(
        """
        SELECT * FROM v_ms WHERE "vm_name" = :value
        """
    )
    params = {"value": value}
    with engine.connect() as conn:
        exists = cleanFetchedSQL(conn.execute(command, **params).fetchall())
        conn.close()
        return True if exists else False


def updateVMUsername(username, vm_name):
    """Updates the username associated with a vm entry in the v_ms SQL table

    Parameters:
    username (str): The new username
    vm_name (str): The name of the VM row to update
   """
    command = text(
        """
        UPDATE v_ms
        SET username = :username
        WHERE
        "vm_name" = :vm_name
        """
    )
    params = {"username": username, "vm_name": vm_name}
    with engine.connect() as conn:
        conn.execute(command, **params)
        conn.close()


def fetchVMCredentials(vm_name):
    """Fetches a vm from the v_ms sql table

    Args:
        vm_name (str): The name of the vm to fetch

    Returns:
        dict: An object respresenting the respective row in the table
    """
    command = text(
        """
        SELECT * FROM v_ms WHERE "vm_name" = :vm_name
        """
    )
    params = {"vm_name": vm_name}
    with engine.connect() as conn:
        vm_info = cleanFetchedSQL(conn.execute(command, **params).fetchone())
        conn.close()
        return vm_info


def fetchVMByIP(vm_ip):
    """Fetches a vm from the v_ms sql table

    Args:
        vm_ip (str): The ip address (ipv4) of the vm to fetch

    Returns:
        dict: An object respresenting the respective row in the table
    """
    command = text(
        """
        SELECT * FROM v_ms WHERE "ip" = :vm_ip
        """
    )
    params = {"vm_ip": vm_ip}
    with engine.connect() as conn:
        vm_info = cleanFetchedSQL(conn.execute(command, **params).fetchone())
        conn.close()
        return vm_info


def genVMName():
    """Generates a unique name for a vm

    Returns:
        str: The generated name
    """
    with engine.connect() as conn:
        oldVMs = [cell[0] for cell in list(conn.execute('SELECT "vm_name" FROM v_ms'))]
        vmName = genHaiku(1)[0]
        while vmName in oldVMs:
            vmName = genHaiku(1)[0]
        return vmName


def fetchUserVMs(username, ID=-1):
    """Fetches vms that are connected to the user

    Args:
        username (str): The username
        ID (int, optional): The papertrail logging ID. Defaults to -1.

    Returns:
        dict: The object representing the respective vm in the v_ms sql database
    """
    sendInfo(ID, "Fetching vms for user {}".format(username))

    if username:
        command = text(
            """
            SELECT * FROM v_ms WHERE "username" = :username
            """
        )
        params = {"username": username}
        with engine.connect() as conn:
            vms_info = cleanFetchedSQL(conn.execute(command, **params).fetchall())
            conn.close()
            return vms_info
    else:
        command = text(
            """
            SELECT * FROM v_ms
            """
        )
        params = {}
        with engine.connect() as conn:
            vms_info = cleanFetchedSQL(conn.execute(command, **params).fetchall())
            conn.close()
            return vms_info


def deleteRow(vm_name, vm_names):
    """Deletes a row from the v_ms sql table, if vm_name is not in vm_names

    Args:
        vm_name (str): The name of the vm to check
        vm_names (array[string]): An array of the names of accepted VMs
    """
    if not (vm_name in vm_names):
        command = text(
            """
            DELETE FROM v_ms WHERE "vm_name" = :vm_name
            """
        )
        params = {"vm_name": vm_name}
        with engine.connect() as conn:
            conn.execute(command, **params)
            conn.close()


def insertVM(vm_name, vm_ip=None, location=None):
    """Inserts a vm into the v_ms table

    Args:
        vm_name (str): The name of the vm
        vm_ip (str, optional): The ipv4 address of the vm. Defaults to None.
        location (str, optional): The region that the vm is based in. Defaults to None.
    """
    command = text(
        """
        SELECT * FROM v_ms WHERE "vm_name" = :vm_name
        """
    )
    params = {"vm_name": vm_name}
    with engine.connect() as conn:
        vms = cleanFetchedSQL(conn.execute(command, **params).fetchall())

        if not vms:
            _, compute_client, _ = createClients()
            vm = getVM(vm_name)

            if not vm_ip or not location:
                vm_ip = getIP(vm)
                location = vm.location

            disk_name = vm.storage_profile.os_disk.name
            username = mapDiskToUser(disk_name)
            lock = False
            dev = False

            command = text(
                """
                INSERT INTO v_ms("vm_name", "username", "disk_name", "ip", "location", "lock", "dev")
                VALUES(:vm_name, :username, :disk_name, :ip, :location, :lock, :dev)
                """
            )
            params = {
                "username": username,
                "vm_name": vm_name,
                "disk_name": disk_name,
                "ip": vm_ip,
                "location": location,
                "lock": False,
                "dev": False,
            }

            conn.execute(command, **params)
            conn.close()


def updateVMIP(vm_name, ip):
    """Updates the ip address of a vm

    Args:
        vm_name (str): The name of the vm to update
        ip (str): The new ipv4 address
    """
    sendInfo(ID, "Updating IP for VM {} to {} in SQL".format(vm_name, ip))
    command = text(
        """
        UPDATE v_ms
        SET ip = :ip
        WHERE
        "vm_name" = :vm_name
        """
    )
    params = {"ip": ip, "vm_name": vm_name}
    with engine.connect() as conn:
        conn.execute(command, **params)
        conn.close()


def updateVMState(vm_name, state):
    """Updates the state for a vm

    Args:
        vm_name (str): The name of the vm to update
        state (str): The new state of the vm
    """
    sendInfo(ID, "Updating state for VM {} to {} in SQL".format(vm_name, state))
    command = text(
        """
        UPDATE v_ms
        SET state = :state
        WHERE
        "vm_name" = :vm_name
        """
    )
    params = {"vm_name": vm_name, "state": state}
    with engine.connect() as conn:
        conn.execute(command, **params)
        conn.close()


def updateVMStateAutomatically(vm_name, ID=-1):
    """Updates the v_ms sql entry based on the azure vm state

    Args:
        vm_name (str): Name of the vm
        ID (int, optional): Papertrail Logging ID. Defaults to -1.

    Returns:
        int: 1 for success, -1 for error
    """
    _, compute_client, _ = createClients()

    vm_state = compute_client.virtual_machines.instance_view(
        resource_group_name=os.getenv("VM_GROUP"), vm_name=vm_name
    )

    hr = -1

    try:
        power_state = vm_state.statuses[1].code
        sendInfo(ID, "VM {} has Azure state {}".format(vm_name, power_state))
    except:
        sendError(ID, "VM {} Azure state unable to be fetched".format(vm_name))
    if "starting" in power_state:
        updateVMState(vm_name, "STARTING")
        sendInfo(ID, "VM {} set to state {} in Postgres".format(vm_name, "STARTING"))
        hr = 1
    elif "running" in power_state:
        updateVMState(vm_name, "RUNNING_AVAILABLE")
        sendInfo(
            ID, "VM {} set to state {} in Postgres".format(vm_name, "RUNNING_AVAILABLE")
        )
        hr = 1
    elif "stopping" in power_state:
        updateVMState(vm_name, "STOPPING")
        sendInfo(ID, "VM {} set to state {} in Postgres".format(vm_name, "STOPPING"))
        hr = 1
    elif "deallocating" in power_state:
        updateVMState(vm_name, "DEALLOCATING")
        sendInfo(
            ID, "VM {} set to state {} in Postgres".format(vm_name, "DEALLOCATING")
        )
        hr = 1
    elif "stopped" in power_state:
        updateVMState(vm_name, "STOPPED")
        sendInfo(ID, "VM {} set to state {} in Postgres".format(vm_name, "STOPPED"))
        hr = 1
    elif "deallocated" in power_state:
        updateVMState(vm_name, "DEALLOCATED")
        sendInfo(ID, "VM {} set to state {} in Postgres".format(vm_name, "DEALLOCATED"))
        hr = 1

    return hr


def updateVMLocation(vm_name, location):
    """Updates the location of the vm entry in the v_ms sql table

    Args:
        vm_name (str): Name of vm of interest
        location (str): The new region of the vm
    """
    sendInfo(ID, "Updating location for VM {} to {} in SQL".format(vm_name, location))
    command = text(
        """
        UPDATE v_ms
        SET location = :location
        WHERE
        "vm_name" = :vm_name
        """
    )
    params = {"vm_name": vm_name, "location": location}
    with engine.connect() as conn:
        conn.execute(command, **params)
        conn.close()


def fetchAttachableVMs(state, location):
    """Finds all vms with specified location and state that are unlocked and not in dev mode

    Args:
        state (str): State of the vm
        location (str): Azure region to look in

    Returns:
        arr[dict]: Arrray of all vms that are attachable
    """
    command = text(
        """
        SELECT * FROM v_ms WHERE "state" = :state AND "location" = :location AND "lock" = :lock AND "dev" = :dev
        """
    )
    params = {"state": state, "location": location, "lock": False, "dev": False}

    with engine.connect() as conn:
        vms = cleanFetchedSQL(conn.execute(command, **params).fetchall())
        conn.close()
        vms = vms if vms else []
        return vms


def lockVMAndUpdate(
    vm_name, state, lock, temporary_lock, change_last_updated, verbose, ID
):
    MAX_LOCK_TIME = 10

    session = Session()

    command = text(
        """
        UPDATE v_ms SET state = :state, lock = :lock
        WHERE vm_name = :vm_name
        """
    )

    if temporary_lock:
        temporary_lock = min(MAX_LOCK_TIME, temporary_lock)
        temporary_lock = shiftUnixByMinutes(dateToUnix(getToday()), temporary_lock)

        command = text(
            """
            UPDATE v_ms SET state = :state, lock = :lock, temporary_lock = :temporary_lock
            WHERE vm_name = :vm_name
            """
        )

    params = {
        "vm_name": vm_name,
        "state": state,
        "lock": lock,
        "temporary_lock": temporary_lock,
    }

    session.execute(command, params)
    session.commit()
    session.close()


def lockVM(
    vm_name,
    lock,
    username=None,
    disk_name=None,
    change_last_updated=True,
    verbose=True,
    ID=-1,
):
    """Locks/unlocks a vm. A vm entry with lock set to True prevents other processes from changing that entry.

    Args:
        vm_name (str): The name of the vm to lock
        lock (bool): True for lock
        change_last_updated (bool, optional): Whether or not to change the last_updated column as well. Defaults to True.
        verbose (bool, optional): Flag to log verbose in papertrail. Defaults to True.
        ID (int, optional): A unique papertrail logging id. Defaults to -1.
    """
    if lock and verbose:
        sendInfo(ID, "Trying to lock VM {}".format(vm_name), papertrail=verbose)
    elif not lock and verbose:
        sendInfo(ID, "Trying to unlock VM {}".format(vm_name), papertrail=verbose)

    session = Session()

    command = text(
        """
        UPDATE v_ms
        SET "lock" = :lock, "last_updated" = :last_updated
        WHERE
        "vm_name" = :vm_name
        """
    )

    if not change_last_updated:
        command = text(
            """
            UPDATE v_ms
            SET "lock" = :lock
            WHERE
            "vm_name" = :vm_name
            """
        )

    last_updated = getCurrentTime()
    params = {"vm_name": vm_name, "lock": lock, "last_updated": last_updated}

    session.execute(command, params)

    if username and disk_name:
        command = text(
            """
            UPDATE v_ms
            SET "username" = :username, "disk_name" = :disk_name
            WHERE
            "vm_name" = :vm_name
            """
        )

        params = {"username": username, "vm_name": vm_name, "disk_name": disk_name}
        session.execute(command, params)

    session.commit()
    session.close()

    if lock and verbose:
        sendInfo(ID, "Successfully locked VM {}".format(vm_name), papertrail=verbose)
    elif not lock and verbose:
        sendInfo(ID, "Successfully unlocked VM {}".format(vm_name), papertrail=verbose)


def claimAvailableVM(disk_name, location, s=None, ID=-1):
    username = mapDiskToUser(disk_name)
    session = Session()

    state_preference = ["RUNNING_AVAILABLE", "STOPPED", "DEALLOCATED"]

    for state in state_preference:
        sendInfo(
            ID,
            "Looking for VMs with state {} in {} for {}".format(
                state, location, username
            ),
        )

        command = text(
            """
            SELECT * FROM v_ms
            WHERE lock = :lock AND state = :state AND dev = :dev AND location = :location AND (temporary_lock <= :temporary_lock OR temporary_lock IS NULL)
            """
        )

        params = {
            "lock": False,
            "state": state,
            "dev": False,
            "location": location,
            "temporary_lock": dateToUnix(getToday()),
        }

        available_vm = cleanFetchedSQL(session.execute(command, params).fetchone())

        if available_vm:
            if s:
                if state == "RUNNING_AVAILABLE":
                    s.update_state(
                        state="PENDING",
                        meta={
                            "msg": "Your cloud PC is powered on. Preparing your cloud PC (this could take a few minutes)."
                        },
                    )
                else:
                    s.update_state(
                        state="PENDING",
                        meta={
                            "msg": "Your cloud PC is powered off. Preparing your cloud PC (this could take a few minutes)."
                        },
                    )

            sendInfo(
                ID,
                "Found an available VM {} for {}".format(str(available_vm), username),
            )

            command = text(
                """
                UPDATE v_ms 
                SET lock = :lock, username = :username, disk_name = :disk_name, state = :state
                WHERE vm_name = :vm_name
                """
            )

            params = {
                "lock": True,
                "username": username,
                "disk_name": disk_name,
                "vm_name": available_vm["vm_name"],
                "state": "ATTACHING",
            }
            session.execute(command, params)

            sendInfo(
                ID,
                "ATTACHING VM {} to new user {}".format(
                    available_vm["vm_name"], username
                ),
            )

            session.commit()
            session.close()

            return available_vm
        else:
            sendInfo(
                ID,
                "Did not find any VMs in {} with state {} for {}.".format(
                    location, state, username
                ),
            )

    session.commit()
    session.close()
    return None


def createTemporaryLock(vm_name, minutes, ID=-1):
    """Sets the temporary lock field for a vm

    Args:
        vm_name (str): The name of the vm to temporarily lock
        minutes (int): Minutes to lock for
        ID (int, optional): Papertrail logging ID. Defaults to -1.
    """

    temporary_lock = shiftUnixByMinutes(dateToUnix(getToday()), minutes)
    session = Session()

    command = text(
        """
        UPDATE v_ms
        SET "temporary_lock" = :temporary_lock
        WHERE
        "vm_name" = :vm_name
        """
    )

    params = {"vm_name": vm_name, "temporary_lock": temporary_lock}
    session.execute(command, params)

    sendInfo(
        ID,
        "Temporary lock created for VM {} for {} minutes".format(vm_name, str(minutes)),
    )

    session.commit()
    session.close()


def vmReadyToConnect(vm_name, ready):
    """Sets the vm's ready_to_connect field

    Args:
        vm_name (str): Name of the vm
        ready (boolean): True for ready to connect
    """
    if ready:
        current = dateToUnix(getToday())
        session = Session()

        command = text(
            """
            UPDATE v_ms
            SET "ready_to_connect" = :current
            WHERE
            "vm_name" = :vm_name
            """
        )
        params = {"vm_name": vm_name, "current": current}

        session.execute(command, params)
        session.commit()
        session.close()


def checkLock(vm_name, s=None, ID=-1):
    """Check to see if a vm has been locked

    Args:
        vm_name (str): Name of the vm to check

    Returns:
        bool: True if VM is locked, False otherwise
    """
    session = Session()

    command = text(
        """
        SELECT * FROM v_ms WHERE "vm_name" = :vm_name
        """
    )
    params = {"vm_name": vm_name}

    vm = cleanFetchedSQL(session.execute(command, params).fetchone())
    session.commit()
    session.close()

    if vm:
        temporary_lock = False
        if vm["temporary_lock"]:
            temporary_lock = dateToUnix(getToday()) < vm["temporary_lock"]

            if temporary_lock and s:
                s.update_state(
                    state="PENDING",
                    meta={
                        "msg": "Estimated {} seconds remaining until update finishes.".format(
                            vm["temporary_lock"] - dateToUnix(getToday())
                        )
                    },
                )

            sendInfo(
                ID,
                "Temporary lock found on VM {}, expires at {}. It is currently {}".format(
                    vm_name, str(vm["temporary_lock"]), str(dateToUnix(getToday()))
                ),
            )
        return vm["lock"] or temporary_lock
    return None

def checkTemporaryLock(vm_name, ID = -1):
    """Check to see if a vm has been locked

    Args:
        vm_name (str): Name of the vm to check

    Returns:
        bool: True if VM is locked, False otherwise
    """
    session = Session()

    command = text("""
        SELECT * FROM v_ms WHERE "vm_name" = :vm_name
        """)
    params = {'vm_name': vm_name}

    vm = cleanFetchedSQL(session.execute(command, params).fetchone())
    session.commit()
    session.close()

    if vm:
        temporary_lock = False
        if vm['temporary_lock']:
            temporary_lock = dateToUnix(getToday()) < vm['temporary_lock']

        return temporary_lock
    return None


def checkDev(vm_name):
    """Checks to see if a vm is in dev mode

    Args:
        vm_name (str): Name of vm to check

    Returns:
        bool: True if vm is in dev mode, False otherwise
    """
    command = text(
        """
        SELECT * FROM v_ms WHERE "vm_name" = :vm_name
        """
    )
    params = {"vm_name": vm_name}

    with engine.connect() as conn:
        vm = cleanFetchedSQL(conn.execute(command, **params).fetchone())
        conn.close()
        if vm:
            return vm["dev"]
        return None


def checkWinlogon(vm_name):
    """Checks if a vm is ready to connect

    Args:
        vm_name (str): Name of the vm to check

    Returns:
        bool: True if vm is ready to connect
    """
    command = text(
        """
        SELECT * FROM v_ms WHERE "vm_name" = :vm_name
        """
    )
    params = {"vm_name": vm_name}

    with engine.connect() as conn:
        vm = cleanFetchedSQL(conn.execute(command, **params).fetchone())
        conn.close()
        if vm:
            return dateToUnix(getToday()) - vm["ready_to_connect"] < 10
        return None


def mapDiskToVM(disk_name):
    """Find the vm with the specified disk attached

    Args:
        disk_name (str): Name of the disk to look for

    Returns:
        dict: The vm with the specified disk attached
    """
    command = text(
        """
        SELECT * FROM v_ms WHERE "disk_name" = :disk_name
        """
    )

    params = {"disk_name": disk_name}

    with engine.connect() as conn:
        vms = cleanFetchedSQL(conn.execute(command, **params).fetchall())
        return vms


def updateVM(vm_name, location, disk_name, username):
    """Updates the vm entry in the vm_s sql table

    Args:
        vm_name (str): The name of the vm to update
        location (str): The new Azure region of the vm
        disk_name (str): The new disk that is attached to the vm
        username (str): The new username associated with the vm
    """
    command = text(
        """
        UPDATE v_ms
        SET "location" = :location, "disk_name" = :disk_name, "username" = :username
        WHERE
        "vm_name" = :vm_name
        """
    )
    params = {
        "location": location,
        "vm_name": vm_name,
        "disk_name": disk_name,
        "username": username,
    }
    with engine.connect() as conn:
        conn.execute(command, **params)
        conn.close()


def deleteVMFromTable(vm_name):
    """Deletes a vm from the v_ms sql table

    Args:
        vm_name (str): The name of the vm to delete
    """
    command = text(
        """
        DELETE FROM v_ms WHERE "vm_name" = :vm_name 
        """
    )
    params = {"vm_name": vm_name}
    with engine.connect() as conn:
        conn.execute(command, **params)
        conn.close()


def attachDiskToVM(disk_name, vm_name, lun, ID=-1):
    """Attach a secondary disk to a vm

    Args:
        disk_name (str): Name of the disk
        vm_name (str): Name of the vm
        lun (int): The logical unit number of the disk.  This value is used to identify data disks within the VM and therefore must be unique for each data disk attached to a VM.
        ID (int, optional): The unique papertrail logging id. Defaults to -1.

    Returns:
        int: ! for success, -1 for fail
    """
    try:
        _, compute_client, _ = createClients()
        virtual_machine = getVM(vm_name)

        data_disk = compute_client.disks.get(os.getenv("VM_GROUP"), disk_name)
        virtual_machine.storage_profile.data_disks.append(
            {
                "lun": lun,
                "name": disk_name,
                "create_option": DiskCreateOption.attach,
                "managed_disk": {"id": data_disk.id},
            }
        )

        async_disk_attach = compute_client.virtual_machines.create_or_update(
            os.getenv("VM_GROUP"), virtual_machine.name, virtual_machine
        )
        async_disk_attach.wait()
        return 1
    except Exception as e:
        sendCritical(ID, str(e))
        return -1


def getIP(vm):
    """Gets the IP address for a vm

    Args:
        vm (str): The name of the vm

    Returns:
        str: The ipv4 address
    """
    _, _, network_client = createClients()
    ni_reference = vm.network_profile.network_interfaces[0]
    ni_reference = ni_reference.id.split("/")
    ni_group = ni_reference[4]
    ni_name = ni_reference[8]

    net_interface = network_client.network_interfaces.get(ni_group, ni_name)
    ip_reference = net_interface.ip_configurations[0].public_ip_address
    ip_reference = ip_reference.id.split("/")
    ip_group = ip_reference[4]
    ip_name = ip_reference[8]

    public_ip = network_client.public_ip_addresses.get(ip_group, ip_name)
    return public_ip.ip_address


def deleteResource(name, delete_disk, ID=-1):
    """Deletes a vm

    Parameters:
    name (str): the name of the VM
    delete_disk (bool): whether or not to delete the disk attached to the vm
    ID (int): a unique identifier for the method in PaperTrail (default is -1)

    Returns:
    int: Error flag: 1 success, -1 fail

   """
    _, compute_client, network_client = createClients()
    vnetName, subnetName, ipName, nicName = (
        name + "_vnet",
        name + "_subnet",
        name + "_ip",
        name + "_nic",
    )
    hr = 1

    # get VM info based on name
    virtual_machine = getVM(name)
    os_disk_name = virtual_machine.storage_profile.os_disk.name

    # step 1, deallocate the VM
    try:
        sendInfo(ID, "Attempting to deallocate the VM {}".format(name))
        async_vm_deallocate = compute_client.virtual_machines.deallocate(
            os.getenv("VM_GROUP"), name
        )
        async_vm_deallocate.wait()
        # wait a whole minute to ensure it deallocated properly
        time.sleep(60)
        sendInfo(ID, "VM {} deallocated successfully".format(name))
    except Exception as e:
        sendError(ID, str(e))
        hr = -1

    # step 2, detach the IP
    try:
        sendInfo(ID, "Attempting to detach the IP of VM {}".format(name))
        subnet_obj = network_client.subnets.get(
            resource_group_name=os.getenv("VM_GROUP"),
            virtual_network_name=vnetName,
            subnet_name=subnetName,
        )
        # configure network interface parameters.
        params = {
            "location": virtual_machine.location,
            "ip_configurations": [
                {
                    "name": ipName,
                    "subnet": {"id": subnet_obj.id},
                    # None: Disassociate;
                    "public_ip_address": None,
                }
            ],
        }
        # use method create_or_update to update network interface configuration.
        async_ip_detach = network_client.network_interfaces.create_or_update(
            resource_group_name=os.getenv("VM_GROUP"),
            network_interface_name=nicName,
            parameters=params,
        )
        async_ip_detach.wait()
        sendInfo(ID, "IP detached from VM {} successfully".format(name))
    except Exception as e:
        sendError(ID, str(e))
        hr = -1

    # step 3, delete the VM
    try:
        sendInfo(ID, "Attempting to delete VM {}".format(name))
        async_vm_delete = compute_client.virtual_machines.delete(
            os.getenv("VM_GROUP"), name
        )
        async_vm_delete.wait()
        sendInfo(ID, "VM {} deleted successfully".format(name))
        deleteVMFromTable(name)
        sendInfo(ID, "VM {} removed from Postgres".format(name))
    except Exception as e:
        sendError(ID, str(e))
        hr = -1

    # step 4, delete the IP
    try:
        sendInfo(ID, "Attempting to delete ID from VM {}".format(name))
        async_ip_delete = network_client.public_ip_addresses.delete(
            os.getenv("VM_GROUP"), ipName
        )
        async_ip_delete.wait()
        sendInfo(ID, "IP deleted from VM {} successfully".format(name))
    except Exception as e:
        sendError(ID, str(e))
        hr = -1

    # step 4, delete the NIC
    try:
        sendInfo(ID, "Attempting to delete NIC from VM {}".format(name))
        async_nic_delete = network_client.network_interfaces.delete(
            os.getenv("VM_GROUP"), nicName
        )
        async_nic_delete.wait()
        sendInfo(ID, "NIC deleted from VM {} successfully".format(name))
    except Exception as e:
        sendError(ID, str(e))
        hr = -1

    # step 5, delete the Vnet
    try:
        sendInfo(ID, "Attempting to delete vnet from VM {}".format(name))
        async_vnet_delete = network_client.virtual_networks.delete(
            os.getenv("VM_GROUP"), vnetName
        )
        async_vnet_delete.wait()
        sendInfo(ID, "Vnet deleted from VM {} successfully".format(name))
    except Exception as e:
        sendError(ID, str(e))
        hr = -1

    if delete_disk:
        # step 6, delete the OS disk -- not needed anymore (OS disk swapping)
        try:
            sendInfo(ID, "Attempting to delete OS disk from VM {}".format(name))
            os_disk_delete = compute_client.disks.delete(
                os.getenv("VM_GROUP"), os_disk_name
            )
            os_disk_delete.wait()
            sendInfo(
                ID, "Disk {} deleted from VM {} successfully".format(os_disk_name, name)
            )
        except Exception as e:
            sendError(ID, str(e))
            hr = -1

    return hr


def createNic(name, location, tries):
    """Creates a network id

    Args:
        name (str): Name of the vm
        location (str): The azure region
        tries (int): The current number of tries

    Returns:
        dict: The network id object
    """
    _, _, network_client = createClients()
    vnetName, subnetName, ipName, nicName = (
        name + "_vnet",
        name + "_subnet",
        name + "_ip",
        name + "_nic",
    )
    try:
        async_vnet_creation = network_client.virtual_networks.create_or_update(
            os.getenv("VM_GROUP"),
            vnetName,
            {
                "location": location,
                "address_space": {"address_prefixes": ["10.0.0.0/16"]},
            },
        )
        async_vnet_creation.wait()

        # Create Subnet
        async_subnet_creation = network_client.subnets.create_or_update(
            os.getenv("VM_GROUP"),
            vnetName,
            subnetName,
            {"address_prefix": "10.0.0.0/24"},
        )
        subnet_info = async_subnet_creation.result()

        # Create public IP address
        public_ip_addess_params = {
            "location": location,
            "public_ip_allocation_method": "Static",
        }
        creation_result = network_client.public_ip_addresses.create_or_update(
            os.getenv("VM_GROUP"), ipName, public_ip_addess_params
        )

        public_ip_address = network_client.public_ip_addresses.get(
            os.getenv("VM_GROUP"), ipName
        )

        # Create NIC
        async_nic_creation = network_client.network_interfaces.create_or_update(
            os.getenv("VM_GROUP"),
            nicName,
            {
                "location": location,
                "ip_configurations": [
                    {
                        "name": ipName,
                        "public_ip_address": public_ip_address,
                        "subnet": {"id": subnet_info.id},
                    }
                ],
            },
        )

        return async_nic_creation.result()
    except Exception as e:
        if tries < 5:
            print(e)
            time.sleep(3)
            return createNic(name, location, tries + 1)
        else:
            return None


def swapdisk_name(s, disk_name, vm_name, ID=-1):
    """Attaches an OS disk to the VM. If the vm already has an OS disk attached, the vm will detach that and attach this one.

    Args:
        s (class): The reference to the parent's instance of self
        disk_name (str): The name of the disk
        vm_name (str): The name of the vm
        ID (int, optional): The unique papertrail logging ID. Defaults to -1.

    Returns:
        [type]: [description]
    """
    try:
        _, compute_client, _ = createClients()
        virtual_machine = getVM(vm_name)
        new_os_disk = compute_client.disks.get(os.getenv("VM_GROUP"), disk_name)

        virtual_machine.storage_profile.os_disk.managed_disk.id = new_os_disk.id
        virtual_machine.storage_profile.os_disk.name = new_os_disk.name

<<<<<<< HEAD
        s.update_state(state='PENDING', meta={
            "msg": "Uploading the necessary data to our servers. This could take a few minutes."})

        sendInfo(ID, 'Attaching disk {} to {}'.format(disk_name, vm_name))
=======
        sendInfo(ID, "Attaching disk {} to {}".format(disk_name, vm_name))
>>>>>>> babee8f9
        start = time.perf_counter()
        async_disk_attach = compute_client.virtual_machines.create_or_update(
            os.getenv("VM_GROUP"), vm_name, virtual_machine
        )
        sendInfo(ID, async_disk_attach.result())
        end = time.perf_counter()
        sendInfo(
            ID,
            "Disk {} attached to VM {} in {} seconds".format(
                disk_name, vm_name, str(end - start)
            ),
        )

<<<<<<< HEAD
        s.update_state(state='PENDING', meta={
            "msg": "Data successfully uploaded to server. Forwarding boot request to cloud PC."})
=======
        s.update_state(
            state="PENDING",
            meta={"msg": "Data successfully uploaded to server. Starting server."},
        )
>>>>>>> babee8f9

        return fractalVMStart(vm_name, True, s=s)
    except Exception as e:
        sendCritical(ID, str(e))
        return -1


def sendVMStartCommand(vm_name, needs_restart, ID=-1, s=None):
    """Starts a vm

    Args:
        vm_name (str): The name of the vm to start
        needs_restart (bool): Whether the vm needs to restart after
        ID (int, optional): Unique papertrail logging id. Defaults to -1.

    Returns:
        int: 1 for success, -1 for fail
    """
    sendInfo(ID, "Sending VM start command for vm {}".format(vm_name))

    try:

        def boot_if_necessary(vm_name, needs_restart, ID, s=s):
            _, compute_client, _ = createClients()

            power_state = "PowerState/deallocated"
            vm_state = compute_client.virtual_machines.instance_view(
                resource_group_name=os.getenv("VM_GROUP"), vm_name=vm_name
            )

            try:
                power_state = vm_state.statuses[1].code
            except Exception as e:
                sendCritical(ID, str(e))
                pass

            if "stop" in power_state or "dealloc" in power_state:
                if s:
                    s.update_state(
                        state="PENDING",
                        meta={
                            "msg": "Your cloud PC is powered off. Powering on (this could take a few minutes)."
                        },
                    )

                sendInfo(
                    ID,
                    "VM {} currently in state {}. Setting Winlogon to False".format(
                        vm_name, power_state
                    ),
                )
                vmReadyToConnect(vm_name, False)
<<<<<<< HEAD
                sendInfo(ID, 'Starting VM {}'.format(vm_name))
                lockVMAndUpdate(vm_name, 'STARTING', True, temporary_lock = 12, change_last_updated = True, verbose = False, ID = ID)
=======
                sendInfo(ID, "Starting VM {}".format(vm_name))
                lockVMAndUpdate(
                    vm_name,
                    "STARTING",
                    True,
                    temporary_lock=None,
                    change_last_updated=True,
                    verbose=False,
                    ID=ID,
                )
>>>>>>> babee8f9

                async_vm_start = compute_client.virtual_machines.start(
                    os.environ.get("VM_GROUP"), vm_name
                )

                createTemporaryLock(vm_name, 12)

                sendInfo(ID, async_vm_start.result())

                if s:
                    s.update_state(
                        state="PENDING",
                        meta={"msg": "Your cloud PC was started successfully."},
                    )

                sendInfo(ID, "VM {} started successfully".format(vm_name))

            if needs_restart:
                if s:
                    s.update_state(
                        state="PENDING",
                        meta={
                            "msg": "Your cloud PC needs to be restarted. Restarting (this will take no more than a minute)."
                        },
                    )

                sendInfo(
                    ID,
                    "VM {} needs to restart. Setting Winlogon to False".format(vm_name),
                )
                vmReadyToConnect(vm_name, False)

<<<<<<< HEAD
                lockVMAndUpdate(vm_name, 'RESTARTING', True, temporary_lock = 12, change_last_updated = True, verbose = False, ID = ID)
=======
                lockVMAndUpdate(
                    vm_name,
                    "RESTARTING",
                    True,
                    temporary_lock=None,
                    change_last_updated=True,
                    verbose=False,
                    ID=ID,
                )
>>>>>>> babee8f9

                async_vm_restart = compute_client.virtual_machines.restart(
                    os.environ.get("VM_GROUP"), vm_name
                )

                createTemporaryLock(vm_name, 12)

                sendInfo(ID, async_vm_restart.result())

                if s:
                    s.update_state(
                        state="PENDING",
                        meta={"msg": "Your cloud PC was restarted successfully."},
                    )

                sendInfo(ID, "VM {} restarted successfully".format(vm_name))

        def checkFirstTime(disk_name):
            session = Session()
            command = text(
                """
                SELECT * FROM disks WHERE "disk_name" = :disk_name
                """
            )
            params = {"disk_name": disk_name}

            disk_info = cleanFetchedSQL(session.execute(command, params).fetchone())

            if disk_info:
                session.commit()
                session.close()
                return disk_info["first_time"]

            session.commit()
            session.close()

            return False

        def changeFirstTime(disk_name, first_time=False):
            session = Session()
            command = text(
                """
                UPDATE disks SET "first_time" = :first_time WHERE "disk_name" = :disk_name
                """
            )
            params = {"disk_name": disk_name, "first_time": first_time}

            session.execute(command, params)
            session.commit()
            session.close()

        if s:
            s.update_state(
                state="PENDING",
                meta={"msg": "Cloud PC currently executing boot request."},
            )

        disk_name = fetchVMCredentials(vm_name)["disk_name"]
        first_time = checkFirstTime(disk_name)
        num_boots = 1 if not first_time else 2

        if first_time:
            print("First time! Going to boot {} times".format(str(num_boots)))

        for i in range(0, num_boots):
            if i == 1 and s:
<<<<<<< HEAD
                s.update_state(state='PENDING', meta={"msg": "Since this is your first time logging on, we're running a few extra tests to ensure stability. Please allow a few extra minutes."})
                time.sleep(60)
=======
                s.update_state(
                    state="PENDING",
                    meta={
                        "msg": "Since this is your first time logging on, we're running a few extra tests to ensure stability. Please allow a few extra minutes."
                    },
                )
                time.sleep(20)
>>>>>>> babee8f9

            lockVMAndUpdate(
                vm_name,
                "ATTACHING",
                True,
                temporary_lock=None,
                change_last_updated=True,
                verbose=False,
                ID=ID,
            )

            if i == 1:
                needs_restart = True

            boot_if_necessary(vm_name, needs_restart, ID)
            lockVMAndUpdate(
                vm_name,
                "RUNNING_AVAILABLE",
                False,
                temporary_lock=None,
                change_last_updated=True,
                verbose=False,
                ID=ID,
            )

            if s:
<<<<<<< HEAD
                s.update_state(state='PENDING', meta={"msg": "Logging you into your cloud PC. This should take less than a minute."})
=======
                s.update_state(
                    state="PENDING", meta={"msg": "Logging you into your cloud PC."}
                )
>>>>>>> babee8f9

            winlogon = waitForWinlogon(vm_name, ID)
            while winlogon < 0:
                boot_if_necessary(vm_name, True, ID)
                winlogon = waitForWinlogon(vm_name, ID)

            if s:
                s.update_state(
                    state="PENDING",
                    meta={"msg": "Logged into your cloud PC successfully."},
                )

            if i == 1:
                changeFirstTime(disk_name)
<<<<<<< HEAD
                if s:
                    s.update_state(state='PENDING', meta={"msg": "Running final performance checks. This will take two minutes."})
                time.sleep(60)
                lockVMAndUpdate(vm_name, 'RUNNING_AVAILABLE', False, temporary_lock = 3, change_last_updated = True, verbose = False, ID = ID)
=======
                lockVMAndUpdate(
                    vm_name,
                    "RUNNING_AVAILABLE",
                    False,
                    temporary_lock=4,
                    change_last_updated=True,
                    verbose=False,
                    ID=ID,
                )
>>>>>>> babee8f9

        return 1
    except Exception as e:
        sendCritical(ID, str(e))
        return -1


def waitForWinlogon(vm_name, ID=-1):
    """Periodically checks and sleeps until winlogon succeeds

    Args:
        vm_name (str): Name of the vm
        ID (int, optional): Unique papertrail logging id. Defaults to -1.

    Returns:
        int: 1 for success, -1 for fail
    """
    ready = checkWinlogon(vm_name)

    num_tries = 0

    if ready:
        sendInfo(ID, "VM {} has Winlogoned successfully".format(vm_name))
        return 1

    if checkDev(vm_name):
        sendInfo(
            ID,
            "VM {} is a DEV machine. Bypassing Winlogon. Sleeping for 50 seconds before returning.".format(
                vm_name
            ),
        )
        time.sleep(50)
        return 1

    while not ready:
        sendWarning(ID, "Waiting for VM {} to Winlogon".format(vm_name))
        time.sleep(5)
        ready = checkWinlogon(vm_name)
        num_tries += 1

        if num_tries > 15:
            sendError(ID, "Waited too long for winlogon. Sending failure message.")
            return -1

    sendInfo(
        ID,
        "VM {} has Winlogon successfully after {} tries".format(
            vm_name, str(num_tries)
        ),
    )

    return 1


def fractalVMStart(vm_name, needs_restart=False, ID=-1, s=None):
    """Bullies Azure into actually starting the vm by repeatedly calling sendVMStartCommand if necessary (big brain thoughts from Ming)

    Args:
        vm_name (str): Name of the vm to start
        needs_restart (bool, optional): Whether the vm needs to restart after. Defaults to False.
        ID (int, optional): Unique papertrail logging id. Defaults to -1.

    Returns:
        int: 1 for success, -1 for failure
    """
    sendInfo(
        ID, "Begin repeatedly calling sendVMStartCommand for vm {}".format(vm_name)
    )
    _, compute_client, _ = createClients()

    started = False
    start_attempts = 0

    # We will try to start/restart the VM and wait for it three times in total before giving up
    while not started and start_attempts < 3:
        start_command_tries = 0

        # First, send a basic start or restart command. Try six times, if it fails, give up
        if s:
            s.update_state(
                state="PENDING",
                meta={"msg": "Cloud PC successfully received boot request."},
            )

        while (
            sendVMStartCommand(vm_name, needs_restart, s=s) < 0
            and start_command_tries < 6
        ):
            time.sleep(10)
            start_command_tries += 1

        if start_command_tries >= 6:
            return -1

        wake_retries = 0

        # After the VM has been started/restarted, query the state. Try 12 times for the state to be running. If it is not running,
        # give up and go to the top of the while loop to send another start/restart command
        vm_state = compute_client.virtual_machines.instance_view(
            resource_group_name=os.getenv("VM_GROUP"), vm_name=vm_name
        )

        # Success! VM is running and ready to use
        if "running" in vm_state.statuses[1].code:
            updateVMState(vm_name, "RUNNING_AVAILABLE")
            sendInfo(ID, "Running found in status of VM {}".format(vm_name))
            started = True
            return 1

        while not "running" in vm_state.statuses[1].code and wake_retries < 12:
            sendWarning(
                ID,
                "VM state is currently in state {}, sleeping for 5 seconds and querying state again".format(
                    vm_state.statuses[1].code
                ),
            )
            time.sleep(5)
            vm_state = compute_client.virtual_machines.instance_view(
                resource_group_name=os.getenv("VM_GROUP"), vm_name=vm_name
            )

            # Success! VM is running and ready to use
            if "running" in vm_state.statuses[1].code:
                updateVMState(vm_name, "RUNNING_AVAILABLE")
                sendInfo(
                    ID,
                    "VM {} is running. State is {}".format(
                        vm_name, vm_state.statuses[1].code
                    ),
                )
                started = True
                return 1

            wake_retries += 1

        start_attempts += 1

    return -1


def spinLock(vm_name, s=None, ID=-1):
    """Waits for vm to be unlocked

    Args:
        vm_name (str): Name of vm of interest
        ID (int, optional): Unique papertrail logging id. Defaults to -1.

    Returns:
        int: 1 = vm is unlocked, -1 = giving up
    """
    locked = checkLock(vm_name)

    num_tries = 0

    if not locked:
        sendInfo(ID, "VM {} is unlocked.".format(vm_name))
        return 1
    else:
        if s:
            s.update_state(
                state="PENDING",
                meta={
                    "msg": "Cloud PC is downloading an update. This could take a few minutes."
                },
            )

    while locked:
        sendWarning(ID, "VM {} is locked. Waiting to be unlocked.".format(vm_name))
        time.sleep(5)
        locked = checkLock(vm_name, s=s)
        num_tries += 1

        if num_tries > 40:
            sendCritical(
                ID, "FAILURE: VM {} is locked for too long. Giving up.".format(vm_name)
            )
            return -1

    if s:
        s.update_state(state="PENDING", meta={"msg": "Update successfully downloaded."})

    sendInfo(ID, "After waiting {} times, VM {} is unlocked".format(num_tries, vm_name))
    return 1


def updateProtocolVersion(vm_name, version):
    """Updates the protocol version associated with the vm. This is used for tracking updates.

    Args:
        vm_name (str): The name of the vm to update
        version (str): The id of the new version. It is based off a github commit number.
    """
    vm = getVM(vm_name)
    os_disk = vm.storage_profile.os_disk.name

    command = text(
        """
        UPDATE disks
        SET "version" = :version
        WHERE
           "disk_name" = :disk_name
    """
    )
    params = {"version": version, "disk_name": os_disk}

    with engine.connect() as conn:
        conn.execute(command, **params)
        conn.close()<|MERGE_RESOLUTION|>--- conflicted
+++ resolved
@@ -1196,14 +1196,11 @@
         virtual_machine.storage_profile.os_disk.managed_disk.id = new_os_disk.id
         virtual_machine.storage_profile.os_disk.name = new_os_disk.name
 
-<<<<<<< HEAD
         s.update_state(state='PENDING', meta={
             "msg": "Uploading the necessary data to our servers. This could take a few minutes."})
 
         sendInfo(ID, 'Attaching disk {} to {}'.format(disk_name, vm_name))
-=======
-        sendInfo(ID, "Attaching disk {} to {}".format(disk_name, vm_name))
->>>>>>> babee8f9
+
         start = time.perf_counter()
         async_disk_attach = compute_client.virtual_machines.create_or_update(
             os.getenv("VM_GROUP"), vm_name, virtual_machine
@@ -1217,15 +1214,10 @@
             ),
         )
 
-<<<<<<< HEAD
-        s.update_state(state='PENDING', meta={
-            "msg": "Data successfully uploaded to server. Forwarding boot request to cloud PC."})
-=======
         s.update_state(
             state="PENDING",
-            meta={"msg": "Data successfully uploaded to server. Starting server."},
-        )
->>>>>>> babee8f9
+            meta={"msg": "Data successfully uploaded to server. Forwarding boot request to cloud PC."},
+        )
 
         return fractalVMStart(vm_name, True, s=s)
     except Exception as e:
@@ -1278,21 +1270,17 @@
                     ),
                 )
                 vmReadyToConnect(vm_name, False)
-<<<<<<< HEAD
-                sendInfo(ID, 'Starting VM {}'.format(vm_name))
-                lockVMAndUpdate(vm_name, 'STARTING', True, temporary_lock = 12, change_last_updated = True, verbose = False, ID = ID)
-=======
+
                 sendInfo(ID, "Starting VM {}".format(vm_name))
                 lockVMAndUpdate(
                     vm_name,
                     "STARTING",
                     True,
-                    temporary_lock=None,
+                    temporary_lock=12,
                     change_last_updated=True,
                     verbose=False,
                     ID=ID,
                 )
->>>>>>> babee8f9
 
                 async_vm_start = compute_client.virtual_machines.start(
                     os.environ.get("VM_GROUP"), vm_name
@@ -1325,19 +1313,15 @@
                 )
                 vmReadyToConnect(vm_name, False)
 
-<<<<<<< HEAD
-                lockVMAndUpdate(vm_name, 'RESTARTING', True, temporary_lock = 12, change_last_updated = True, verbose = False, ID = ID)
-=======
                 lockVMAndUpdate(
                     vm_name,
                     "RESTARTING",
                     True,
-                    temporary_lock=None,
+                    temporary_lock=12,
                     change_last_updated=True,
                     verbose=False,
                     ID=ID,
                 )
->>>>>>> babee8f9
 
                 async_vm_restart = compute_client.virtual_machines.restart(
                     os.environ.get("VM_GROUP"), vm_name
@@ -1404,18 +1388,13 @@
 
         for i in range(0, num_boots):
             if i == 1 and s:
-<<<<<<< HEAD
-                s.update_state(state='PENDING', meta={"msg": "Since this is your first time logging on, we're running a few extra tests to ensure stability. Please allow a few extra minutes."})
-                time.sleep(60)
-=======
                 s.update_state(
                     state="PENDING",
                     meta={
                         "msg": "Since this is your first time logging on, we're running a few extra tests to ensure stability. Please allow a few extra minutes."
                     },
                 )
-                time.sleep(20)
->>>>>>> babee8f9
+                time.sleep(60)
 
             lockVMAndUpdate(
                 vm_name,
@@ -1442,13 +1421,9 @@
             )
 
             if s:
-<<<<<<< HEAD
-                s.update_state(state='PENDING', meta={"msg": "Logging you into your cloud PC. This should take less than a minute."})
-=======
                 s.update_state(
-                    state="PENDING", meta={"msg": "Logging you into your cloud PC."}
+                    state="PENDING", meta={"msg": "Logging you into your cloud PC. This should take less than two minutes."}
                 )
->>>>>>> babee8f9
 
             winlogon = waitForWinlogon(vm_name, ID)
             while winlogon < 0:
@@ -1463,22 +1438,20 @@
 
             if i == 1:
                 changeFirstTime(disk_name)
-<<<<<<< HEAD
+
                 if s:
                     s.update_state(state='PENDING', meta={"msg": "Running final performance checks. This will take two minutes."})
                 time.sleep(60)
-                lockVMAndUpdate(vm_name, 'RUNNING_AVAILABLE', False, temporary_lock = 3, change_last_updated = True, verbose = False, ID = ID)
-=======
+                
                 lockVMAndUpdate(
                     vm_name,
                     "RUNNING_AVAILABLE",
                     False,
-                    temporary_lock=4,
+                    temporary_lock=3,
                     change_last_updated=True,
                     verbose=False,
                     ID=ID,
                 )
->>>>>>> babee8f9
 
         return 1
     except Exception as e:
