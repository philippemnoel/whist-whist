--- conflicted
+++ resolved
@@ -255,7 +255,7 @@
             if location:
                 command = text(
                     """
-                    INSERT INTO disks("disk_name", "vm_name", "location") 
+                    INSERT INTO disks("disk_name", "vm_name", "location")
                     VALUES(:disk_name, :vm_name, :location)
                     """
                 )
@@ -267,7 +267,7 @@
             else:
                 command = text(
                     """
-                    INSERT INTO disks("disk_name", "vm_name") 
+                    INSERT INTO disks("disk_name", "vm_name")
                     VALUES(:disk_name, :vm_name)
                     """
                 )
@@ -346,7 +346,7 @@
     """
     command = text(
         """
-        DELETE FROM disks WHERE "disk_name" = :disk_name 
+        DELETE FROM disks WHERE "disk_name" = :disk_name
         """
     )
     params = {"disk_name": disk_name}
@@ -496,13 +496,7 @@
                 "creation_data": {
                     "create_option": DiskCreateOption.copy,
                     "source_resource_id": disk_image.id,
-<<<<<<< HEAD
-                    "managed_disk": {
-                        "storage_account_type": "StandardSSD_LRS"
-                    }
-=======
                     "managed_disk": {"storage_account_type": "StandardSSD_LRS"},
->>>>>>> e7e15dab
                 },
             },
         )
