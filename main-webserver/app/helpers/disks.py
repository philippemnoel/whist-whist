--- conflicted
+++ resolved
@@ -35,24 +35,13 @@
             "main": main,
         }
 
-<<<<<<< HEAD
         conn.execute(commandDisk, **paramsDisk)
 
-=======
-        conn.execute(command, **params)
-
-        command = text(
-            """
-            INSERT INTO disk_settings("disk_name", "branch", "using_stun")
-            VALUES(:disk_name, :branch, :using_stun)
-            """
-        )
-
-        params = {"disk_name": disk_name, "branch": "master", "using_stun": False}
-
-        conn.execute(command, **params)
->>>>>>> 5897462d
-        conn.close()
+        conn.close()
+
+        assignSettingsToDisk(disk_name, "Fractal")
+
+        # TODO: this method should take the OS
 
 
 def genDiskName():
@@ -84,7 +73,7 @@
     # alphabet = string.ascii_lowercase + string.digits + ',./;[]'
     # password = ''.join(secrets.choice(alphabet) for i in range(24))
     password = '6ifq59b;c],c6t.kh.5iw,m/vp.3a;;i'
-    
+
     return password
 
 def getVMSize(disk_name):
@@ -365,8 +354,8 @@
         conn.execute(command, **params)
         conn.close()
 
-def assignCredentialsToDisk(disk_name, admin_username):
-    """Assigns an admin username and password for a disk
+def assignSettingsToDisk(disk_name, admin_username):
+    """Assigns settings for a disk
 
     Args:
         disk_name (str): The name of the disk
@@ -375,10 +364,11 @@
     rand_password = genPassword()
     command = text(
         """
-        INSERT INTO disk_settings ("admin_username", "admin_password", "disk_name") VALUES (:admin_username, :admin_password, :disk_name)
-        """
-    )
-    params = {"admin_username": admin_username, "admin_password": rand_password, "disk_name": disk_name}
+        INSERT INTO disk_settings ("admin_username", "admin_password", "disk_name", "branch", "using_stun") VALUES (:admin_username, :admin_password, :disk_name, :branch, :using_stun)
+        """
+    )
+
+    params = {"admin_username": admin_username, "admin_password": rand_password, "disk_name": disk_name, "branch": "master", "using_stun": False}
     with engine.connect() as conn:
         conn.execute(command, **params)
         conn.close()
@@ -413,7 +403,6 @@
     command = text(
         """
         DELETE FROM disks WHERE "disk_name" = :disk_name
-<<<<<<< HEAD
         """
     )
     params = {"disk_name": disk_name}
@@ -431,8 +420,6 @@
     command = text(
         """
         DELETE FROM disk_settings WHERE "disk_name" = :disk_name
-=======
->>>>>>> 5897462d
         """
     )
     params = {"disk_name": disk_name}
@@ -596,7 +583,7 @@
         updateDisk(disk_name, "", location)
         assignUserToDisk(disk_name, username)
         assignVMSizeToDisk(disk_name, vm_size)
-        assignCredentialsToDisk(disk_name, admin_username)
+        assignSettingsToDisk(disk_name, admin_username)
 
         return {"status": 200, "disk_name": disk_name}
     except Exception as e:
