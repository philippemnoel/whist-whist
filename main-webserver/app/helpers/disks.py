from app.utils import *
from app import *
from app.logger import *
from .general import *
from .vms import *


def createDiskEntry(
    disk_name, vm_name, username, location, disk_size=120, main=True, state="ACTIVE"
):
    """Adds a disk to the disks SQL database

    Parameters:
    disk_name(str): The name of the disk to add
    vmName (str): The name of the VM that it is attached to
    username (str): The username of the disk's respective user
    location (str): The Azure region of the vm
    state (str): The state of the disk (default is "ACTIVE")
   """
    with engine.connect() as conn:
        command = text(
            """
            INSERT INTO disks("disk_name", "vm_name", "username", "location", "state", "disk_size", "main")
            VALUES(:diskname, :vmname, :username, :location, :state, :disk_size, :main)
            """
        )
        params = {
            "diskname": disk_name,
            "vmname": vm_name,
            "username": username,
            "location": location,
            "state": state,
            "disk_size": disk_size,
            "main": main,
        }

        conn.execute(command, **params)

        command = text(
            """
            INSERT INTO disk_settings("disk_name", "branch", "using_stun")
            VALUES(:disk_name, :branch, :using_stun)
            """
        )

        params = {"disk_name": disk_name, "branch": "master", "using_stun": False}

        conn.execute(command, **params)
        conn.close()


def genDiskName():
    """Generates a unique name for a disk

    Returns:
        str: The generated name
    """
    with engine.connect() as conn:
        oldDisks = [
            cell[0] for cell in list(conn.execute('SELECT "disk_name" FROM disks'))
        ]
        diskName = genHaiku(1)[0]
        while diskName in oldDisks:
            diskName = genHaiku(1)[0]

        diskName = str(diskName) + "_disk"

        return diskName


def getVMSize(disk_name):
    """Gets the size of the vm

    Args:
        disk_name (str): Name of the disk attached to the vm

    Returns:
        str: The size of the disk attached to the vm
    """
    command = text(
        """
        SELECT * FROM disks WHERE "disk_name" = :disk_name
        """
    )
    params = {"disk_name": disk_name}
    with engine.connect() as conn:
        disks_info = cleanFetchedSQL(conn.execute(command, **params).fetchone())
        conn.close()
        return disks_info["vm_size"]


def fetchUserDisks(username, show_all=False, main=True, ID=-1):
    """Fetches all disks associated with the user

    Args:
        username (str): The username. If username is null, it fetches all disks
        show_all (bool, optional): Whether or not to select all disks regardless of state, vs only disks with ACTIVE state. Defaults to False.
        ID (int, optional): Papertrail logging ID. Defaults to -1.

    Returns:
        array: An array of the disks
    """
    if username:
        if not show_all:
            sendInfo(
                ID,
                "Fetching all disks associated with {} state ACTIVE".format(username),
            )

            command = text(
                """
                SELECT * FROM disks WHERE "username" = :username AND "state" = :state
                """
            )
            params = {"username": username, "state": "ACTIVE"}
            with engine.connect() as conn:
                sendInfo(ID, "Connection with Postgres established")

                disks_info = cleanFetchedSQL(conn.execute(command, **params).fetchall())
                conn.close()

                if not disks_info:
                    return []

                if main:
                    disks_info = [disk for disk in disks_info if disk["main"]]

                return disks_info
        else:
            sendInfo(
                ID,
                "Fetching all disks associated with {} regardless of state".format(
                    username
                ),
            )

            command = text(
                """
                SELECT * FROM disks WHERE "username" = :username
                """
            )
            params = {"username": username}
            with engine.connect() as conn:
                sendInfo(ID, "Connection with Postgres established")

                disks_info = cleanFetchedSQL(conn.execute(command, **params).fetchall())
                conn.close()

                if disks_info:
                    sendInfo(ID, "Disk names fetched and Postgres connection closed")
                else:
                    sendWarning(ID, "No disk found for {}. Postgres connection closed")
                    return []

                if main:
                    disks_info = [disk for disk in disks_info if disk["main"]]

                return disks_info
    else:
        sendInfo(ID, "Fetching all disks in Postgres")

        command = text(
            """
            SELECT * FROM disks
            """
        )
        params = {}
        with engine.connect() as conn:
            sendInfo(ID, "Connection with Postgres established")

            disks_info = cleanFetchedSQL(conn.execute(command, **params).fetchall())
            conn.close()

            if disks_info:
                sendInfo(ID, "Disk names fetched and Postgres connection closed")
            else:
                sendWarning(ID, "No disk found in Postgres. Postgres connection closed")

            if main:
                disks_info = [disk for disk in disks_info if disk["main"]]

            return disks_info


def fetchSecondaryDisks(username, ID=-1):
    """Fetches all non-OS disks associated with the user

    Args:
        username (str): The username. If username is null, it fetches all disks
        show_all (bool, optional): Whether or not to select all disks regardless of state, vs only disks with ACTIVE state. Defaults to False.
        ID (int, optional): Papertrail logging ID. Defaults to -1.

    Returns:
        array: An array of the disks
    """
    sendInfo(
        ID,
        "Fetching all non-OS disks associated with {} state ACTIVE".format(username),
    )

    command = text(
        """
        SELECT * FROM disks WHERE "username" = :username AND "state" = :state AND "main" = :main
        """
    )
    params = {"username": username, "state": "ACTIVE", "main": False}
    with engine.connect() as conn:
        sendInfo(ID, "Connection with Postgres established")

        disks_info = cleanFetchedSQL(conn.execute(command, **params).fetchall())
        conn.close()

        if disks_info:
            sendInfo(ID, "Disk names fetched and Postgres connection closed")
        else:
            sendWarning(ID, "No non-OS disks found for {}. Postgres connection closed")

        return disks_info


def updateDisk(disk_name, vm_name, location):
    """Updates the vm name and location properties of the disk. If no disk with the provided name exists, create a new disk entry

    Args:
        disk_name (str): Name of disk to update
        vm_name (str): Name of the new vm that the disk is attached to
        location (str): The new Azure region of the disk
    """
    command = text(
        """
        SELECT * FROM disks WHERE "disk_name" = :disk_name
        """
    )
    params = {"disk_name": disk_name}
    with engine.connect() as conn:
        disk = cleanFetchedSQL(conn.execute(command, **params).fetchone())
        if disk:
            if location:
                command = text(
                    """
                    UPDATE disks
                    SET "vm_name" = :vm_name, "location" = :location
                    WHERE
                    "disk_name" = :disk_name
                """
                )
                params = {
                    "vm_name": vm_name,
                    "location": location,
                    "disk_name": disk_name,
                }
            else:
                command = text(
                    """
                    UPDATE disks
                    SET "vm_name" = :vm_name
                    WHERE
                    "disk_name" = :disk_name
                """
                )
                params = {"vm_name": vm_name, "disk_name": disk_name}
        else:
            if location:
                command = text(
                    """
                    INSERT INTO disks("disk_name", "vm_name", "location")
                    VALUES(:disk_name, :vm_name, :location)
                    """
                )
                params = {
                    "vm_name": vm_name,
                    "location": location,
                    "disk_name": disk_name,
                }
            else:
                command = text(
                    """
                    INSERT INTO disks("disk_name", "vm_name")
                    VALUES(:disk_name, :vm_name)
                    """
                )
                params = {"vm_name": vm_name, "disk_name": disk_name}

        conn.execute(command, **params)
        conn.close()


def assignUserToDisk(disk_name, username):
    """Assigns a user to a disk

    Args:
        disk_name (str): Disk that the user will be assigned to
        username (str): Username of the user
    """
    command = text(
        """
        UPDATE disks SET "username" = :username WHERE "disk_name" = :disk_name
        """
    )
    params = {"username": username, "disk_name": disk_name}
    with engine.connect() as conn:
        conn.execute(command, **params)
        conn.close()


def associateVMWithDisk(vm_name, disk_name):
    """Associates a VM with a disk on the v_ms sql table

    Args:
        vm_name (str): The name of the vm
        disk_name (str): The name of the disk
    """
    username = mapDiskToUser(disk_name)
    username = username if username else ""
    command = text(
        """
        UPDATE v_ms
        SET "disk_name" = :disk_name, "username" = :username
        WHERE
        "vm_name" = :vm_name
        """
    )
    params = {"vm_name": vm_name, "disk_name": disk_name, "username": username}
    with engine.connect() as conn:
        conn.execute(command, **params)
        conn.close()


def fetchAllDisks():
    """Fetches all the disks from disks table, LEFT joined with disk_settings

    Returns:
        arr[dict]: An array of all the disks in the disks sql table
    """
    command = text(
        """
        SELECT disks.*, disk_settings.using_stun
        FROM disks
        LEFT JOIN disk_settings ON disks.disk_name = disk_settings.disk_name
        """
    )

    params = {}

    with engine.connect() as conn:
        disks = cleanFetchedSQL(conn.execute(command, **params).fetchall())
        return disks


def deleteDiskFromTable(disk_name):
    """Deletes a disk from the disks sql table

    Args:
        disk_name (str): The name of the disk to delete
    """
    command = text(
        """
        DELETE FROM disks WHERE "disk_name" = :disk_name
        """
    )
    params = {"disk_name": disk_name}
    with engine.connect() as conn:
        conn.execute(command, **params)
        conn.close()


def scheduleDiskDelete(disk_name, date, ID=-1):
    """Schedule a disk to be deleted later

    Args:
        disk_name (str): Name of the disk to be deleted
        date (str): The date at which it should be deleted. In the format mm/dd/yyyy, hh:mm (24 hour time)
        ID (int, optional): The unique paprtrail loggin id. Defaults to -1.
    """
    dateString = dateToString(date)
    command = text(
        """
        UPDATE disks
        SET "delete_date" = :delete_date, "state" = :'TO_BE_DELETED'
        WHERE
        "disk_name" = :disk_name
        """
    )
    params = {"disk_name": disk_name, "delete_date": dateString}
    with engine.connect() as conn:
        conn.execute(command, **params)
        conn.close()
    sendInfo(ID, "Fetching all disks associated with state ACTIVE")


def mapDiskToUser(disk_name, ID=-1):
    """Find the user that is associated with the disk

    Args:
        disk_name (str): The name of the disk of interest
        ID (int, optional): Papertrail loggin id. Defaults to -1.

    Returns:
        str: The username associated with the disk
    """
    command = text(
        """
        SELECT * FROM disks WHERE "disk_name" = :disk_name
        """
    )

    params = {"disk_name": disk_name}

    with engine.connect() as conn:
        disk = cleanFetchedSQL(conn.execute(command, **params).fetchone())
        if disk:
            sendInfo(
                ID, "Disk {} belongs to user {}".format(disk_name, disk["username"])
            )
            return disk["username"]
        sendWarning(ID, "No username found for disk {}".format(disk_name))
        return None


def updateDiskState(disk_name, state):
    """Updates the state of a disk in the disks sql table

    Args:
        disk_name (str): Name of the disk to update
        state (str): The new state of the disk
    """
    command = text(
        """
        UPDATE disks
        SET state = :state
        WHERE
        "disk_name" = :disk_name
        """
    )
    params = {"state": state, "disk_name": disk_name}
    with engine.connect() as conn:
        conn.execute(command, **params)
        conn.close()


def assignVMSizeToDisk(disk_name, vm_size):
    """Updates the vm_size field for a disk

    Args:
        disk_name (str): The name of the disk to update
        vm_size (str): The new size of the vm the disk is attached to
    """
    command = text(
        """
        UPDATE disks SET "vm_size" = :vm_size WHERE "disk_name" = :disk_name
        """
    )
    params = {"vm_size": vm_size, "disk_name": disk_name}
    with engine.connect() as conn:
        conn.execute(command, **params)
        conn.close()


def createDiskFromImageHelper(username, location, vm_size, operating_system, ID=-1):
    """Creates a disk from an image, and assigns users and vm_sizes to the disk

    Args:
        username (str): The username of the user that will be assigned to the disk
        location (str): The Azure region of the new disk
        vm_size (str): The size of the vm associated with the new disk
        ID (int, optional): Unique papertrail logging id. Defaults to -1.

    Returns:
        int: 200 for success, 400 for error
    """
    disk_name = genDiskName()
    sendInfo(ID, "Preparing to create disk {} from an image".format(disk_name))
    _, compute_client, _ = createClients()

    try:
        ORIGINAL_DISK = "Fractal_Disk_Eastus"
        if location == "southcentralus":
            ORIGINAL_DISK = "Fractal_Disk_Southcentralus"
        elif location == "northcentralus":
            ORIGINAL_DISK = "Fractal_Disk_Northcentralus"

        if operating_system == "Linux":
            if not location == "northcentralus":
                return {
                    "status": 402,
                    "disk_name": None,
                    "error": "{} disk not available in {}".format(
                        operating_system, location
                    ),
                }
            ORIGINAL_DISK = ORIGINAL_DISK + "_Linux"

        disk_image = compute_client.disks.get("Fractal", ORIGINAL_DISK)
        sendInfo(
            ID,
            "Image found. Preparing to create {} disk {} with location {} under {} attached to a {} VM".format(
                operating_system, disk_name, location, username, vm_size
            ),
        )
        async_disk_creation = compute_client.disks.create_or_update(
            os.environ["VM_GROUP"],
            disk_name,
            {
                "location": location,
                "creation_data": {
                    "create_option": DiskCreateOption.copy,
                    "source_resource_id": disk_image.id,
                    "managed_disk": {"storage_account_type": "StandardSSD_LRS"},
                },
            },
        )
        sendDebug(ID, "Disk clone command sent. Waiting on disk to create")
        new_disk = async_disk_creation.result()
        sendInfo(ID, "Disk {} successfully created from image".format(disk_name))

        updateDisk(disk_name, "", location)
        assignUserToDisk(disk_name, username)
        assignVMSizeToDisk(disk_name, vm_size)

        return {"status": 200, "disk_name": disk_name}
    except Exception as e:
        sendCritical(ID, str(e))

        sendInfo(ID, "Attempting to delete the disk {}".format(disk_name))
        os_disk_delete = compute_client.disks.delete(os.getenv("VM_GROUP"), disk_name)
        os_disk_delete.wait()
        sendInfo(
            ID,
            "Disk {} deleted due to a critical error in disk creation".format(
                disk_name
            ),
        )

        time.sleep(30)
        return {"status": 400, "disk_name": None}


def setDiskVersion(disk_name, branch):
    """Sets the version of the protocol running on the disk. Master is latest stable version, staging is second latest version

    Args:
        disk_name (str): The name of the disk
        branch (str): "master", "staging"
    """
    command = text(
        """
        UPDATE disks
        SET branch = :branch
        WHERE
        "disk_name" = :disk_name
        """
    )
    params = {"branch": branch, "disk_name": disk_name}
    with engine.connect() as conn:
        conn.execute(command, **params)
        conn.close()


def setDiskVersion(disk_name, branch, ID=-1):
    """Sets the version of the protocol running on the disk. Master is latest stable version, staging is second latest version

    Args:
        disk_name (str): The name of the disk
        branch (str): "master", "staging"
    """

    command = text(
        """
        UPDATE disks
        SET branch = :branch
        WHERE
        "disk_name" = :disk_name
        """
    )
    params = {"branch": branch, "disk_name": disk_name}
    with engine.connect() as conn:
        conn.execute(command, **params)
        conn.close()


def setUpdateAccepted(disk_name, accepted, ID=-1):
    """Sets the version of the protocol running on the disk. Master is latest stable version, staging is second latest version

    Args:
        disk_name (str): The name of the disk
        accepted (str): Boolean if they have been accepted
    """

    sendInfo(ID, "Disk {} has set acceptedUpdate to {}".format(disk_name, accepted))

    command = text(
        """
        UPDATE disks
        SET has_accepted_update = :accepted
        WHERE
        "disk_name" = :disk_name
        """
    )
    params = {"accepted": accepted, "disk_name": disk_name}
    with engine.connect() as conn:
        conn.execute(command, **params)
        conn.close()


def fetchDiskApps(disk_name, ID=-1):
    """Fetches user's desired apps for a disk

    Args:
        disk_name (str): The name of the disk
        ID (int, optional): The papertrail logging ID. Defaults to -1.

    Returns:
        list: representing the app names of the user's desired apps in the disk_apps sql database
    """
    sendInfo(ID, "Fetching apps for disk {}".format(disk_name))

    if disk_name:
        command = text(
            """
            SELECT "app_name" FROM disk_apps WHERE "disk_name" = :disk_name
            """
        )
        params = {"disk_name": disk_name}
        with engine.connect() as conn:
            apps = cleanFetchedSQL(conn.execute(command, **params).fetchall())
            conn.close()
            return apps


def insertDiskApps(disk_name, apps, ID=-1):
    """Fetches user's desired apps

    Args:
        disk_name (str): The disk_name
        apps (list): The list of apps
        ID (int, optional): The papertrail logging ID. Defaults to -1.
    """

    with engine.connect() as conn:
        try:
            if disk_name:
                for app_name in apps:
                    sendInfo(
                        ID, "Inserting app {} for disk {}".format(app_name, disk_name)
                    )

                    command = text(
                        """
                        INSERT INTO disk_apps (disk_name, app_name) VALUES (:disk_name, :app_name)
                        """
                    )
                    params = {"disk_name": disk_name, "app_name": app_name}

                    conn.execute(command, **params)

        except:
            return 400

        conn.close()
        return 200


def insertDiskSetting(disk_name, branch, using_stun):
    with engine.connect() as conn:
        command = text(
            """
            SELECT * FROM disk_settings WHERE "disk_name" = :disk_name
            """
        )

        params = {"disk_name": disk_name}

        disks = cleanFetchedSQL(conn.execute(command, **params).fetchall())

        if disks:
            command = text(
                """
                UPDATE disk_settings
                SET branch = :branch, using_stun = :using_stun
                WHERE
                "disk_name" = :disk_name
                """
            )
            params = {
                "disk_name": disk_name,
                "branch": branch,
                "using_stun": using_stun,
            }
            conn.execute(command, **params)
            conn.close()
        else:
            command = text(
                """
                INSERT INTO disk_settings("disk_name", "branch", "using_stun")
                VALUES(:disk_name, :branch, :using_stun)
                """
            )
            params = {
                "disk_name": disk_name,
                "branch": branch,
                "using_stun": using_stun,
            }

            conn.execute(command, **params)
            conn.close()


def modifyDiskSetting(disk_name, settings_dict):
    with engine.connect() as conn:
        for setting_name, setting in settings_dict.items():
            command = text(
                """
                UPDATE disk_settings
                SET {setting_name} = :{setting_name}
                WHERE
                "disk_name" = :disk_name
                """.format(
                    setting_name=setting_name
                )
            )

            params = {setting_name: setting, "disk_name": disk_name}

            conn.execute(command, **params)

        conn.close()


def fetchDiskSetting(disk_name, setting_name):
    with engine.connect() as conn:
        command = text(
            """
            SELECT * FROM disk_settings WHERE "disk_name" = :disk_name
            """
        )

        params = {"disk_name": disk_name}

        disk_info = cleanFetchedSQL(conn.execute(command, **params).fetchone())

        if disk_info:
            return disk_info[setting_name]
        else:
            return None


<<<<<<< HEAD
def fetchDiskInfo(disk_name, show_all=False, main=True, ID=-1):
    """Fetches all disks associated with the user

    Args:
        username (str): The username. If username is null, it fetches all disks
        show_all (bool, optional): Whether or not to select all disks regardless of state, vs only disks with ACTIVE state. Defaults to False.
        ID (int, optional): Papertrail logging ID. Defaults to -1.

    Returns:
        array: An array of the disks
    """
    if username:
        if not show_all:
            sendInfo(
                ID,
                "Fetching all disks associated with {} state ACTIVE".format(username),
            )

            command = text(
                """
                SELECT * FROM disks WHERE "username" = :username AND "state" = :state
                """
            )
            params = {"username": username, "state": "ACTIVE"}
            with engine.connect() as conn:
                sendInfo(ID, "Connection with Postgres established")

                disks_info = cleanFetchedSQL(conn.execute(command, **params).fetchall())
                conn.close()

                if not disks_info:
                    return []

                if main:
                    disks_info = [disk for disk in disks_info if disk["main"]]

                return disks_info
=======
def fetchDisk(disk_name):
    with engine.connect() as conn:
        command = text(
            """
            SELECT * FROM disks WHERE "disk_name" = :disk_name
            """
        )

        params = {"disk_name": disk_name}
        disk_info = cleanFetchedSQL(conn.execute(command, **params).fetchone())

        if disk_info:
            return disk_info
        else:
            return None
>>>>>>> 157b45a6
<|MERGE_RESOLUTION|>--- conflicted
+++ resolved
@@ -744,45 +744,6 @@
             return None
 
 
-<<<<<<< HEAD
-def fetchDiskInfo(disk_name, show_all=False, main=True, ID=-1):
-    """Fetches all disks associated with the user
-
-    Args:
-        username (str): The username. If username is null, it fetches all disks
-        show_all (bool, optional): Whether or not to select all disks regardless of state, vs only disks with ACTIVE state. Defaults to False.
-        ID (int, optional): Papertrail logging ID. Defaults to -1.
-
-    Returns:
-        array: An array of the disks
-    """
-    if username:
-        if not show_all:
-            sendInfo(
-                ID,
-                "Fetching all disks associated with {} state ACTIVE".format(username),
-            )
-
-            command = text(
-                """
-                SELECT * FROM disks WHERE "username" = :username AND "state" = :state
-                """
-            )
-            params = {"username": username, "state": "ACTIVE"}
-            with engine.connect() as conn:
-                sendInfo(ID, "Connection with Postgres established")
-
-                disks_info = cleanFetchedSQL(conn.execute(command, **params).fetchall())
-                conn.close()
-
-                if not disks_info:
-                    return []
-
-                if main:
-                    disks_info = [disk for disk in disks_info if disk["main"]]
-
-                return disks_info
-=======
 def fetchDisk(disk_name):
     with engine.connect() as conn:
         command = text(
@@ -797,5 +758,4 @@
         if disk_info:
             return disk_info
         else:
-            return None
->>>>>>> 157b45a6
+            return None