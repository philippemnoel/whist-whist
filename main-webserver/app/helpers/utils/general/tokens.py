--- conflicted
+++ resolved
@@ -1,10 +1,8 @@
 from app.imports import *
 from app.constants.bad_words import *
 
-<<<<<<< HEAD
 from app.models.public import *
-=======
->>>>>>> 58d4b344
+
 
 def generatePrivateKey():
     return secrets.token_hex(16)
