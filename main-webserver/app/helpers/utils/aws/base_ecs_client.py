--- conflicted
+++ resolved
@@ -1,12 +1,9 @@
 import random
 import string
-<<<<<<< HEAD
 import paramiko
 import io
-=======
 import time
 from pprint import pprint
->>>>>>> 4c6ef426
 
 import boto3
 import botocore.exceptions
@@ -127,7 +124,15 @@
             raise Exception("capacity_providers must be a list of strs")
         cluster_name = cluster_name or self.generate_name("cluster")
         self.ecs_client.create_cluster(
-            clusterName=cluster_name, capacityProviders=capacity_providers,
+            clusterName=cluster_name, 
+            capacityProviders=capacity_providers,
+            defaultCapacityProviderStrategy=[
+                {
+                    'capacityProvider': capacity_provider,
+                    'weight': 1,
+                } 
+                for capacity_provider in capacity_providers
+            ],
         )
         self.set_cluster(cluster_name)
         return cluster_name
@@ -305,7 +310,7 @@
             "placementConstraints": [],
             "memory": memory,
             "family": family,
-            "networkMode": "awsvpc",
+            # "networkMode": "awsvpc",
             "cpu": cpu,
         }
         if basedict["containerDefinitions"][0]["command"] is None:
@@ -338,7 +343,7 @@
         """
         taskdict = self.ecs_client.run_task(
             taskDefinition=self.task_definition_arn,
-            launchType=self.launch_type,
+            #launchType=self.launch_type,
             cluster=self.cluster,
             **kwargs
         )
@@ -365,14 +370,10 @@
             )
         launch_config_name = launch_config_name or self.generate_name('launch_configuration')
         response = self.auto_scaling_client.create_launch_configuration(
-<<<<<<< HEAD
             LaunchConfigurationName=launch_config_name,
             ImageId=ami,
             InstanceType=instance_type,
             KeyName=key_name,
-=======
-            LaunchConfigurationName=launch_config_name, ImageId=ami, InstanceType=instance_type,
->>>>>>> 4c6ef426
         )
         return launch_config_name
 
@@ -411,7 +412,13 @@
         capacity_provider_name = capacity_provider_name or self.generate_name('capacity_provider')
         response = self.ecs_client.create_capacity_provider(
             name=capacity_provider_name,
-            autoScalingGroupProvider={'autoScalingGroupArn': auto_scaling_group_arn,},
+            autoScalingGroupProvider={
+                'autoScalingGroupArn': auto_scaling_group_arn,
+                'managedScaling': {
+                    'status': 'ENABLED',
+                    'targetCapacity': 100,
+                },
+            },
         )
         return capacity_provider_name
 
@@ -509,14 +516,11 @@
     # testclient.get_clusters_usage()
     # testclient.ssh_all_containers(ssh_command='echo hello')
 
-
-    launch_config_name = testclient.create_launch_configuration(instance_type='t2.micro', ami='ami-07e651ecd67a4f6d2', launch_config_name=None)
-    auto_scaling_group_name = testclient.create_auto_scaling_group(launch_config_name=launch_config_name)
-    capacity_provider_name = testclient.create_capacity_provider(auto_scaling_group_name=auto_scaling_group_name)
-    cluster_name = testclient.create_cluster(capacity_providers=[capacity_provider_name])
-    testclient.set_and_register_task(
-        ["echo start"], ["/bin/bash", "-c"], family="multimessage",
-    )
+    # launch_config_name = testclient.create_launch_configuration(instance_type='t2.micro', ami='ami-07e651ecd67a4f6d2', launch_config_name=None)
+    # auto_scaling_group_name = testclient.create_auto_scaling_group(launch_config_name=launch_config_name)
+    # capacity_provider_name = testclient.create_capacity_provider(auto_scaling_group_name=auto_scaling_group_name)
+    # cluster_name = testclient.create_cluster(capacity_providers=[capacity_provider_name])
+
     # networkConfiguration = {
     #     "awsvpcConfiguration": {
     #         "subnets": ["subnet-0dc1b0c43c4d47945",],
@@ -524,14 +528,20 @@
     #     }
     # }
     #testclient.run_task(networkConfiguration=networkConfiguration)
+    cluster_name = 'cluster_okkuvspaca'
+    container_instances = []
+    while not container_instances:
+        container_instances = testclient.get_containers_in_cluster(cluster_name)
+    testclient.cluster = cluster_name
+    testclient.set_and_register_task(
+        ["echo start"], ["/bin/bash", "-c"], family="multimessage"
+    )
+    print(cluster_name)
     testclient.run_task()
     testclient.spin_til_running(time_delay=2)
     testclient.get_clusters_usage()
 
-    container_instances = []
-    # while not container_instances:
-    #     container_instances = testclient.get_containers_in_cluster()
-        # spin
+    
     
     
     # testclient.ssh_containers_in_cluster('cluster_jhchrdngkg', ssh_command='echo hello')
