--- conflicted
+++ resolved
@@ -67,7 +67,6 @@
         self.logs_messages = dict()
         self.warnings = []
         self.cluster = None
-        #self.ec2 = boto3.resource('ec2', self.region_name)
         if starter_client is None:
             self.ecs_client = self.make_client("ecs")
             self.account_id = boto3.client("sts").get_caller_identity().get("Account")
@@ -124,14 +123,14 @@
             raise Exception("capacity_providers must be a list of strs")
         cluster_name = cluster_name or self.generate_name("cluster")
         self.ecs_client.create_cluster(
-            clusterName=cluster_name, 
+            clusterName=cluster_name,
             capacityProviders=capacity_providers,
             defaultCapacityProviderStrategy=[
                 {
                     'capacityProvider': capacity_provider,
                     'weight': 1,
                     'base': 0,
-                } 
+                }
                 for capacity_provider in capacity_providers
             ],
         )
@@ -160,7 +159,7 @@
             if not next_token:
                 break
         return clusters
-    
+
     def get_containers_in_cluster(self, cluster):
         """
         returns list of all container instance IDs in the auto scaling group of the capacity provider for the cluster
@@ -230,7 +229,7 @@
         for cluster in clusters:
             output = self.ssh_containers_in_cluster(cluster, ssh_command)
         return output
-                
+
     def get_clusters_usage(self, clusters=None):
         """
         gets usage of all clusters
@@ -245,13 +244,13 @@
                 for resource in instance_info['remainingResources']:
                     if resource['name'] == 'CPU' or resource['name'] == 'MEMORY':
                         resources[resource['name']] = resource['integerValue']
-                
-                containers_usage[container] = {  
+
+                containers_usage[container] = {
                     'remainingResources': resources,
                     'pendingTasksCount': instance_info['pendingTasksCount'],
                     'runningTasksCount': instance_info['runningTasksCount']
                 }
-            
+
             clusters_usage[cluster_info['clusterName']] = {
                 'status': cluster_info['status'],
                 'pendingTasksCount': cluster_info['pendingTasksCount'],
@@ -305,40 +304,6 @@
             self.log_client.create_log_group(logGroupName="/ecs/{}".format(fmtstr))
         except botocore.exceptions.ClientError as e:
             self.warnings.append(str(e))
-<<<<<<< HEAD
-        # TODO:  update basedict to mimic successful task launch
-        basedict = {
-            "executionRoleArn": "arn:aws:iam::{}:role/ecsTaskExecutionRole".format(self.account_id),
-            "containerDefinitions": [
-                {
-                    "logConfiguration": {
-                        "logDriver": "awslogs",
-                        "options": {
-                            "awslogs-group": "/ecs/{}".format(fmtstr),
-                            "awslogs-region": self.region_name,
-                            "awslogs-stream-prefix": "ecs",
-                        },
-                    },
-                    "entryPoint": entrypoint,
-                    "portMappings": [{"hostPort": 8080, "protocol": "tcp", "containerPort": 8080}],
-                    "command": command,
-                    "cpu": 0,
-                    "environment": [{"name": "TEST", "value": "end"}],
-                    "image": imagename,
-                    "name": containername,
-                }
-            ],
-            "placementConstraints": [],
-            "memory": memory,
-            "family": family,
-            # "networkMode": "awsvpc",
-            "cpu": cpu,
-        }
-        if basedict["containerDefinitions"][0]["command"] is None:
-            basedict["containerDefinitions"][0].pop("command")
-        if basedict["containerDefinitions"][0]["entryPoint"] is None:
-            basedict["containerDefinitions"][0].pop("entryPoint")
-=======
         # TODO:  refactor this horrifying mess into multiple functions
         if basedict is None:
             basedict = {
@@ -380,7 +345,6 @@
             container_params["logConfiguration"] = base_log_config
             basedict["family"] = family
 
->>>>>>> b044109d
         response = self.ecs_client.register_task_definition(**basedict)
         arn = response["taskDefinition"]["taskDefinitionArn"]
         self.task_definition_arn = arn
@@ -541,13 +505,13 @@
     def spin_til_running(self, offset=0, time_delay=5):
         while not self.get_instance_ip(offset=offset):
             time.sleep(time_delay)
-    
+
     def spin_til_containers_up(self, cluster_name, time_delay=5):
         container_instances = []
         while not container_instances:
             container_instances = testclient.get_containers_in_cluster(cluster_name)
             time.sleep(time_delay)
-        
+
         # wait another 30 seconds just to be safe
         time.sleep(30)
 
@@ -592,7 +556,7 @@
     testclient.spin_til_running(time_delay=2)
     testclient.ssh_containers_in_cluster(cluster_name, ssh_command='echo hello')
     testclient.get_clusters_usage()
-    
+
     # testclient.terminate_containers_in_cluster('cluster_jhchrdngkg')
 
     # testclient.ssh_container('i-0eeea4666fcdb50b4', ssh_command='echo hello')
