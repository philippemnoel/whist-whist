import random
import string
import paramiko
import io
import time
import json
from collections import defaultdict
from pprint import pprint

import boto3
import botocore.exceptions


def check_str_param(val, name):
    if isinstance(val, str):
        return val
    raise Exception("Value {} was supposed to be a string, but was a {}".format(name, type(val)))


def check_bool_param(val, name):
    if isinstance(val, bool):
        return val
    raise Exception("Value {} was supposed to be a boolean, but was a {}".format(name, type(val)))


class ECSClient:
    """
    This class governs everything you need to generate, run, and track a specific task on ECS
    Args:
        region_name (Optional[str]):  which AWS region you're running on
        key_id (Optional[str]): the AWS access key ID to use
        access_key (Optional[str]): the AWS access key going with that key_id
        launch_type (Optional[str]): whether to use EC2 or FARGATE for the task
        base_cluster (Optional[str]): what cluster to run on, used for testing/mocking
        grab_logs (Optional[bool]):  whether to pull down ECS logs
        starter_client (boto3.client): starter ecs client, used for mocking
        starter_log_client (boto3.client): starter log client, used for mocking
        starter_ec2_client (boto3.client): starter log client, used for mocking
        starter_s3_client (boto3.client): starter s3 client, used for mocking
        starter_ssm_client (boto3.client): starter ssm client, used for mocking
        starter_iam_client (boto3.client): starter iam client, used for mocking
        starter_auto_scaling_client (boto3.client): starter auto scaling client, used for mocking
    TODO: find ECS specific logs, if they exist -- right now logs are stdout and stderr
    """

    def __init__(
        self,
        region_name="us-east-1",
        key_id="",
        access_key="",
        launch_type="EC2",
        base_cluster=None,
        starter_client=None,
        starter_log_client=None,
        starter_ec2_client=None,
        starter_s3_client=None,
        starter_ssm_client=None,
        starter_iam_client=None,
        starter_auto_scaling_client=None,
        grab_logs=True,
        mock=False,
    ):
        self.key_id = check_str_param(key_id, "key_id")
        self.region_name = check_str_param(region_name, "region_name")
        self.access_key = check_str_param(access_key, "access_key")
        self.launch_type = check_str_param(launch_type, "launch_type")
        self.account_id = "123412341234"
        self.subnet = None
        self.vpc = None
        self.security_groups = None
        self.grab_logs = check_bool_param(grab_logs, "grab_logs")
        self.task_definition_arn = None
        self.tasks = []
        self.task_ips = {}
        self.tasks_done = []
        self.offset = -1
        self.container_name = None
        self.ecs_logs = dict()
        self.logs_messages = dict()
        self.warnings = []
        self.cluster = None
        self.mock = mock

        if starter_client is None:
            self.ecs_client = self.make_client("ecs")
            self.account_id = boto3.client("sts").get_caller_identity().get("Account")
        else:
            self.ecs_client = starter_client
        if starter_log_client is None:
            self.log_client = self.make_client("logs")
        else:
            self.log_client = starter_log_client
        if starter_ec2_client is None:
            self.ec2_client = self.make_client("ec2")
        else:
            self.ec2_client = starter_ec2_client
        if starter_s3_client is None:
            self.s3_client = self.make_client("s3")
        else:
            self.s3_client = starter_s3_client
        if starter_ssm_client is None:
            self.ssm_client = self.make_client("ssm")
        else:
            self.ssm_client = starter_ssm_client
        if starter_iam_client is None:
            self.iam_client = self.make_client("iam")
        else:
            self.iam_client = starter_iam_client
        if starter_auto_scaling_client is None:
            self.auto_scaling_client = self.make_client("autoscaling")
        else:
            self.auto_scaling_client = starter_auto_scaling_client
        self.set_cluster(cluster_name=base_cluster)

        if not self.mock:
            self.role_name = 'role_name_abcymbdzwl'
            # Create role and instance profile that allows containers to use SSM, S3, and EC2
            # self.role_name = self.generate_name('role_name')
            # assume_role_policy_document = {
            #     "Version": "2012-10-17",
            #     "Statement": [
            #         {
            #             "Effect": "Allow",
            #             "Principal": {
            #                 "Service": [
            #                     "ec2.amazonaws.com"
            #                 ]
            #             },
            #             "Action": [
            #                 "sts:AssumeRole"
            #             ]
            #         }
            #     ]
            # }
            # self.iam_client.create_role(
            #     RoleName=self.role_name,
            #     AssumeRolePolicyDocument=json.dumps(assume_role_policy_document),
            # )
            # self.iam_client.attach_role_policy(
            #     PolicyArn='arn:aws:iam::aws:policy/AmazonSSMManagedInstanceCore',
            #     RoleName=self.role_name,
            # )
            # self.iam_client.attach_role_policy(
            #     PolicyArn='arn:aws:iam::aws:policy/AmazonS3FullAccess',
            #     RoleName=self.role_name,
            # )
            # self.iam_client.attach_role_policy(
            #     PolicyArn='arn:aws:iam::aws:policy/service-role/AmazonEC2ContainerServiceforEC2Role',
            #     RoleName=self.role_name,
            # )
            self.instance_profile = self.generate_name('instance_profile')
            self.iam_client.create_instance_profile(InstanceProfileName=self.instance_profile)
            self.iam_client.add_role_to_instance_profile(
                InstanceProfileName=self.instance_profile, RoleName=self.role_name
            )

    def make_client(self, client_type, **kwargs):
        """
        Constructs an ECS client object with the given params
        Args:
            client_type (str): which ECS client you're trying to produce
            **kwargs: any add'l keyword params
        Returns:
            client: the constructed client object
        """
        clients = boto3.client(
            client_type,
            aws_access_key_id=(self.key_id if len(self.key_id) > 0 else None),
            aws_secret_access_key=(self.access_key if len(self.access_key) > 0 else None),
            region_name=(self.region_name if len(self.region_name) > 0 else None),
            **kwargs
        )
        return clients

    def generate_name(self, starter_name=''):
        """
        Helper function for generating a name with a random UUID
        Args:
            starter_name (Optional[str]): starter string for the name
        Returns:
            str: the generated name
        """
        letters = string.ascii_lowercase
        return starter_name + '_' + ''.join(random.choice(letters) for i in range(10))

    def create_cluster(self, capacity_providers, cluster_name=None):
        """
        Creates a new cluster with the specified capacity providers and sets the task's compute cluster to it
        Args:
            capacity_providers (List[str]): capacity providers to use for cluster
            cluster_name (Optional[str]): name of cluster, will be automatically generated if not provided
        """
        if isinstance(capacity_providers, str):
            capacity_providers = [capacity_providers]
        if not isinstance(capacity_providers, list):
            raise Exception("capacity_providers must be a list of strs")
        cluster_name = cluster_name or self.generate_name("cluster")
        self.ecs_client.create_cluster(
            clusterName=cluster_name,
            capacityProviders=capacity_providers,
            defaultCapacityProviderStrategy=[
                {'capacityProvider': capacity_provider, 'weight': 1, 'base': 0,}
                for capacity_provider in capacity_providers
            ],
        )
        self.set_cluster(cluster_name)
        return cluster_name

    def set_cluster(self, cluster_name=None):
        """
        Sets the task's compute cluster to be the inputted cluster, or the first available/default compute cluster if a cluster is not provided
        Args:
            cluster_name (Optional[str]): name of cluster to set task's compute cluster to
        """
        self.cluster = (
            check_str_param(cluster_name, 'cluster_name')
            if cluster_name
            else self.ecs_client.list_clusters()["clusterArns"][0]
        )

    def get_all_clusters(self):
        """
        Returns:
            List[str]: list of all cluster ARNs owned by AWS account
        """
        clusters, next_token = [], None
        while True:
            clusters_response = (
                self.ecs_client.list_clusters(next_token)
                if next_token
                else self.ecs_client.list_clusters()
            )
            clusters.extend(clusters_response['clusterArns'])
            next_token = (
                clusters_response['nextToken'] if 'nextToken' in clusters_response else None
            )
            if not next_token:
                break
        return clusters

    def describe_auto_scaling_groups_in_cluster(self, cluster):
        """
        Args:
            cluster (str): name of cluster to set task's compute cluster to
        Returns:
            List[Dict]: each dict contains details about an auto scaling group in the cluster
        """
        capacity_providers = self.ecs_client.describe_clusters(clusters=[cluster])['clusters'][0][
            'capacityProviders'
        ]
        capacity_providers_info = self.ecs_client.describe_capacity_providers(
            capacityProviders=capacity_providers
        )['capacityProviders']
        auto_scaling_groups = list(
            map(
                lambda cp: cp['autoScalingGroupProvider']['autoScalingGroupArn'].split('/')[-1],
                capacity_providers_info,
            )
        )
        return self.auto_scaling_client.describe_auto_scaling_groups(
            AutoScalingGroupNames=auto_scaling_groups
        )['AutoScalingGroups']

    def get_container_instance_ips(self, cluster, containers):
        """
        Args:
            cluster (str): name of cluster
            containers (List[str]): either the full ARNs or ec2 instance IDs of the containers
        Returns:
            List[str]: the public IP address of each container
        """
        ec2_ids = self.get_container_instance_ids(cluster, containers)
        ec2_info = self.ec2_client.describe_instances(InstanceIds=ec2_ids)
        return list(
            map(
                lambda info: info.get('PublicIpAddress', -1),
                ec2_info['Reservations'][0]['Instances'],
            )
        )

    def get_container_instance_ids(self, cluster, containers):
        """
        Args:
            cluster (str): name of cluster
            containers (List[str]): either the full ARNs or ec2 instance IDs of the containers
        Returns:
            List[str]: the ec2 instance IDs of the containers
        """
        full_containers_info = self.ecs_client.describe_container_instances(
            cluster=cluster, containerInstances=containers
        )['containerInstances']
        return list(map(lambda info: info['ec2InstanceId'], full_containers_info))

    def get_containers_in_cluster(self, cluster):
        """
        Args:
            cluster (str): name of cluster
        Returns:
            List[str]: the ARNs of the containers in the cluster
        """
        return self.ecs_client.list_container_instances(cluster=cluster)['containerInstanceArns']

    def terminate_containers_in_cluster(self, cluster):
        """
        Terminates all of the containers in the cluster. They will eventually be cleaned up automatically.
        Args:
            cluster (str): name of cluster
        """
        container_arns = self.get_containers_in_cluster(cluster)
        if container_arns:
            containers = self.get_container_instance_ids(cluster, container_arns)
            self.ec2_client.terminate_instances(InstanceIds=containers)

    def exec_commands_on_containers(self, cluster, containers, commands):
        """
        Runs shell commands on the specified containers in the cluster
        Args:
            cluster (str): name of cluster
            containers (List[str]): either the ARN or ec2 instance IDs of the containers
            commands (List[str]): shell commands to run on the containers
        """
        resp = self.ssm_client.send_command(
            DocumentName="AWS-RunShellScript",  # One of AWS' preconfigured documents
            Parameters={'commands': commands},
            InstanceIds=self.get_container_instance_ids(cluster, containers),
            OutputS3Region=self.region_name,
            OutputS3BucketName='fractal-container-outputs',
        )
        return resp

    def exec_commands_all_containers(self, commands):
        """
        Runs shell commands on all containers in all clusters associated with current AWS account
        Args:
            commands (List[str]): shell commands to run on the containers
        """
        clusters = self.get_all_clusters()
        for cluster in clusters:
            containers = self.get_containers_in_cluster(cluster)
            self.exec_commands_on_containers(cluster, containers, commands)

    def get_clusters_usage(self, clusters=None):
        """
        Gets usage info of clusters, including status, pending tasks, running tasks, 
        container instances, container usage, min containers, and max containers
        Args:
            clusters (Optional[List[str]]): the clusters to get the usage info for, defaults to all clusters associated with AWS account
        Returns:
            Dict[Dict]: A dictionary mapping each cluster name to cluster usage info, which is stored in a dict
        """
        clusters, clusters_usage = clusters or self.get_all_clusters(), {}
        for cluster in clusters:
            cluster_info = self.ecs_client.describe_clusters(clusters=[cluster])['clusters'][0]
            containers = self.get_containers_in_cluster(cluster)
            auto_scaling_group_info = self.describe_auto_scaling_groups_in_cluster(cluster)[0]
            total_resources = defaultdict(int)
            for container in containers:
                instance_info = self.ecs_client.describe_container_instances(
                    cluster=cluster, containerInstances=[container]
                )['containerInstances'][0]
                for resource in instance_info['remainingResources']:
                    if resource['name'] == 'CPU' or resource['name'] == 'MEMORY':
                        total_resources[resource['name']] += resource['integerValue']

            for resource in total_resources.keys():
                total_resources[resource] /= len(containers)

            clusters_usage[cluster_info['clusterName']] = {
                'status': cluster_info['status'],
                'pendingTasksCount': cluster_info['pendingTasksCount'],
                'runningTasksCount': cluster_info['runningTasksCount'],
                'registeredContainerInstancesCount': cluster_info[
                    'registeredContainerInstancesCount'
                ],
                'avgCPURemainingPerContainer': total_resources['CPU'],
                'avgMemoryRemainingPerContainer': total_resources['MEMORY'],
                'minContainers': auto_scaling_group_info['MinSize'],
                'maxContainers': auto_scaling_group_info['MaxSize'],
            }

        pprint(clusters_usage)
        return clusters_usage

    def set_and_register_task(
        self,
        command=None,
        entrypoint=None,
        basedict=None,
        port_mappings=None,
        family="echostart",
        containername="basictest",
        imagename=None,
        memory="512",
        cpu="256",
    ):
        """
        Generates a task corresponding to a given docker image, command, and entry point
        while setting instance attrs accordingly (logging and task attrs).
        Args:
            command (List[str]): Command to run on container
            entrypoint (List[str]): Entrypoint for container
            basedict (Optional[Dict[str, Any]]): the base parametrization of your task.
            port_mappings (Optional[List[Dict]): any port mappings you want on the host container, defaults to 8080 tcp.
            family (Optional[str]): what task family you want this task revising
            containername (Optional[str]):  what you want the container the task is on to be called
            imagename (Optional[str]): the URI for the docker image
            memory (Optional[str]): how much memory (in MB) the task needs
            cpu (Optional[str]): how much CPU (in vCPU) the task needs
        """
        fmtstr = family + str(self.offset + 1)
        if port_mappings is None:
            port_mappings = [{"hostPort": 8080, "protocol": "tcp", "containerPort": 8080}]
        base_log_config = {
            "logDriver": "awslogs",
            "options": {
                "awslogs-group": "/ecs/{}".format(fmtstr),
                "awslogs-region": self.region_name,
                "awslogs-stream-prefix": "ecs",
            },
        }
        try:
            self.log_client.create_log_group(logGroupName="/ecs/{}".format(fmtstr))
        except botocore.exceptions.ClientError as e:
            self.warnings.append(str(e))
        # TODO:  refactor this horrifying mess into multiple functions
        if basedict is None:
            basedict = {
                "executionRoleArn": "arn:aws:iam::{}:role/ecsTaskExecutionRole".format(
                    self.account_id
                ),
                "containerDefinitions": [
                    {
                        "logConfiguration": base_log_config,
                        "entryPoint": entrypoint,
                        "portMappings": port_mappings,
                        "command": command,
                        "cpu": 0,
                        "environment": [{"name": "TEST", "value": "end"}],
                        "image": (imagename if imagename is not None else "httpd:2.4"),
                        "name": containername,
                    }
                ],
                "placementConstraints": [],
                "memory": memory,
                "family": family,
                "networkMode": "awsvpc",
                "cpu": cpu,
            }
            if basedict["containerDefinitions"][0]["command"] is None:
                basedict["containerDefinitions"][0].pop("command")
            if basedict["containerDefinitions"][0]["entryPoint"] is None:
                basedict["containerDefinitions"][0].pop("entryPoint")
        else:
            container_params = basedict["containerDefinitions"][0]
            if command is not None:
                container_params["command"] = command
            if entrypoint is not None:
                container_params["entryPoint"] = entrypoint
            if imagename is not None:
                container_params["image"] = imagename
            container_params["name"] = containername
            container_params["portMappings"] = port_mappings
            container_params["logConfiguration"] = base_log_config
            basedict["family"] = family

        response = self.ecs_client.register_task_definition(**basedict)
        arn = response["taskDefinition"]["taskDefinitionArn"]
        self.task_definition_arn = arn
        self.container_name = containername

    def set_task_definition_arn(self, task_arn):
        self.task_definition_arn = task_arn

    def add_task(self, task_arn):
        """
        Adds a task by arn to this client's task list.  Useful for keeping an eye on already running tasks.
        Args:
            task_arn: the ID of the task to add.
        """
        self.tasks.append(task_arn)
        self.tasks_done.append(False)
        self.offset += 1

    def run_task(self, use_launch_type=True, **kwargs):
        """
        sets this client's task running.
        TODO: explicitly add overrides as params here for cpu, command, and environment vars
        Args:
            **kwargs: Any add'l params you want the task to have
        """
        task_args = {
            'taskDefinition': self.task_definition_arn,
            'cluster': self.cluster,
        }
        if use_launch_type:
            task_args['launchType'] = self.launch_type
        print(task_args)
        taskdict = self.ecs_client.run_task(**task_args, **kwargs)
        print(taskdict)
        task = taskdict["tasks"][0]
        running_task_arn = task["taskArn"]
        self.tasks.append(running_task_arn)
        self.tasks_done.append(False)
        self.offset += 1

    def stop_task(self, reason="user stopped", offset=0):
        self.ecs_client.stop_task(
            cluster=self.cluster, task=(self.tasks[offset]), reason=reason,
        )

    def create_launch_configuration(
        self,
        instance_type='t2.small',
        ami='ami-04cfcf6827bb29439',
        launch_config_name=None,
        cluster_name=None,
    ):
        """
        Args:
             instance_type (Optional[str]): size of instances to create in auto scaling group, defaults to t2.small
             ami (Optional[str]): AMI to use for the instances created in auto scaling group, defaults to an ECS-optimized, GPU-optimized Amazon Linux 2 AMI
             launch_config_name (Optional[str]): the name to give the generated launch configuration, will be automatically generated if not provided
             cluster_name (Optional[str]): the cluster name that the launch configuration will be used for, will be automatically generated if not provided
        Returns:
             (str, str): name of cluster for launch configuration, name of launch configuration created
        """
        cluster_name = cluster_name or self.generate_name('cluster')

        # Initial data/scripts to be run on all container instances
        userdata = """
            #!/bin/bash
            # Install Docker
            sudo yum update -y
            sudo amazon-linux-extras install docker sudo service docker start sudo usermod -a -G docker ec2-user

            # Write ECS config file
            cat << EOF > /etc/ecs/ecs.config
            ECS_DATADIR=/data
            ECS_ENABLE_TASK_IAM_ROLE=true
            ECS_ENABLE_TASK_IAM_ROLE_NETWORK_HOST=true
            ECS_LOGFILE=/log/ecs-agent.log
            ECS_AVAILABLE_LOGGING_DRIVERS=["json-file","awslogs"]
            ECS_LOGLEVEL=info
            ECS_CLUSTER={}
            ECS_SELINUX_CAPABLE=true
            EOF
        """.format(
            cluster_name
        )

        launch_config_name = launch_config_name or self.generate_name('launch_configuration')
        response = self.auto_scaling_client.create_launch_configuration(
            LaunchConfigurationName=launch_config_name,
            ImageId=ami,
            InstanceType=instance_type,
            IamInstanceProfile=self.instance_profile,
            UserData=userdata,
        )
        return cluster_name, launch_config_name

    def create_auto_scaling_group(
        self,
        launch_config_name,
        auto_scaling_group_name=None,
        min_size=0,
        max_size=10,
        subnet_ids=None,
    ):
        """
        Args:
             launch_config_name (str): the launch configuration to use for the instances created by the auto scaling group
             auto_scaling_group_name (Optional[str]): the name to give the generated auto scaling group, will be automatically generated if not provided
             min_size (Optional[int]): the minimum number of containers in the auto scaling group, defaults to 1
             max_size (Optional[int]): the maximum number of containers in the auto scaling group, defaults to 10
             availability_zones (Optional[List[str]]): the availability zones for creating instances in the auto scaling group
        Returns:
             str: name of auto scaling group created
        """
        subnet_ids = subnet_ids or self.pick_subnets()
        if isinstance(subnet_ids, str):
            subnet_ids = [subnet_ids]
        if not isinstance(subnet_ids, list):
            raise Exception("subnet_ids should be a list of strs")
        auto_scaling_group_name = auto_scaling_group_name or self.generate_name(
            'auto_scaling_group'
        )
        response = self.auto_scaling_client.create_auto_scaling_group(
            AutoScalingGroupName=auto_scaling_group_name,
            LaunchConfigurationName=launch_config_name,
            MaxSize=max_size,
            MinSize=min_size,
            VPCZoneIdentifier=', '.join(subnet_ids),
        )
        return auto_scaling_group_name

    def create_capacity_provider(self, auto_scaling_group_name, capacity_provider_name=None):
        """
        Args:
             auto_scaling_group_name (str): the auto scaling group to create a capacity provider for
             capacity_provider_name (Optional[str]): the name to give the generated capacity provider, will be automatically generated if not provided
        Returns:
             str: name of capacity provider created
        """
        auto_scaling_group_info = self.auto_scaling_client.describe_auto_scaling_groups(
            AutoScalingGroupNames=[auto_scaling_group_name]
        )
        auto_scaling_group_arn = auto_scaling_group_info['AutoScalingGroups'][0][
            'AutoScalingGroupARN'
        ]
        capacity_provider_name = capacity_provider_name or self.generate_name('capacity_provider')
        response = self.ecs_client.create_capacity_provider(
            name=capacity_provider_name,
            autoScalingGroupProvider={
                'autoScalingGroupArn': auto_scaling_group_arn,
                'managedScaling': {
                    'maximumScalingStepSize': 1000,
                    'minimumScalingStepSize': 1,
                    'status': 'ENABLED',
                    'targetCapacity': 100,
                },
            },
        )
        return capacity_provider_name

    def get_instance_ip(self, offset=0):
        if self.tasks_done[offset]:
            return False
        response = self.ecs_client.describe_tasks(tasks=self.tasks, cluster=self.cluster)
        resp = response["tasks"][offset]
        if resp["lastStatus"] == "RUNNING" or resp["lastStatus"] == "STOPPED":
            container_info = self.ecs_client.describe_container_instances(
                cluster=self.cluster, containerInstances=[resp['containerInstanceArn']]
            )
            pprint(container_info['containerInstances'][0])
            ec2_id = container_info['containerInstances'][0]['ec2InstanceId']
            ec2_info = self.ec2_client.describe_instances(InstanceIds=[ec2_id])
            public_ip = ec2_info['Reservations'][0]['Instances'][0].get('PublicIpAddress', -1)
            self.task_ips[offset] = public_ip
            return True
        return False

    def pick_subnets(self):
        subnet_info = self.ec2_client.describe_subnets()
        for subnet in subnet_info['Subnets']:
            if subnet['MapPublicIpOnLaunch']:
                if self.vpc is None or self.vpc == subnet['VpcId']:
                    self.subnet = subnet['SubnetId']
                    self.vpc = subnet['VpcId']
                    break

        return [self.subnet]

    def pick_security_groups(self):
        id_list = []
        security_group_info = self.ec2_client.describe_security_groups()
        for security_group in security_group_info['SecurityGroups']:
            if security_group['Description'] == 'default VPC security group':
                if self.vpc is None or self.vpc == security_group['VpcId']:
                    id_list.append(security_group['GroupId'])
        self.security_groups = id_list
        return id_list

    def build_network_config(self):
        if self.vpc is None:
            self.get_vpc()
        if self.subnet is None or self.vpc is None:
            self.pick_subnets()
        if self.security_groups is None:
            self.pick_security_groups()
        networkConfiguration = {
            "awsvpcConfiguration": {
                "subnets": [self.subnet],
                "securityGroups": self.security_groups,
            }
        }
        return networkConfiguration

    def get_vpc(self):
<<<<<<< HEAD
        container_arns = self.ecs_client.list_container_instances(
            cluster=self.cluster
        )['containerInstanceArns']
        # First try to get VPC from containers running on the cluster
        if container_arns:
            container = self.ecs_client.describe_container_instances(
                cluster=self.cluster,
                containerInstances=container_arns,
            )['containerInstances'][0]
            attributes = container['attributes']
            for attribute in attributes:
                if attribute['name']=='ecs.vpc-id':
                    self.vpc = attribute['value']
                    return self.vpc
        else:
            auto_scaling_groups = self.describe_auto_scaling_groups_in_cluster(self.cluster)
            if not auto_scaling_groups:
                raise Exception('Cluster has no instances and no autoscaling group!')
            if 'VPCZoneIdentifier' not in auto_scaling_groups[0]:
                raise Exception('Cluster autoscaling group has no VPC Zone Identifier!')
            subnet_ids = auto_scaling_groups[0]['VPCZoneIdentifier'].split(', ')
            self.subnet = subnet_ids[0]
            self.vpc = self.ec2_client.describe_subnets(SubnetIds=subnet_ids)['Subnets'][0]['VpcId']
            return self.vpc
=======
        #TODO make this not be terrible
        container = self.ecs_client.describe_container_instances(
            cluster=self.cluster,
            containerInstances=self.ecs_client.list_container_instances(cluster=self.cluster)[
                'containerInstanceArns'
            ],
        )['containerInstances'][0]
        attributes = container['attributes']
        for attribute in attributes:
            if attribute['name'] == 'ecs.vpc-id':
                self.vpc = attribute['value']
                break
>>>>>>> 6b39da43

    def check_if_done(self, offset=0):
        """
        polls ECS to see if the task is complete, pulling down logs if so
        TODO:  handle pagination for 100+ tasks
        Args:
             offset (int): which task to check for
        Returns:
             boolean corresponding to completion
        """
        if self.tasks_done[offset]:
            return True
        response = self.ecs_client.describe_tasks(tasks=self.tasks, cluster=self.cluster)
        resp = response["tasks"][offset]
        if resp["lastStatus"] == "STOPPED":
            if self.grab_logs:
                check_arn = resp["taskDefinitionArn"]
                taskDefinition = self.ecs_client.describe_task_definition(taskDefinition=check_arn)[
                    "taskDefinition"
                ]
                logconfig = taskDefinition["containerDefinitions"][0]["logConfiguration"]["options"]
                streamobj = self.log_client.describe_log_streams(
                    logGroupName=logconfig["awslogs-group"],
                    logStreamNamePrefix=logconfig["awslogs-stream-prefix"],
                )
                logs = self.log_client.get_log_events(
                    logGroupName=logconfig["awslogs-group"],
                    logStreamName=streamobj["logStreams"][-1]["logStreamName"],
                )
                self.ecs_logs[offset] = logs["events"]
                self.logs_messages[offset] = [log["message"] for log in logs["events"]]
            self.tasks_done[offset] = True
            return True
        return False

    def spin_til_running(self, offset=0, time_delay=5):
        while not self.get_instance_ip(offset=offset):
            time.sleep(time_delay)

    def spin_til_containers_up(self, cluster_name, time_delay=5):
        """
        spinpolls until container instances have been assigned to the cluster
        Args:
            cluster_name (str)
            time_delay (int): how long to wait between polls, seconds
        """
        container_instances = []
        while not container_instances:
            container_instances = self.get_containers_in_cluster(cluster_name)
            time.sleep(time_delay)

        # wait another 30 seconds just to be safe
        time.sleep(30)
        return container_instances

    def spin_til_no_containers(self, cluster_name, time_delay=5):
        """
        spinpolls until all container instances have been removed from the cluster
        Args:
            cluster_name (str)
            time_delay (int): how long to wait between polls, seconds
        """
        container_instances = []
        while container_instances:
            container_instances = self.get_containers_in_cluster(cluster_name)
            time.sleep(time_delay)

        # wait another 30 seconds just to be safe
        time.sleep(30)
        return

    def spin_til_command_executed(self, command_id, time_delay=5):
        """
        spinpolls until command has been executed
        Args:
            command_id (str): the command to wait on
            time_delay (int): how long to wait between polls, seconds
        Returns:
            bool: True if the command executed successfully
        """
        while True:
            status = self.ssm_client.list_commands(CommandId=command_id)['Commands'][0]['Status']
            if status == 'Success':
                return True
            elif status == 'Pending' or status == 'InProgress':
                time.sleep(time_delay)
            else:
                return False

    def spin_til_done(self, offset=0, time_delay=5):
        """
        spinpolls the ECS servers to test if the task is done
        Args:
            offset (int): the offset of the task within the task array
            time_delay (int): how long to wait between polls, seconds
        """
        while not self.check_if_done(offset=offset):
            time.sleep(time_delay)

    def spin_all(self, time_delay=5):
        """
        spinpolls all generated tasks
        Args:
            time_delay (int): how long to wait between polls, seconds
        """
        for i in range(self.offset + 1):
            self.spin_til_done(offset=i, time_delay=time_delay)

    def run_all(self, time_delay=5):
        for i in range(self.offset + 1):
            self.spin_til_running(offset=i, time_delay=time_delay)

    def create_auto_scaling_cluster(
        self,
        instance_type='t2.small',
        ami='ami-04cfcf6827bb29439',
        min_size=0,
        max_size=10,
        subnet_ids=None,
    ):
        """
        Creates launch configuration, auto scaling group, capacity provider, and cluster
        Args:
            instance_type (Optional[str]): size of instances to create in auto scaling group, defaults to t2.small
            ami (Optional[str]): AMI to use for the instances created in auto scaling group, defaults to an ECS-optimized, GPU-optimized Amazon Linux 2 AMI
            min_size (Optional[int]): the minimum number of containers in the auto scaling group, defaults to 1
            max_size (Optional[int]): the maximum number of containers in the auto scaling group, defaults to 10
            region_name (Optional[str]): which AWS region you're running on
            availability_zones (Optional[List[str]]): the availability zones for creating instances in the auto scaling group
        Returns:
            (str, str, str, str): cluster name, launch configuration name, auto scaling group name, capacity provider name
        """
        cluster_name, launch_config_name = self.create_launch_configuration(
            instance_type=instance_type, ami=ami
        )
        auto_scaling_group_name = self.create_auto_scaling_group(
            launch_config_name=launch_config_name,
            min_size=min_size,
            max_size=max_size,
            subnet_ids=subnet_ids,
        )
        capacity_provider_name = self.create_capacity_provider(
            auto_scaling_group_name=auto_scaling_group_name
        )
        self.create_cluster(capacity_providers=[capacity_provider_name], cluster_name=cluster_name)
        return cluster_name, launch_config_name, auto_scaling_group_name, capacity_provider_name


if __name__ == "__main__":
    testclient = ECSClient(base_cluster='cluster_eqbpomqrnp')
    pprint(
        testclient.ecs_client.describe_container_instances(
            cluster=testclient.cluster,
            containerInstances=testclient.ecs_client.list_container_instances(
                cluster=testclient.cluster
            )['containerInstanceArns'],
        )
    )<|MERGE_RESOLUTION|>--- conflicted
+++ resolved
@@ -676,7 +676,6 @@
         return networkConfiguration
 
     def get_vpc(self):
-<<<<<<< HEAD
         container_arns = self.ecs_client.list_container_instances(
             cluster=self.cluster
         )['containerInstanceArns']
@@ -701,20 +700,6 @@
             self.subnet = subnet_ids[0]
             self.vpc = self.ec2_client.describe_subnets(SubnetIds=subnet_ids)['Subnets'][0]['VpcId']
             return self.vpc
-=======
-        #TODO make this not be terrible
-        container = self.ecs_client.describe_container_instances(
-            cluster=self.cluster,
-            containerInstances=self.ecs_client.list_container_instances(cluster=self.cluster)[
-                'containerInstanceArns'
-            ],
-        )['containerInstances'][0]
-        attributes = container['attributes']
-        for attribute in attributes:
-            if attribute['name'] == 'ecs.vpc-id':
-                self.vpc = attribute['value']
-                break
->>>>>>> 6b39da43
 
     def check_if_done(self, offset=0):
         """
