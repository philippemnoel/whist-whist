--- conflicted
+++ resolved
@@ -305,40 +305,6 @@
             self.log_client.create_log_group(logGroupName="/ecs/{}".format(fmtstr))
         except botocore.exceptions.ClientError as e:
             self.warnings.append(str(e))
-<<<<<<< HEAD
-        # TODO:  update basedict to mimic successful task launch
-        basedict = {
-            "executionRoleArn": "arn:aws:iam::{}:role/ecsTaskExecutionRole".format(self.account_id),
-            "containerDefinitions": [
-                {
-                    "logConfiguration": {
-                        "logDriver": "awslogs",
-                        "options": {
-                            "awslogs-group": "/ecs/{}".format(fmtstr),
-                            "awslogs-region": self.region_name,
-                            "awslogs-stream-prefix": "ecs",
-                        },
-                    },
-                    "entryPoint": entrypoint,
-                    "portMappings": [{"hostPort": 8080, "protocol": "tcp", "containerPort": 8080}],
-                    "command": command,
-                    "cpu": 0,
-                    "environment": [{"name": "TEST", "value": "end"}],
-                    "image": imagename,
-                    "name": containername,
-                }
-            ],
-            "placementConstraints": [],
-            "memory": memory,
-            "family": family,
-            # "networkMode": "awsvpc",
-            "cpu": cpu,
-        }
-        if basedict["containerDefinitions"][0]["command"] is None:
-            basedict["containerDefinitions"][0].pop("command")
-        if basedict["containerDefinitions"][0]["entryPoint"] is None:
-            basedict["containerDefinitions"][0].pop("entryPoint")
-=======
         # TODO:  refactor this horrifying mess into multiple functions
         if basedict is None:
             basedict = {
@@ -380,7 +346,6 @@
             container_params["logConfiguration"] = base_log_config
             basedict["family"] = family
 
->>>>>>> b044109d
         response = self.ecs_client.register_task_definition(**basedict)
         arn = response["taskDefinition"]["taskDefinitionArn"]
         self.task_definition_arn = arn
@@ -577,21 +542,23 @@
 
 if __name__ == "__main__":
     testclient = ECSClient(region_name="us-east-2")
-    launch_config_name = testclient.create_launch_configuration(instance_type='t2.small', ami='ami-07e651ecd67a4f6d2', launch_config_name=None)
-    auto_scaling_group_name = testclient.create_auto_scaling_group(launch_config_name=launch_config_name)
-    capacity_provider_name = testclient.create_capacity_provider(auto_scaling_group_name=auto_scaling_group_name)
-    cluster_name = testclient.create_cluster(capacity_providers=[capacity_provider_name])
-    testclient.spin_til_containers_up(cluster_name)
-    #cluster_name = 'cluster_bvjimbvnir'
-    #testclient.cluster = cluster_name
-    testclient.set_and_register_task(
-        ["echo start"], ["/bin/bash", "-c"], family="multimessage"
-    )
-    print(cluster_name)
-    testclient.run_task(use_launch_type=False)
-    testclient.spin_til_running(time_delay=2)
-    testclient.ssh_containers_in_cluster(cluster_name, ssh_command='echo hello')
-    testclient.get_clusters_usage()
+    testclient.ssh_container('i-0345c2d1edf3ec8d6', 'echo hello')
+
+    # launch_config_name = testclient.create_launch_configuration(instance_type='t2.small', ami='ami-07e651ecd67a4f6d2', launch_config_name=None)
+    # auto_scaling_group_name = testclient.create_auto_scaling_group(launch_config_name=launch_config_name)
+    # capacity_provider_name = testclient.create_capacity_provider(auto_scaling_group_name=auto_scaling_group_name)
+    # cluster_name = testclient.create_cluster(capacity_providers=[capacity_provider_name])
+    # testclient.spin_til_containers_up(cluster_name)
+    # #cluster_name = 'cluster_bvjimbvnir'
+    # #testclient.cluster = cluster_name
+    # testclient.set_and_register_task(
+    #     ["echo start"], ["/bin/bash", "-c"], family="multimessage"
+    # )
+    # print(cluster_name)
+    # testclient.run_task(use_launch_type=False)
+    # testclient.spin_til_running(time_delay=2)
+    # testclient.ssh_containers_in_cluster(cluster_name, ssh_command='echo hello')
+    # testclient.get_clusters_usage()
     
     # testclient.terminate_containers_in_cluster('cluster_jhchrdngkg')
 
