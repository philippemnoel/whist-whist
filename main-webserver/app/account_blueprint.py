--- conflicted
+++ resolved
@@ -3,32 +3,7 @@
 
 account_bp = Blueprint('account_bp', __name__)
 
-# USER endpoint
 
-<<<<<<< HEAD
-@account_bp.route('/user/<action>', methods=['POST'])
-def user(action):
-    body = request.get_json()
-    if action == 'register':
-        username, vm_name = body['username'], body['vm_name']
-        vmExists = getVM(vm_name)
-        vmInDatabase = singleValueQuery(vm_name)
-        if vmExists and vmInDatabase:
-            updateVMUsername(username, vm_name)
-            return jsonify({}), 200
-        else:
-            return jsonify({}), 403
-    elif action == 'login':
-        username = body['username']
-        payload = fetchUserDisks(username)
-        return jsonify({'payload': payload}), 200
-    elif action == 'fetchvms':
-        username = body['username']
-        try:
-            return jsonify({'vms': fetchUserVMs(username)}), 200
-        except Exception as e:
-            return jsonify({}), 403
-=======
 @account_bp.route('/user/register', methods=['POST'])
 def user_register():
     body = request.get_json()
@@ -40,7 +15,6 @@
         return jsonify({}), 200
     else:
         return jsonify({}), 403
->>>>>>> 24562faf
 
 @account_bp.route('/user/login', methods=['POST'])
 def user_login():
@@ -198,8 +172,6 @@
         return jsonify({'status': 404, 'code': None}), 404
 
 
-<<<<<<< HEAD
-=======
 @account_bp.route('/account/feedback', methods=['POST'])
 @jwt_required
 def account_feedback():
@@ -208,25 +180,6 @@
     return jsonify({'status': 200}), 200
 
 
-# MAIL endpoint
-
-@account_bp.route('/mail/<action>', methods=['POST'])
-@jwt_required
-def mail(action):
-    body = request.get_json()
-    if action == 'forgot':
-        username = body['username']
-        verified = lookup(username)
-        if verified:
-            sendEmail(username)
-        return jsonify({'verified': verified}), 200
-    elif action == 'reset':
-        username, password = body['username'], body['password']
-        resetPassword(username, password)
-        return jsonify({'status': 200}), 200
-
-
->>>>>>> 24562faf
 @account_bp.route('/admin/<action>', methods=['POST'])
 def admin(action):
     body = request.get_json()
