--- conflicted
+++ resolved
@@ -32,12 +32,7 @@
 		try:
 			if vm_name: 
 				payload = fetchVMCredentials(vm_name)
-<<<<<<< HEAD
 				payload['is_user'] = is_user
-				# addTimeTable(username, 'logon')
-=======
-				# addTimeTable(username, 'logon', None)
->>>>>>> a288c213
 				return jsonify(payload), 200
 		except Exception as e:
 			print(e)
