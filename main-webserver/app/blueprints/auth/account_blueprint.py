--- conflicted
+++ resolved
@@ -37,13 +37,8 @@
 
 @account_bp.route("/account/update", methods=["POST"])
 @fractalPreProcess
-<<<<<<< HEAD
 #@jwt_required # TODO fix this (in the mail blueprint?)
 #@fractalAuth
-=======
-# @jwt_required
-# @fractalAuth
->>>>>>> d868fd0b
 def account_postUpdate(**kwargs):
     # Change the user's name, email, or password
     return updateUserHelper(kwargs["body"])
