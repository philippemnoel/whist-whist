from app import *
from app.helpers.feedback import *
from app.helpers.vms import *
from app.helpers.users import *
from app.helpers.disks import *

from app.logger import *

account_bp = Blueprint("account_bp", __name__)

# TO be deleted
@account_bp.route("/user/login", methods=["POST"])
@generateID
@logRequestInfo
def user_login(**kwargs):
    body = request.get_json()
    username = body["username"]
    payload = fetchUserDisks(username, ID=kwargs["ID"])
    return jsonify({"payload": payload}), 200


@account_bp.route("/user/fetchvms", methods=["POST"])
@jwt_required
@generateID
@logRequestInfo
def user_fetchvms(**kwargs):
    body = request.get_json()
    username = body["username"]
    try:
        return jsonify({"vms": fetchUserVMs(username, kwargs["ID"])}), 200
    except Exception as e:
        return jsonify({}), 403


@account_bp.route("/user/fetchdisks", methods=["POST"])
@generateID
@logRequestInfo
def user_fetchdisks(**kwargs):
    body = request.get_json()

    main = True
    if "main" in body.keys():
        main = body["main"]

    disks = fetchUserDisks(body["username"], False, main=main, ID=kwargs["ID"])
    return jsonify({"disks": disks, "status": 200}), 200


@account_bp.route("/user/reset", methods=["POST"])
@jwt_required
@generateID
@logRequestInfo
def user_reset(**kwargs):
    body = request.get_json()
    username, vm_name = body["username"], body["vm_name"]
    resetVMCredentials(username, vm_name)
    return jsonify({"status": 200}), 200


@account_bp.route("/account/googleLogin", methods=["POST"])
@generateID
@logRequestInfo
def google_login(**kwargs):
    body = request.get_json()
    code = body["code"]
<<<<<<< HEAD
    userObj = getGoogleTokens(code)
=======

    clientApp = False
    if "clientApp" in body.keys():
        clientApp = body["clientApp"]

    userObj = getGoogleTokens(code, clientApp)

    sendInfo(kwargs["ID"], userObj)
>>>>>>> cf0c1268

    username, name = userObj["email"], userObj["name"]

    token = generateToken(username)
    access_token, refresh_token = getAccessTokens(username)

    if lookup(username):
        if isGoogle(username):
            # User logging in again with Google
            vm_status = userVMStatus(username)

            return (
                jsonify(
                    {
                        "new_user": False,
                        "is_user": True,
                        "vm_status": vm_status,
                        "token": token,
                        "access_token": access_token,
                        "refresh_token": refresh_token,
                        "username": username,
                        "status": 200,
                    }
                ),
                200,
            )
        else:
            return (
                jsonify({"status": 403, "error": "Try using non-Google login",}),
                403,
            )

<<<<<<< HEAD
=======
    if clientApp:
        return (jsonify({"status": 401, "error": "User has not registered"}), 401)

>>>>>>> cf0c1268
    sendInfo(kwargs["ID"], "Registering a new user with Google")
    status = registerGoogleUser(username, name, token)

    return (
        jsonify(
            {
                "status": status,
                "new_user": True,
                "is_user": True,
                "token": token,
                "access_token": access_token,
                "refresh_token": refresh_token,
                "username": username,
            }
        ),
        status,
    )


@account_bp.route("/account/googleReason", methods=["POST"])
@generateID
@logRequestInfo
def google_reason(**kwargs):
    print(request)
    body = request.get_json()

    username, reason_for_signup = body["username"], body["reason"]
    setUserReason(username, reason_for_signup)
    makeUserVerified(username, True)

    return (jsonify({"status": 200}), 200)


# When people log into their account
@account_bp.route("/account/login", methods=["POST"])
@generateID
@logRequestInfo
def account_login(**kwargs):
    body = request.get_json()
    username, password = body["username"], body["password"]

    if lookup(username) and isGoogle(username):
        return (
            jsonify({"error": "Try using Google login instead", "status": 403}),
            403,
        )

    is_user = password != os.getenv("ADMIN_PASSWORD")
    verified = loginUser(username, password)
    vm_status = userVMStatus(username)
    token = fetchUserToken(username)
    access_token, refresh_token = getAccessTokens(username)
    return (
        jsonify(
            {
                "verified": verified,
                "is_user": is_user,
                "vm_status": vm_status,
                "token": token,
                "access_token": access_token,
                "refresh_token": refresh_token,
            }
        ),
        200,
    )


@account_bp.route("/account/register", methods=["POST"])
@generateID
@logRequestInfo
def account_register(**kwargs):
    body = request.get_json()
    username, password = body["username"], body["password"]

    name = None
    if "name" in body.keys():
        name = body["name"]

    reason_for_signup = None
    if "feedback" in body.keys():
        reason_for_signup = body["feedback"]

    sendInfo(kwargs["ID"], "Registering a new user")
    token = generateToken(username)
    status = registerUser(username, password, token, name, reason_for_signup)
    access_token, refresh_token = getAccessTokens(username)
    return (
        jsonify(
            {
                "status": status,
                "token": token,
                "access_token": access_token,
                "refresh_token": refresh_token,
            }
        ),
        status,
    )


@account_bp.route("/account/lookup", methods=["POST"])
@generateID
@logRequestInfo
def account_lookup(**kwargs):
    body = request.get_json()
    username = body["username"]

    return jsonify({"exists": lookup(username)}), 200


@account_bp.route("/account/checkVerified", methods=["POST"])
@generateID
@logRequestInfo
def account_check_verified(**kwargs):
    body = request.get_json()
    username = body["username"]
    sendInfo(kwargs["ID"], "Checking if user {} is verified".format(username))
    verified = checkUserVerified(username)
    return jsonify({"status": 200, "verified": verified}), 200


@account_bp.route("/account/verifyUser", methods=["POST"])
@jwt_required
@generateID
@logRequestInfo
def account_verify_user(**kwargs):
    body = request.get_json()
    username = body["username"]
    correct_token = fetchUserToken(username)
    if body["token"] == correct_token:
        sendInfo(kwargs["ID"], "User {} is now verified".format(username))
        makeUserVerified(username, True)
        return jsonify({"status": 200, "verified": True}), 200
    else:
        sendInfo(kwargs["ID"], "User {} cannot be verified".format(username))
        return jsonify({"status": 401, "verified": False}), 401


@account_bp.route("/account/reset", methods=["POST"])
@generateID
@logRequestInfo
def account_reset(**kwargs):
    body = request.get_json()
    resetPassword(body["username"], body["password"])
    return jsonify({"status": 200}), 200


@account_bp.route("/account/generateIDs", methods=["POST"])
@jwt_required
@generateID
@logRequestInfo
def account_generate_ids(**kwargs):
    result = generateIDs(kwargs["ID"])
    return jsonify({"status": result}), result


@account_bp.route("/account/fetchUsers", methods=["POST"])
@jwt_required
@generateID
@logRequestInfo
def account_fetch_users(**kwargs):
    users = fetchAllUsers()
    return jsonify({"status": 200, "users": users}), 200


@account_bp.route("/account/fetchUser", methods=["POST"])
@jwt_required
@generateID
@logRequestInfo
def account_fetch_user(**kwargs):
    body = request.get_json()
    user = fetchUser(body["username"])
    return jsonify({"user": user}), 200


@account_bp.route("/account/delete", methods=["POST"])
@jwt_required
@generateID
@logRequestInfo
def account_delete(**kwargs):
    body = request.get_json()
    status = deleteUser(body["username"])
    return jsonify({"status": status}), status


@account_bp.route("/account/fetchCode", methods=["POST"])
@generateID
@logRequestInfo
def account_fetch_code(**kwargs):
    body = request.get_json()
    code = fetchUserCode(body["username"])
    if code:
        return jsonify({"status": 200, "code": code}), 200
    else:
        return jsonify({"status": 404, "code": None}), 404


@account_bp.route("/account/feedback", methods=["POST"])
@jwt_required
@generateID
@logRequestInfo
def account_feedback(**kwargs):
    body = request.get_json()
    storeFeedback(body["username"], body["feedback"])
    return jsonify({"status": 200}), 200


@account_bp.route("/admin/<action>", methods=["POST"])
@generateID
@logRequestInfo
def admin(action, **kwargs):
    body = request.get_json()
    if action == "login":
        if body["username"] == os.getenv("DASHBOARD_USERNAME") and body[
            "password"
        ] == os.getenv("DASHBOARD_PASSWORD"):
            access_token, refresh_token = getAccessTokens(body["username"])
            sendInfo(kwargs["ID"], "Admin login successful")
            return (
                jsonify(
                    {
                        "status": 200,
                        "access_token": access_token,
                        "refresh_token": refresh_token,
                    }
                ),
                200,
            )
        sendInfo(kwargs["ID"], "Admin login unsuccessful")
        return jsonify({"status": 422}), 422


# TOKEN endpoint (for access tokens)
# TODO: work for Google
@account_bp.route("/token/refresh", methods=["POST"])
@jwt_refresh_token_required
@generateID
@logRequestInfo
def token_refresh(**kwargs):
    username = get_jwt_identity()
    access_token, refresh_token = getAccessTokens(username)
    return (
        jsonify(
            {
                "status": 200,
                "username": username,
                "access_token": access_token,
                "refresh_token": refresh_token,
            }
        ),
        200,
    )


@jwtManager.expired_token_loader
@generateID
@logRequestInfo
def my_expired_token_callback(expired_token, **kwargs):
    token_type = expired_token["type"]
    return (
        jsonify({"status": 401, "msg": "The {} token has expired".format(token_type)}),
        401,
    )<|MERGE_RESOLUTION|>--- conflicted
+++ resolved
@@ -63,9 +63,6 @@
 def google_login(**kwargs):
     body = request.get_json()
     code = body["code"]
-<<<<<<< HEAD
-    userObj = getGoogleTokens(code)
-=======
 
     clientApp = False
     if "clientApp" in body.keys():
@@ -74,7 +71,6 @@
     userObj = getGoogleTokens(code, clientApp)
 
     sendInfo(kwargs["ID"], userObj)
->>>>>>> cf0c1268
 
     username, name = userObj["email"], userObj["name"]
 
@@ -107,12 +103,9 @@
                 403,
             )
 
-<<<<<<< HEAD
-=======
     if clientApp:
         return (jsonify({"status": 401, "error": "User has not registered"}), 401)
 
->>>>>>> cf0c1268
     sendInfo(kwargs["ID"], "Registering a new user with Google")
     status = registerGoogleUser(username, name, token)
 
