--- conflicted
+++ resolved
@@ -127,13 +127,10 @@
     elif action == "fetchAll":
         disks = fetchAllDisks()
         return jsonify({"status": 200, "disks": disks}), 200
-<<<<<<< HEAD
-=======
     elif action == "fetchDisk":
         body = request.get_json()
         disk = fetchDisk(body["disk_name"])
         return jsonify({"disk": disk}), 200
->>>>>>> 157b45a6
     elif action == "swap":
         body = json.loads(request.data)
         task = swapSpecificDisk.apply_async(
