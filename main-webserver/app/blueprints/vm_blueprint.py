from app.tasks import *
from app import *
from app.helpers.customers import *
from app.helpers.vms import *
from app.helpers.logins import *
from app.helpers.disks import *
from app.helpers.s3 import *
from app.helpers.users import *

vm_bp = Blueprint("vm_bp", __name__)

# To access jwt_required endpoints, must include
# Authorization: Bearer <Access Token JWT>
# in header of request

# To access jwt_refresh_token_required endpoints, must include
# Authorization: Bearer <Refresh Token JWT>
# in header of request


@vm_bp.route("/status/<task_id>")
@generateID
@logRequestInfo
def status(task_id, **kwargs):
    result = celery.AsyncResult(task_id)
    if result.status == "SUCCESS":
        response = {
            "state": result.status,
            "output": result.result,
        }
        return make_response(jsonify(response), 200)
    elif result.status == "FAILURE":
        response = {"state": result.status, "output": result.info}
        return make_response(jsonify(response), 200)
    elif result.status == "PENDING":
        response = {"state": result.status, "output": result.info}
        return make_response(jsonify(response), 200)
    else:
        response = {"state": result.status, "output": None}
        return make_response(jsonify(response), 200)


@vm_bp.route("/vm/<action>", methods=["POST", "GET"])
@generateID
@logRequestInfo
def vm(action, **kwargs):
    if action == "create" and request.method == "POST":
        body = request.get_json()
        vm_size = body["vm_size"]
        location = body["location"]
        operating_system = "Windows"

        if "operating_system" in body.keys():
            operating_system = body["operating_system"]

        task = createVM.apply_async([vm_size, location, operating_system, kwargs["ID"]])
        if not task:
            return jsonify({}), 400
        return jsonify({"ID": task.id}), 202
    elif action == "fetchip" and request.method == "POST":
        vm_name = request.get_json()["vm_name"]
        try:
            vm = getVM(vm_name)
            ip = getIP(vm)
            sendInfo(kwargs["ID"], "Ip found for VM {}".format(vm_name))
            return ({"public_ip": ip}), 200
        except:
            sendError(kwargs["ID"], "Ip not found for VM {}".format(vm_name))
            return ({"public_ip": None}), 404
    elif action == "setDev" and request.method == "POST":
        vm_name = request.get_json()["vm_name"]
        dev = request.get_json()["dev"]
        setDev(vm_name, dev)
        sendInfo(kwargs["ID"], "Set dev state for vm {} to {}".format(vm_name, dev))
        return jsonify({"status": 200}), 200
    elif action == "delete" and request.method == "POST":
        body = request.get_json()

<<<<<<< HEAD
        vm_name, delete_disk = body['vm_name'], body['delete_disk']
=======
        vm_name, delete_disk = body["vm_name"], body["delete_disk"]
>>>>>>> e7e15dab
        task = deleteVMResources.apply_async([vm_name, delete_disk])
        return jsonify({"ID": task.id}), 202
    elif action == "restart" and request.method == "POST":
        username = request.get_json()["username"]
        vm = fetchUserVMs(username)
        if vm:
            vm_name = vm[0]["vm_name"]
            task = restartVM.apply_async([vm_name, kwargs["ID"]])
            return jsonify({"ID": task.id}), 202
        sendInfo(kwargs["ID"], "No vms found for user {}".format(username))
        return jsonify({"ID": None}), 404
    elif action == "start":
        vm_name = request.get_json()["vm_name"]
        task = startVM.apply_async([vm_name, kwargs["ID"]])
        return jsonify({"ID": task.id}), 202
    elif action == "stopvm":
        vm_name = request.get_json()["vm_name"]
        task = stopVM.apply_async([vm_name, kwargs["ID"]])
        return jsonify({"ID": task.id}), 202
    elif action == "deallocate":
        vm_name = request.get_json()["vm_name"]
        task = deallocateVM.apply_async([vm_name, kwargs["ID"]])
        return jsonify({"ID": task.id}), 202
    elif action == "updateState" and request.method == "POST":
        task = updateVMStates.apply_async([kwargs["ID"]])
        return jsonify({"ID": task.id}), 202
    elif action == "diskSwap" and request.method == "POST":
        body = request.get_json()
        task = swapSpecificDisk.apply_async(
            [body["disk_name"], body["vm_name"], kwargs["ID"]]
        )
        return jsonify({"ID": task.id}), 202
    elif action == "updateTable" and request.method == "POST":
        task = updateVMTable.apply_async([kwargs["ID"]])
        return jsonify({"ID": task.id}), 202
    elif action == "fetchall" and request.method == "POST":
        body = request.get_json()
        vms = fetchUserVMs(None, kwargs["ID"])
        return jsonify({"payload": vms, "status": 200}), 200
    elif action == "winlogonStatus" and request.method == "POST":
        body = request.get_json()
        ready = body["ready"]
<<<<<<< HEAD
        vm_ip = ''
        if request.headers.getlist("X-Forwarded-For"):
            vm_ip = request.headers.getlist("X-Forwarded-For")[0]
        else:
            vm_ip = request.environ['HTTP_X_FORWARDED_FOR']
=======
        vm_ip = ""
        if request.headers.getlist("X-Forwarded-For"):
            vm_ip = request.headers.getlist("X-Forwarded-For")[0]
        else:
            vm_ip = request.environ["HTTP_X_FORWARDED_FOR"]
>>>>>>> e7e15dab

        sendInfo(
            kwargs["ID"],
            "Received winlogon update from ip {} with ready state {}".format(
                vm_ip, ready
            ),
        )

        vm_info = fetchVMByIP(vm_ip)

        if vm_info:
            vm_name = vm_info["vm_name"]
            vmReadyToConnect(vm_name, ready)
        else:
            sendError(kwargs["ID"], "No VM found for IP {}".format(str(vm_ip)))

        return jsonify({"status": 200}), 200
    elif action == "connectionStatus" and request.method == "POST":
        body = request.get_json()
        available = body["available"]
<<<<<<< HEAD

        vm_ip = ''
        if request.headers.getlist("X-Forwarded-For"):
            vm_ip = request.headers.getlist("X-Forwarded-For")[0]
        else:
            vm_ip = request.environ['HTTP_X_FORWARDED_FOR']
=======
        vm_ip = ""
        if request.headers.getlist("X-Forwarded-For"):
            vm_ip = request.headers.getlist("X-Forwarded-For")[0]
        else:
            vm_ip = request.environ["HTTP_X_FORWARDED_FOR"]
>>>>>>> e7e15dab

        vm_info = fetchVMByIP(vm_ip)
        if vm_info:
            vm_name = vm_info["vm_name"] if vm_info["vm_name"] else ""

            if vm_info["os"] == "Linux":
                vmReadyToConnect(vm_info["vm_name"], True)

            version = None
            if "version" in body:
                version = body["version"]
                updateProtocolVersion(vm_name, version)

            vm_state = vm_info["state"] if vm_info["state"] else ""
            intermediate_states = ["STOPPING", "DEALLOCATING", "ATTACHING"]
            username = vm_info["username"]
            is_user = not isAdmin(username)

            # Update the user's login status if it has changed
            if available and vm_state == "RUNNING_UNAVAILABLE":
                # THIS IS A LOGOFF EVENT, bc it is now available and the last recorded state was unavailable
                sendInfo(kwargs["ID"], username + " logged off")
                customer = fetchCustomer(username)
                if not customer:
                    sendCritical(
                        kwargs["ID"],
                        "{} logged on/off but is not a registered customer".format(
                            username
                        ),
                    )
                else:
                    stripe.api_key = os.getenv("STRIPE_SECRET")
                    subscription_id = customer["subscription"]

                    try:
                        payload = stripe.Subscription.retrieve(subscription_id)

                        if (
                            os.getenv("HOURLY_PLAN_ID")
                            == payload["items"]["data"][0]["plan"]["id"]
                        ):
                            sendInfo(
                                kwargs["ID"],
                                "{} is an hourly plan subscriber".format(username),
                            )
                            user_activity = getMostRecentActivity(username)
                            if user_activity["action"] == "logon":
                                now = dt.now()
                                logon = dt.strptime(
                                    user_activity["timestamp"], "%m-%d-%Y, %H:%M:%S"
                                )
                                if now - logon > timedelta(minutes=0):
                                    amount = round(
                                        79 * (now - logon).total_seconds() / 60 / 60
                                    )
                                    addPendingCharge(username, amount)
                            else:
                                sendError(
                                    kwargs["ID"],
                                    "{} logged off but no logon was recorded".format(
                                        username
                                    ),
                                )
                    except:
                        sendError(
                            kwargs["ID"],
                            "User {} logged off but there was an issue charging with stripe".format(
                                username
                            ),
                        )
                    addTimeTable(username, "logoff", is_user, kwargs["ID"])
            elif not available and vm_state == "RUNNING_AVAILABLE":
                # THIS IS A LOGON EVENT, bc it is now unavailable and the last recorded state was available
                sendInfo(kwargs["ID"], username + " logged on")
                addTimeTable(username, "logon", is_user, kwargs["ID"])
                vms = fetchUserVMs(username)
                if vms:
                    createTemporaryLock(vms[0]["vm_name"], 0, kwargs["ID"])

            # Updates the vm state in the sql database
            if vm_state in intermediate_states:
                sendWarning(
                    kwargs["ID"],
                    "Trying to change connection status to {}, but VM {} is in intermediate state {}. Not changing state.".format(
                        "RUNNING_AVAILABLE" if available else "RUNNING_UNAVAILABLE",
                        vm_name,
                        vm_state,
                    ),
                )
            if available and not vm_state in intermediate_states:
                lockVMAndUpdate(
                    vm_name=vm_name,
                    state="RUNNING_AVAILABLE",
                    lock=False,
                    temporary_lock=None,
                    change_last_updated=False,
                    verbose=False,
                    ID=kwargs["ID"],
                )
            elif not available and not vm_state in intermediate_states:
                lockVMAndUpdate(
                    vm_name=vm_name,
                    state="RUNNING_UNAVAILABLE",
                    lock=True,
                    temporary_lock=0,
                    change_last_updated=False,
                    verbose=False,
                    ID=kwargs["ID"],
                )

        else:
            sendError(
                kwargs["ID"],
                "Trying to change connection status, but no VM found for IP {}".format(
                    str(vm_ip)
                ),
            )

        return jsonify({"status": 200}), 200
    elif action == "isDev" and request.method == "GET":
        try:
<<<<<<< HEAD
            vm_ip = ''
=======
            vm_ip = ""
>>>>>>> e7e15dab

            if request.headers.getlist("X-Forwarded-For"):
                vm_ip = request.headers.getlist("X-Forwarded-For")[0]
            else:
                vm_ip = request.remote_addr

            vm_info = fetchVMByIP(vm_ip)
<<<<<<< HEAD

            if vm_info:
                is_dev = vm_info["dev"]
                disk_name = vm_info["disk_name"]
                disk_info = fetchUserDisks(vm_info["username"])

                if disk_info:
                    branch = disk_info[0]["branch"]

=======

            if vm_info:
                is_dev = vm_info["dev"]
                disk_name = vm_info["disk_name"]
                disk_info = fetchUserDisks(vm_info["username"])

                if disk_info:
                    branch = disk_info[0]["branch"]

>>>>>>> e7e15dab
                return jsonify({"dev": is_dev, "branch": branch, "status": 200}), 200
            return jsonify({"dev": False, "status": 200}), 200
        except Exception as e:
            print(str(e))
<<<<<<< HEAD
    elif action == "installApps" and request.method == "POST":
        body = request.get_json()

        task = installApplications.apply_async(
            [
                body["disk_name"],
                body["vm_name"],
                body["apps"]
                kwargs["ID"],
            ]
        )
        
        if not task:
            sendError(kwargs["ID"], "Error installing applications")
            return jsonify({}), 400
        return jsonify({"ID": task.id}), 202
=======
>>>>>>> e7e15dab

    return jsonify({}), 400


@vm_bp.route("/tracker/<action>", methods=["POST"])
@jwt_required
@generateID
@logRequestInfo
def tracker(action, **kwargs):
    body = request.get_json()
    time = None
    try:
        time = body["time"]
    except:
        pass
    if action == "fetch":
        activity = fetchLoginActivity(kwargs["ID"])
        return jsonify({"payload": activity}), 200
    elif action == "fetchMostRecent":
        activity = getMostRecentActivity(body["username"], kwargs["ID"])
        return jsonify({"payload": activity})
    return jsonify({}), 200


# INFO endpoint


@vm_bp.route("/info/<action>", methods=["GET", "POST"])
@jwt_required
@generateID
@logRequestInfo
def info(action, **kwargs):
    body = request.get_json()
    if action == "list_all" and request.method == "GET":
        task = fetchAll.apply_async([False])
        if not task:
            return jsonify({}), 400
        return jsonify({"ID": task.id}), 202
    if action == "list_all_disks" and request.method == "GET":
        disks = fetchUserDisks(None)
        return jsonify({"disks": disks}), 200
    if action == "update_db" and request.method == "POST":
        task = fetchAll.apply_async([True])
        if not task:
            return jsonify({}), 400
        return jsonify({"ID": task.id}), 202

    return jsonify({}), 400


@vm_bp.route("/logs", methods=["POST"])
@generateID
@logRequestInfo
def logs(**kwargs):
    body = request.get_json()

    vm_ip = None
    if "vm_ip" in body:
        vm_ip = body["vm_ip"]
        sendInfo(kwargs["ID"], "Logs came from {}".format(body["vm_ip"]))
    else:
        if request.headers.getlist("X-Forwarded-For"):
            vm_ip = request.headers.getlist("X-Forwarded-For")[0]
        else:
            vm_ip = request.remote_addr

    sendInfo(
        kwargs["ID"],
        "Logs received from {} with connection ID {} and IP {}".format(
            body["sender"], str(body["connection_id"]), str(vm_ip)
        ),
    )

    version = None
    if "version" in body:
        version = body["version"]
        sendInfo(kwargs["ID"], "Logs came from version {}".format(body["version"]))

    task = storeLogs.apply_async(
        [
            body["sender"],
            body["connection_id"],
            body["logs"],
            vm_ip,
            version,
            kwargs["ID"],
        ]
    )
    return jsonify({"ID": task.id}), 202


@vm_bp.route("/logs/<action>", methods=["POST"])
@generateID
@logRequestInfo
def logs_actions(action, **kwargs):
    body = request.get_json()
    # fetch logs action
    if action == "fetch" and request.method == "POST":
        try:
            fetch_all = body["fetch_all"]
        except:
            fetch_all = False

        task = fetchLogs.apply_async([body["username"], fetch_all, kwargs["ID"]])
        return jsonify({"ID": task.id}), 202
    # delete logs action
    elif action == "delete" and request.method == "POST":
        try:
            connection_id = body["connection_id"]
        except:
            sendError(ID, "No connection id received")
            # should always be a connection_id
            return jsonify({}), 400

        task = deleteLogs.apply_async([connection_id, kwargs["ID"]])
        return jsonify({"ID": task.id}), 202<|MERGE_RESOLUTION|>--- conflicted
+++ resolved
@@ -76,11 +76,7 @@
     elif action == "delete" and request.method == "POST":
         body = request.get_json()
 
-<<<<<<< HEAD
-        vm_name, delete_disk = body['vm_name'], body['delete_disk']
-=======
         vm_name, delete_disk = body["vm_name"], body["delete_disk"]
->>>>>>> e7e15dab
         task = deleteVMResources.apply_async([vm_name, delete_disk])
         return jsonify({"ID": task.id}), 202
     elif action == "restart" and request.method == "POST":
@@ -123,19 +119,11 @@
     elif action == "winlogonStatus" and request.method == "POST":
         body = request.get_json()
         ready = body["ready"]
-<<<<<<< HEAD
-        vm_ip = ''
-        if request.headers.getlist("X-Forwarded-For"):
-            vm_ip = request.headers.getlist("X-Forwarded-For")[0]
-        else:
-            vm_ip = request.environ['HTTP_X_FORWARDED_FOR']
-=======
         vm_ip = ""
         if request.headers.getlist("X-Forwarded-For"):
             vm_ip = request.headers.getlist("X-Forwarded-For")[0]
         else:
             vm_ip = request.environ["HTTP_X_FORWARDED_FOR"]
->>>>>>> e7e15dab
 
         sendInfo(
             kwargs["ID"],
@@ -156,20 +144,11 @@
     elif action == "connectionStatus" and request.method == "POST":
         body = request.get_json()
         available = body["available"]
-<<<<<<< HEAD
-
-        vm_ip = ''
-        if request.headers.getlist("X-Forwarded-For"):
-            vm_ip = request.headers.getlist("X-Forwarded-For")[0]
-        else:
-            vm_ip = request.environ['HTTP_X_FORWARDED_FOR']
-=======
         vm_ip = ""
         if request.headers.getlist("X-Forwarded-For"):
             vm_ip = request.headers.getlist("X-Forwarded-For")[0]
         else:
             vm_ip = request.environ["HTTP_X_FORWARDED_FOR"]
->>>>>>> e7e15dab
 
         vm_info = fetchVMByIP(vm_ip)
         if vm_info:
@@ -291,11 +270,7 @@
         return jsonify({"status": 200}), 200
     elif action == "isDev" and request.method == "GET":
         try:
-<<<<<<< HEAD
-            vm_ip = ''
-=======
             vm_ip = ""
->>>>>>> e7e15dab
 
             if request.headers.getlist("X-Forwarded-For"):
                 vm_ip = request.headers.getlist("X-Forwarded-For")[0]
@@ -303,7 +278,6 @@
                 vm_ip = request.remote_addr
 
             vm_info = fetchVMByIP(vm_ip)
-<<<<<<< HEAD
 
             if vm_info:
                 is_dev = vm_info["dev"]
@@ -313,22 +287,10 @@
                 if disk_info:
                     branch = disk_info[0]["branch"]
 
-=======
-
-            if vm_info:
-                is_dev = vm_info["dev"]
-                disk_name = vm_info["disk_name"]
-                disk_info = fetchUserDisks(vm_info["username"])
-
-                if disk_info:
-                    branch = disk_info[0]["branch"]
-
->>>>>>> e7e15dab
                 return jsonify({"dev": is_dev, "branch": branch, "status": 200}), 200
             return jsonify({"dev": False, "status": 200}), 200
         except Exception as e:
             print(str(e))
-<<<<<<< HEAD
     elif action == "installApps" and request.method == "POST":
         body = request.get_json()
 
@@ -340,13 +302,11 @@
                 kwargs["ID"],
             ]
         )
-        
+
         if not task:
             sendError(kwargs["ID"], "Error installing applications")
             return jsonify({}), 400
         return jsonify({"ID": task.id}), 202
-=======
->>>>>>> e7e15dab
 
     return jsonify({}), 400
 
