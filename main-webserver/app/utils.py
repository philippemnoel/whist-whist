--- conflicted
+++ resolved
@@ -102,11 +102,6 @@
     return (access_token, refresh_token)
 
 
-<<<<<<< HEAD
-def getGoogleTokens(code):
-    flow = Flow.from_client_secrets_file(
-        "google_client_secret.json",
-=======
 def getGoogleTokens(code, clientApp):
     if clientApp:
         client_secret = "google_client_secret_desktop.json"
@@ -117,17 +112,12 @@
 
     flow = Flow.from_client_secrets_file(
         client_secret,
->>>>>>> 157b45a6
         scopes=[
             "https://www.googleapis.com/auth/userinfo.email",
             "openid",
             "https://www.googleapis.com/auth/userinfo.profile",
         ],
-<<<<<<< HEAD
-        redirect_uri="postmessage",
-=======
         redirect_uri=redirect_uri,
->>>>>>> 157b45a6
     )
 
     flow.fetch_token(code=code)
