from .imports import *


def genHaiku(n):
    haikunator = Haikunator()
    haikus = [haikunator.haikunate(
        delimiter='') + str(np.random.randint(0, 10000)) for _ in range(0, n)]
    haikus = [haiku[0: np.min([15, len(haiku)])] for haiku in haikus]
    return haikus


def generatePassword():
    upperCase = string.ascii_uppercase
    lowerCase = string.ascii_lowercase
    specialChars = '!@#$%^*'
    numbers = '1234567890'
    c1 = ''.join([random.choice(upperCase) for _ in range(0, 3)])
    c2 = ''.join([random.choice(lowerCase) for _ in range(0, 9)]) + c1
    c3 = ''.join([random.choice(lowerCase) for _ in range(0, 5)]) + c2
    c4 = ''.join([random.choice(numbers) for _ in range(0, 4)]) + c3
    return ''.join(random.sample(c4, len(c4)))


def generateCode():
    upperCase = string.ascii_uppercase
    numbers = '1234567890'
    c1 = ''.join([random.choice(numbers) for _ in range(0, 3)])
    c2 = ''.join([random.choice(upperCase) for _ in range(0, 3)]) + '-' + c1
    return c2


def unixToDate(utc):
    return datetime.datetime.fromtimestamp(utc)


def getCurrentTime():
    return datetime.datetime.now().strftime('%m/%d/%Y, %H:%M')


def dateToUnix(date):
    return round(date.timestamp())


def getToday():
    aware = datetime.datetime.now()
    return aware


def shiftUnixByMonth(utc, num_months):
    date = unixToDate(utc)
    return round(dateToUnix(date + relativedelta(months=num_months)))


def shiftUnixByWeek(utc, num_weeks):
    date = unixToDate(utc)
    return round(dateToUnix(date + relativedelta(weeks=num_weeks)))


def generateToken(user):
    token = jwt.encode({'email': user}, os.getenv('SECRET_KEY'))
    if len(token) > 15:
        token = token[-15:]
    else:
        token = token[-1 * len(pwd_token):]

    return token


def cleanFetchedSQL(out):
    if out:
        is_list = isinstance(out, list)
        if is_list:
            return [dict(row) for row in out]
        else:
            return dict(out)
    return None


def getAccessTokens(user):
    # access_token = create_access_token(identity = user, expires_delta = datetime.timedelta(seconds=5))
    access_token = create_access_token(identity=user, expires_delta=False)
    refresh_token = create_refresh_token(identity=user, expires_delta=False)
    return (access_token, refresh_token)


def serverLog(logMsg):
    if (logMsg.startswith("FRACTAL ERROR")):
        headers = {'content-type': 'application/json'}
        url = "https://fractal-mail-server.herokuapp.com/logError"
        data = {'error': logMsg}
<<<<<<< HEAD
        requests.post(url = url, data = json.dumps(data), headers = headers) 
=======
        requests.post(url=url, data=json.dumps(data), headers=headers)
>>>>>>> 46a223e5
    else:
        print(logMsg)<|MERGE_RESOLUTION|>--- conflicted
+++ resolved
@@ -88,10 +88,6 @@
         headers = {'content-type': 'application/json'}
         url = "https://fractal-mail-server.herokuapp.com/logError"
         data = {'error': logMsg}
-<<<<<<< HEAD
-        requests.post(url = url, data = json.dumps(data), headers = headers) 
-=======
         requests.post(url=url, data=json.dumps(data), headers=headers)
->>>>>>> 46a223e5
     else:
         print(logMsg)