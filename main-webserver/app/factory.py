from .imports import *
from .celery_utils import init_celery

PKG_NAME = os.path.dirname(os.path.realpath(__file__)).split("/")[-1]


def create_app(app_name=PKG_NAME, **kwargs):
    template_dir = os.path.dirname(os.path.realpath(__file__))
    template_dir = os.path.join(template_dir, "templates")
    app = Flask(app_name, template_folder=template_dir)
    jwtManager = JWTManager(app)
    if kwargs.get("celery"):
        init_celery(kwargs.get("celery"), app)

    return (app, jwtManager)


def init_app(app):
    from .blueprints.account_blueprint import account_bp
    from .blueprints.token_blueprint import token_bp
    from .blueprints.azure_vm_blueprint import azure_vm_bp
    from .blueprints.celery_status_blueprint import celery_status_bp
    from .blueprints.azure_disk_blueprint import azure_disk_bp
    from .blueprints.artifact_blueprint import artifact_bp
<<<<<<< HEAD
    from .blueprints.report_blueprint import report_bp
    from .blueprints.analytics_blueprint import analytics_bp
=======
    from .blueprints.sql_table_blueprint import table_bp
>>>>>>> 6f871c5d

    app.register_blueprint(account_bp)
    app.register_blueprint(token_bp)
    app.register_blueprint(azure_vm_bp)
    app.register_blueprint(celery_status_bp)
    app.register_blueprint(azure_disk_bp)
    app.register_blueprint(artifact_bp)
<<<<<<< HEAD
    app.register_blueprint(report_bp)
    app.register_blueprint(analytics_bp)
=======
    app.register_blueprint(table_bp)
>>>>>>> 6f871c5d

    return app<|MERGE_RESOLUTION|>--- conflicted
+++ resolved
@@ -22,12 +22,9 @@
     from .blueprints.celery_status_blueprint import celery_status_bp
     from .blueprints.azure_disk_blueprint import azure_disk_bp
     from .blueprints.artifact_blueprint import artifact_bp
-<<<<<<< HEAD
     from .blueprints.report_blueprint import report_bp
     from .blueprints.analytics_blueprint import analytics_bp
-=======
     from .blueprints.sql_table_blueprint import table_bp
->>>>>>> 6f871c5d
 
     app.register_blueprint(account_bp)
     app.register_blueprint(token_bp)
@@ -35,11 +32,8 @@
     app.register_blueprint(celery_status_bp)
     app.register_blueprint(azure_disk_bp)
     app.register_blueprint(artifact_bp)
-<<<<<<< HEAD
     app.register_blueprint(report_bp)
     app.register_blueprint(analytics_bp)
-=======
     app.register_blueprint(table_bp)
->>>>>>> 6f871c5d
 
     return app