--- conflicted
+++ resolved
@@ -24,11 +24,9 @@
     from .blueprints.artifact_blueprint import artifact_bp
     from .blueprints.report_blueprint import report_bp
     from .blueprints.analytics_blueprint import analytics_bp
-<<<<<<< HEAD
     from .blueprints.admin_blueprint import admin_bp
-=======
     from .blueprints.sql_table_blueprint import table_bp
->>>>>>> 805c10c0
+
 
     app.register_blueprint(account_bp)
     app.register_blueprint(token_bp)
@@ -38,10 +36,7 @@
     app.register_blueprint(artifact_bp)
     app.register_blueprint(report_bp)
     app.register_blueprint(analytics_bp)
-<<<<<<< HEAD
     app.register_blueprint(admin_bp)
-=======
     app.register_blueprint(table_bp)
->>>>>>> 805c10c0
 
     return app