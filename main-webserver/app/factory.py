from .imports import *
from .celery_utils import init_celery

PKG_NAME = os.path.dirname(os.path.realpath(__file__)).split("/")[-1]


def create_app(app_name=PKG_NAME, **kwargs):
    template_dir = os.path.dirname(os.path.realpath(__file__))
    template_dir = os.path.join(template_dir, "templates")
    app = Flask(app_name, template_folder=template_dir)
    jwtManager = JWTManager(app)
    if kwargs.get("celery"):
        init_celery(kwargs.get("celery"), app)

    return (app, jwtManager)


def init_app(app):
    from .blueprints.account_blueprint import account_bp
    from .blueprints.token_blueprint import token_bp
    from .blueprints.azure_vm_blueprint import azure_vm_bp
    from .blueprints.celery_status_blueprint import celery_status_bp
    from .blueprints.azure_disk_blueprint import azure_disk_bp
    from .blueprints.artifact_blueprint import artifact_bp
<<<<<<< HEAD
    from .blueprints.mail_blueprint import mail_bp
=======
    from .blueprints.report_blueprint import report_bp
    from .blueprints.analytics_blueprint import analytics_bp
    from .blueprints.sql_table_blueprint import table_bp
    from .blueprints.logs_blueprint import logs_bp
>>>>>>> f493e57d

    app.register_blueprint(account_bp)
    app.register_blueprint(token_bp)
    app.register_blueprint(azure_vm_bp)
    app.register_blueprint(celery_status_bp)
    app.register_blueprint(azure_disk_bp)
    app.register_blueprint(artifact_bp)
<<<<<<< HEAD
    app.register_blueprint(mail_bp)
=======
    app.register_blueprint(report_bp)
    app.register_blueprint(analytics_bp)
    app.register_blueprint(table_bp)
    app.register_blueprint(logs_bp)
>>>>>>> f493e57d

    return app<|MERGE_RESOLUTION|>--- conflicted
+++ resolved
@@ -22,14 +22,11 @@
     from .blueprints.celery_status_blueprint import celery_status_bp
     from .blueprints.azure_disk_blueprint import azure_disk_bp
     from .blueprints.artifact_blueprint import artifact_bp
-<<<<<<< HEAD
     from .blueprints.mail_blueprint import mail_bp
-=======
     from .blueprints.report_blueprint import report_bp
     from .blueprints.analytics_blueprint import analytics_bp
     from .blueprints.sql_table_blueprint import table_bp
     from .blueprints.logs_blueprint import logs_bp
->>>>>>> f493e57d
 
     app.register_blueprint(account_bp)
     app.register_blueprint(token_bp)
@@ -37,13 +34,10 @@
     app.register_blueprint(celery_status_bp)
     app.register_blueprint(azure_disk_bp)
     app.register_blueprint(artifact_bp)
-<<<<<<< HEAD
     app.register_blueprint(mail_bp)
-=======
     app.register_blueprint(report_bp)
     app.register_blueprint(analytics_bp)
     app.register_blueprint(table_bp)
     app.register_blueprint(logs_bp)
->>>>>>> f493e57d
 
     return app