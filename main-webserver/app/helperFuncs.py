from .utils import *
from app import engine


def createClients():
    subscription_id = os.getenv('AZURE_SUBSCRIPTION_ID')
    credentials = ServicePrincipalCredentials(
        client_id=os.getenv('AZURE_CLIENT_ID'),
        secret=os.getenv('AZURE_CLIENT_SECRET'),
        tenant=os.getenv('AZURE_TENANT_ID')
    )
    r = ResourceManagementClient(credentials, subscription_id)
    c = ComputeManagementClient(credentials, subscription_id)
    n = NetworkManagementClient(credentials, subscription_id)
    return r, c, n


def createNic(name, location, tries):
    _, _, network_client = createClients()
    vnetName, subnetName, ipName, nicName = name + \
        '_vnet', name + '_subnet', name + '_ip', name + '_nic'
    try:
        async_vnet_creation = network_client.virtual_networks.create_or_update(
            os.getenv('VM_GROUP'),
            vnetName,
            {
                'location': location,
                'address_space': {
                    'address_prefixes': ['10.0.0.0/16']
                }
            }
        )
        async_vnet_creation.wait()

        # Create Subnet
        async_subnet_creation = network_client.subnets.create_or_update(
            os.getenv('VM_GROUP'),
            vnetName,
            subnetName,
            {'address_prefix': '10.0.0.0/24'}
        )
        subnet_info = async_subnet_creation.result()

        # Create public IP address
        public_ip_addess_params = {
            'location': location,
            'public_ip_allocation_method': 'Static'
        }
        creation_result = network_client.public_ip_addresses.create_or_update(
            os.getenv('VM_GROUP'),
            ipName,
            public_ip_addess_params
        )

        public_ip_address = network_client.public_ip_addresses.get(
            os.getenv('VM_GROUP'),
            ipName)

        # Create NIC
        async_nic_creation = network_client.network_interfaces.create_or_update(
            os.getenv('VM_GROUP'),
            nicName,
            {
                'location': location,
                'ip_configurations': [{
                    'name': ipName,
                    'public_ip_address': public_ip_address,
                    'subnet': {
                        'id': subnet_info.id
                    }
                }]
            }
        )

        return async_nic_creation.result()
    except Exception as e:
        if tries < 5:
            print(e)
            time.sleep(3)
            return createNic(name, location, tries + 1)
        else:
            return None


def deleteResource(name, delete_disk):
    _, compute_client, network_client = createClients()
    vnetName, subnetName, ipName, nicName = name + \
        '_vnet', name + '_subnet', name + '_ip', name + '_nic'
    hr = 1

    # get VM info based on name
    virtual_machine = getVM(name)
    os_disk_name = virtual_machine.storage_profile.os_disk.name

    # step 1, deallocate the VM
    try:
        print("Attempting to deallocate the VM...")
        async_vm_deallocate = compute_client.virtual_machines.deallocate(
            os.getenv('VM_GROUP'), name)
        async_vm_deallocate.wait()
        time.sleep(60)  # wait a whole minute to ensure it deallocated properly
        print("VM deallocated")
    except Exception as e:
        print(e)
        hr = -1

    # step 2, detach the IP
    try:
        print("Attempting to detach the IP...")
        subnet_obj = network_client.subnets.get(
            resource_group_name=os.getenv('VM_GROUP'),
            virtual_network_name=vnetName,
            subnet_name=subnetName)
        # configure network interface parameters.
        params = {
            'location': virtual_machine.location,
            'ip_configurations': [{
                'name': ipName,
                'subnet': {'id': subnet_obj.id},
                # None: Disassociate;
                'public_ip_address': None,
            }]
        }
        # use method create_or_update to update network interface configuration.
        async_ip_detach = network_client.network_interfaces.create_or_update(
            resource_group_name=os.getenv('VM_GROUP'),
            network_interface_name=nicName,
            parameters=params)
        async_ip_detach.wait()
        print("IP detached")
    except Exception as e:
        print(e)
        hr = -1

    # step 3, delete the VM
    try:
        print("Attempting to delete the VM...")
        async_vm_delete = compute_client.virtual_machines.delete(
            os.getenv('VM_GROUP'), name)
        async_vm_delete.wait()
        print("VM deleted")
        deleteVMFromTable(name)
        print("VM removed from database")
    except Exception as e:
        print(e)
        hr = -1

    # step 4, delete the IP
    try:
        print("Attempting to delete the IP...")
        async_ip_delete = network_client.public_ip_addresses.delete(
            os.getenv('VM_GROUP'),
            ipName
        )
        async_ip_delete.wait()
        print("IP deleted")
    except Exception as e:
        print(e)
        hr = -1

    # step 4, delete the NIC
    try:
        print("Attempting to delete the NIC...")
        async_nic_delete = network_client.network_interfaces.delete(
            os.getenv('VM_GROUP'),
            nicName
        )
        async_nic_delete.wait()
        print("NIC deleted")
    except Exception as e:
        print(e)
        hr = -1

    # step 5, delete the Vnet
    try:
        print("Attempting to delete the Vnet...")
        async_vnet_delete = network_client.virtual_networks.delete(
            os.getenv('VM_GROUP'),
            vnetName
        )
        async_vnet_delete.wait()
        print("Vnet deleted")
    except Exception as e:
        print(e)
        hr = -1

    if delete_disk:
        # step 6, delete the OS disk -- not needed anymore (OS disk swapping)
        try:
            print("Attempting to delete the OS disk...")
            os_disk_delete = compute_client.disks.delete(
                os.getenv('VM_GROUP'), os_disk_name)
            os_disk_delete.wait()
            print("OS disk deleted")
        except Exception as e:
            print(e)
            hr = -1

    return hr


def createVMParameters(vmName, nic_id, vm_size, location):
    with engine.connect() as conn:
        oldUserNames = [cell[0] for cell in list(
            conn.execute('SELECT "username" FROM v_ms'))]
        userName = genHaiku(1)[0]
        while userName in oldUserNames:
            userName = genHaiku(1)

        vm_reference = {
            'publisher': 'MicrosoftWindowsDesktop',
            'offer': 'Windows-10',
            'sku': 'rs5-pro',
            'version': 'latest'
        }

        command = text("""
            INSERT INTO v_ms("vm_name", "username", "disk_name") 
            VALUES(:vmName, :username, :disk_name)
            """)
        params = {'vmName': vmName, 'username': userName, 'disk_name': None}
        with engine.connect() as conn:
            conn.execute(command, **params)
            conn.close()

            return {'params': {
                'location': location,
                'os_profile': {
                    'computer_name': vmName,
                    'admin_username': os.getenv('VM_GROUP'),
                    'admin_password': os.getenv('VM_PASSWORD')
                },
                'hardware_profile': {
                    'vm_size': vm_size
                },
                'storage_profile': {
                    'image_reference': {
                        'publisher': vm_reference['publisher'],
                        'offer': vm_reference['offer'],
                        'sku': vm_reference['sku'],
                        'version': vm_reference['version']
                    },
                    'os_disk': {
                        'os_type': 'Windows',
                        'create_option': 'FromImage'
                    }
                },
                'network_profile': {
                    'network_interfaces': [{
                        'id': nic_id,
                    }]
                },
            }, 'vm_name': vmName}


def createDiskEntry(disk_name, vm_name, username, location, state="ACTIVE"):
    with engine.connect() as conn:
        command = text("""
            INSERT INTO disks("disk_name", "vm_name", "username", "location", "state") 
            VALUES(:diskname, :vmname, :username, :location, :state)
            """)
        params = {
            'diskname': disk_name,
            'vmname': vm_name,
            'username': username,
            "location": location,
            "state": state
        }
        with engine.connect() as conn:
            conn.execute(command, **params)
            conn.close()


def getVM(vm_name):
    _, compute_client, _ = createClients()
    try:
        virtual_machine = compute_client.virtual_machines.get(
            os.environ.get('VM_GROUP'),
            vm_name
        )
        return virtual_machine
    except:
        return None


def singleValueQuery(value):
    command = text("""
        SELECT * FROM v_ms WHERE "vm_name" = :value
        """)
    params = {'value': value}
    with engine.connect() as conn:
        exists = cleanFetchedSQL(conn.execute(command, **params).fetchall())
        conn.close()
        return True if exists else False


def getIP(vm):
    _, _, network_client = createClients()
    ni_reference = vm.network_profile.network_interfaces[0]
    ni_reference = ni_reference.id.split('/')
    ni_group = ni_reference[4]
    ni_name = ni_reference[8]

    net_interface = network_client.network_interfaces.get(ni_group, ni_name)
    ip_reference = net_interface.ip_configurations[0].public_ip_address
    ip_reference = ip_reference.id.split('/')
    ip_group = ip_reference[4]
    ip_name = ip_reference[8]

    public_ip = network_client.public_ip_addresses.get(ip_group, ip_name)
    return public_ip.ip_address


def updateVMUsername(username, vm_name):
    command = text("""
        UPDATE v_ms
        SET username = :username
        WHERE
           "vm_name" = :vm_name
        """)
    params = {'username': username, 'vm_name': vm_name}
    with engine.connect() as conn:
        conn.execute(command, **params)
        conn.close()


def loginUserVM(username):
    command = text("""
        SELECT * FROM v_ms WHERE "username" = :username
        """)
    params = {'username': username}
    with engine.connect() as conn:
        users = cleanFetchedSQL(conn.execute(command, **params).fetchall())
        conn.close()
        if users:
            return user[0]['username']
    return None


def loginUser(username, password):
    if password != os.getenv('ADMIN_PASSWORD'):
        command = text("""
            SELECT * FROM users WHERE "username" = :userName AND "password" = :password
            """)
        pwd_token = jwt.encode({'pwd': password}, os.getenv('SECRET_KEY'))
        params = {'userName': username, 'password': pwd_token}
        with engine.connect() as conn:
            user = cleanFetchedSQL(conn.execute(command, **params).fetchall())
            conn.close()
            return True if user else False
    else:
        command = text("""
            SELECT * FROM users WHERE "username" = :userName
            """)
        params = {'userName': username}
        with engine.connect() as conn:
            user = cleanFetchedSQL(conn.execute(command, **params).fetchall())
            conn.close()
            return True if user else False


def lookup(username):
    command = text("""
        SELECT * FROM users WHERE "username" = :userName
        """)
    params = {'userName': username}
    with engine.connect() as conn:
        user = cleanFetchedSQL(conn.execute(command, **params).fetchall())
        conn.close()
        return True if user else False


def genUniqueCode():
    with engine.connect() as conn:
        old_codes = [cell[0]
                     for cell in list(conn.execute('SELECT "code" FROM users'))]
        new_code = generateCode()
        while new_code in old_codes:
            new_code = generateCode()
        return new_code


def registerUser(username, password, token):
    pwd_token = jwt.encode({'pwd': password}, os.getenv('SECRET_KEY'))
    code = genUniqueCode()
    command = text("""
        INSERT INTO users("username", "password", "code", "id") 
        VALUES(:userName, :password, :code, :token)
        """)
    params = {'userName': username, 'password': pwd_token,
              'code': code, 'token': token}
    with engine.connect() as conn:
        try:
            conn.execute(command, **params)
            conn.close()
            return 200
        except:
            return 400


def regenerateAllCodes():
    with engine.connect() as conn:
        for row in list(conn.execute('SELECT * FROM users')):
            code = genUniqueCode()
            command = text("""
                UPDATE users 
                SET "code" = :code
                WHERE "username" = :userName
                """)
            params = {'code': code, 'userName': row[0]}
            conn.execute(command, **params)
            conn.close()


def generateIDs():
    with engine.connect() as conn:
        for row in list(conn.execute('SELECT * FROM users')):
            token = generateToken(row[0])
            print("THE USER IS " + row[0])
            print("THE TOKEN IS " + token)
            command = text("""
                UPDATE users 
                SET "id" = :token
                WHERE "username" = :userName
                """)
            params = {'token': token, 'userName': row[0]}
            conn.execute(command, **params)
            conn.close()


def resetPassword(username, password):
    pwd_token = jwt.encode({'pwd': password}, os.getenv('SECRET_KEY'))
    command = text("""
        UPDATE users 
        SET "password" = :password
        WHERE "username" = :userName
        """)
    params = {'userName': username, 'password': pwd_token}
    with engine.connect() as conn:
        conn.execute(command, **params)
        conn.close()


def fetchVMCredentials(vm_name):
    command = text("""
        SELECT * FROM v_ms WHERE "vm_name" = :vm_name
        """)
    params = {'vm_name': vm_name}
    with engine.connect() as conn:
        vm_info = cleanFetchedSQL(conn.execute(command, **params).fetchone())
        # Decode password
        conn.close()
        return vm_info

def fetchVMByIP(vm_ip):
    command = text("""
        SELECT * FROM v_ms WHERE "ip" = :vm_ip
        """)
    params = {'vm_ip': vm_ip}
    with engine.connect() as conn:
        vm_info = cleanFetchedSQL(conn.execute(command, **params).fetchone())
        # Decode password
        conn.close()
        return vm_info


def genVMName():
    with engine.connect() as conn:
        oldVMs = [cell[0]
                  for cell in list(conn.execute('SELECT "vm_name" FROM v_ms'))]
        vmName = genHaiku(1)[0]
        while vmName in oldVMs:
            vmName = genHaiku(1)[0]
        return vmName


def genDiskName():
    with engine.connect() as conn:
        oldDisks = [cell[0] for cell in list(
            conn.execute('SELECT "disk_name" FROM disks'))]
        diskName = genHaiku(1)[0]
        while diskName in oldDisks:
            diskName = genHaiku(1)[0]
        return str(diskName)


def storeForm(name, email, cubeType):
    command = text("""
        INSERT INTO form("fullname", "username", "cubetype") 
        VALUES(:name, :email, :cubeType)
        """)
    params = {'name': name, 'email': email, 'cubeType': cubeType}
    with engine.connect() as conn:
        conn.execute(command, **params)
        conn.close()


def storePreOrder(address1, address2, zipCode, email, order):
    command = text("""
        INSERT INTO pre_order("address1", "address2", "zipcode", "username", "base", "enhanced", "power") 
        VALUES(:address1, :address2, :zipcode, :email, :base, :enhanced, :power)
        """)
    params = {'address1': address1, 'address2': address2, 'zipcode': zipCode, 'email': email,
              'base': int(order['base']), 'enhanced': int(order['enhanced']), 'power': int(order['power'])}
    with engine.connect() as conn:
        conn.execute(command, **params)
        conn.close()


def addTimeTable(username, action, time, is_user):
    command = text("""
        INSERT INTO login_history("username", "timestamp", "action", "is_user") 
        VALUES(:userName, :currentTime, :action, :is_user)
        """)

    aware = dt.now()
    now = aware.strftime('%m-%d-%Y, %H:%M:%S')

    print('NOTIFICATION: Adding to time table a {} at time {}'.format(action, now))

    params = {'userName': username, 'currentTime': now,
              'action': action, 'is_user': is_user}

    with engine.connect() as conn:
        conn.execute(command, **params)

        disk = fetchUserDisks(username)
        if disk:
            disk_name = disk[0]['disk_name']
            vms = mapDiskToVM(disk_name)
            if vms:
                _, compute_client, _ = createClients()
                vm_name = vms[0]['vm_name']

                if action == 'logoff':
                    lockVM(vm_name, False)
                elif action == 'logon':
                    lockVM(vm_name, True)

                vm_state = compute_client.virtual_machines.instance_view(
                    resource_group_name=os.getenv('VM_GROUP'), vm_name=vm_name)
                if 'running' in vm_state.statuses[1].code:
                    if action == 'logoff':
                        updateVMState(vms[0]['vm_name'], 'RUNNING_AVAILABLE')
                    elif action == 'logon':
                        updateVMState(vms[0]['vm_name'], 'RUNNING_UNAVAILABLE')
                else:
                    state = 'NOT_RUNNING_AVAILABLE' if action == 'logoff' else 'NOT_RUNNING_UNAVAILABLE'
                    updateVMState(vms[0]['vm_name'], state)
            else:
                print(
                    "CRITICAL ERROR: Could not find a VM currently attached to disk " + disk_name)
        else:
            print(
                "CRITICAL ERROR: Could not find disk in database attached to user " + username)

        conn.close()


def deleteTimeTable():
    command = text("""
        DELETE FROM login_history
        """)
    params = {}

    with engine.connect() as conn:
        conn.execute(command, **params)
        conn.close()


def fetchUserVMs(username):
    if username:
        command = text("""
            SELECT * FROM v_ms WHERE "username" = :username
            """)
        params = {'username': username}
        with engine.connect() as conn:
            vms_info = cleanFetchedSQL(
                conn.execute(command, **params).fetchall())
            conn.close()
            return vms_info
    else:
        command = text("""
            SELECT * FROM v_ms
            """)
        params = {}
        with engine.connect() as conn:
            vms_info = cleanFetchedSQL(
                conn.execute(command, **params).fetchall())
            conn.close()
            return vms_info

def getVMSize(disk_name):
    command = text("""
        SELECT * FROM disks WHERE "disk_name" = :disk_name
        """)
    params = {'disk_name': disk_name}
    with engine.connect() as conn:
        disks_info = cleanFetchedSQL(conn.execute(command, **params).fetchone())
        conn.close()
        return disks_info['vm_size']

def fetchUserDisks(username, show_all=False):
    if username:
        if not show_all:
            command = text("""
                SELECT * FROM disks WHERE "username" = :username AND "state" = :state
                """)
            params = {'username': username, 'state': 'ACTIVE'}
            with engine.connect() as conn:
                disks_info = cleanFetchedSQL(
                    conn.execute(command, **params).fetchall())
                conn.close()
                return disks_info
        else:
            command = text("""
                SELECT * FROM disks WHERE "username" = :username
                """)
            params = {'username': username}
            with engine.connect() as conn:
                disks_info = cleanFetchedSQL(
                    conn.execute(command, **params).fetchall())
                conn.close()
                return disks_info
    else:
        command = text("""
            SELECT * FROM disks
            """)
        params = {}
        with engine.connect() as conn:
            disks_info = cleanFetchedSQL(
                conn.execute(command, **params).fetchall())
            conn.close()
            return disks_info


def fetchUserCode(username):
    try:
        command = text("""
            SELECT * FROM users WHERE "username" = :userName
            """)
        params = {'userName': username}
        with engine.connect() as conn:
            user = cleanFetchedSQL(conn.execute(command, **params).fetchone())
            conn.close()
            return user['code']
    except:
        return None


def deleteRow(username, vm_name, usernames, vm_names):
    if not (vm_name in vm_names):
        command = text("""
            DELETE FROM v_ms WHERE "vm_name" = :vm_name 
            """)
        params = {'vm_name': vm_name}
        with engine.connect() as conn:
            conn.execute(command, **params)
            conn.close()


def deleteUser(username):
    command = text("""
        DELETE FROM users WHERE "username" = :username 
        """)
    params = {'username': username}
    with engine.connect() as conn:
        try:
            conn.execute(command, **params)
            conn.close()
            return 200
        except:
            return 404


def insertVM(vm_name, vm_ip = None, location = None):
    command = text("""
        SELECT * FROM v_ms WHERE "vm_name" = :vm_name 
        """)
    params = {'vm_name': vm_name}
    with engine.connect() as conn:
        vms = cleanFetchedSQL(conn.execute(command, **params).fetchall())

        if not vms:
            _, compute_client, _ = createClients()
            vm = getVM(vm_name)

            if not vm_ip or not location:
                vm_ip = getIP(vm)
                location = vm.location

            disk_name = vm.storage_profile.os_disk.name
            username = mapDiskToUser(disk_name)
            lock = False 
            dev = False

            command = text("""
                INSERT INTO v_ms("vm_name", "username", "disk_name", "ip", "location", "lock", "dev") 
                VALUES(:vm_name, :username, :disk_name, :ip, :location, :lock, :dev)
                """)
            params = {'username': username,
                      'vm_name': vm_name,
                      'disk_name': disk_name,
                      'ip': vm_ip,
                      'location': location,
                      'lock': False,
                      'dev': False}

            conn.execute(command, **params)
            conn.close()


def fetchLoginActivity():
    command = text("""
        SELECT * FROM login_history
        """)
    params = {}
    with engine.connect() as conn:
        activities = cleanFetchedSQL(
            conn.execute(command, **params).fetchall())
        activities.reverse()
        conn.close()
        return activities


def fetchCustomer(username):
    command = text("""
        SELECT * FROM customers WHERE "username" = :username
        """)
    params = {'username': username}
    with engine.connect() as conn:
        customer = cleanFetchedSQL(conn.execute(command, **params).fetchone())
        conn.close()
        return customer

def fetchCustomerById(id):
    command = text("""
        SELECT * FROM customers WHERE "id" = :id
        """)
    params = {'id': id}
    with engine.connect() as conn:
        customer = cleanFetchedSQL(conn.execute(command, **params).fetchone())
        conn.close()
        return customer

def fetchCustomers():
    command = text("""
        SELECT * FROM customers
        """)
    params = {}
    with engine.connect() as conn:
        customers = cleanFetchedSQL(conn.execute(command, **params).fetchall())
        conn.close()
        return customers


def insertCustomer(email, customer_id, subscription_id, location, trial_end, paid):
    command = text("""
        SELECT * FROM customers WHERE "username" = :email
        """)
    params = {'email': email}
    with engine.connect() as conn:
        customers = cleanFetchedSQL(conn.execute(command, **params).fetchall())

        if not customers:
            command = text("""
                INSERT INTO customers("username", "id", "subscription", "location", "trial_end", "paid") 
                VALUES(:email, :id, :subscription, :location, :trial_end, :paid)
                """)

            params = {'email': email,
                      'id': customer_id,
                      'subscription': subscription_id,
                      'location': location,
                      'trial_end': trial_end,
                      'paid': paid}

            conn.execute(command, **params)
            conn.close()
        else:
            location = customers[0]['location']
            command = text("""
                UPDATE customers 
                SET "id" = :id, 
                    "subscription" = :subscription, 
                    "location" = :location, 
                    "trial_end" = :trial_end,
                    "paid" = :paid
                WHERE "username" = :email
                """)

            params = {'email': email,
                      'id': customer_id,
                      'subscription': subscription_id,
                      'location': location,
                      'trial_end': trial_end,
                      'paid': paid}

            conn.execute(command, **params)
            conn.close()


def deleteCustomer(email):
    command = text("""
        DELETE FROM customers WHERE "username" = :email 
        """)
    params = {'email': email}
    with engine.connect() as conn:
        conn.execute(command, **params)
        conn.close()


def checkComputer(computer_id, username):
    command = text("""
        SELECT * FROM studios WHERE "id" = :id AND "username" = :username
        """)
    params = {'id': computer_id, 'username': username}
    with engine.connect() as conn:
        computer = cleanFetchedSQL(conn.execute(command, **params).fetchone())
        if not computer:
            computers = fetchComputers(username)
            nicknames = [c['nickname'] for c in computers]
            num = 1
            proposed_nickname = "Computer No. " + str(num)
            while proposed_nickname in nicknames:
                num += 1
                proposed_nickname = "Computer No. " + str(num)

            return {'userName': None,
                    'location': None,
                    'nickname': proposed_nickname,
                    'id': None,
                    'found': False}

        out = {'username': computer[0],
               'location': computer[1],
               'nickname': computer[2],
               'id': computer[3],
               'found': True}
        conn.close()
        return out


def insertComputer(username, location, nickname, computer_id):
    computer = checkComputer(computer_id, username)
    if not computer['found']:
        command = text("""
            INSERT INTO studios("username", "location", "nickname", "id") 
            VALUES(:username, :location, :nickname, :id)
            """)

        params = {'username': username,
                  'location': location,
                  'nickname': nickname,
                  'id': computer_id}

        with engine.connect() as conn:
            conn.execute(command, **params)
            conn.close()


def fetchComputers(username):
    command = text("""
        SELECT * FROM studios WHERE "username" = :username
        """)
    params = {'username': username}
    with engine.connect() as conn:
        computers = cleanFetchedSQL(conn.execute(command, **params).fetchall())
        out = [{'username': computer[0],
                'location': computer[1],
                'nickname': computer[2],
                'id': computer[3]} for computer in computers]
        conn.close()
        return out
    return None


def changeComputerName(username, computer_id, nickname):
    command = text("""
        UPDATE studios
        SET nickname = :nickname
        WHERE
           "username" = :username
        AND
            "id" = :id
        """)
    params = {'nickname': nickname, 'username': username, 'id': computer_id}
    with engine.connect() as conn:
        conn.execute(command, **params)
        conn.close()


def fetchAllUsers():
    command = text("""
        SELECT * FROM users
        """)
    params = {}
    with engine.connect() as conn:
        users = cleanFetchedSQL(conn.execute(command, **params).fetchall())
        conn.close()
        return users
    return None


def mapCodeToUser(code):
    command = text("""
        SELECT * FROM users WHERE "code" = :code
        """)
    params = {'code': code}
    with engine.connect() as conn:
        user = cleanFetchedSQL(conn.execute(command, **params).fetchone())
        conn.close()
        return user if user else None


def changeUserCredits(username, credits):
    command = text("""
        UPDATE users
        SET "credits_outstanding" = :credits
        WHERE
           "username" = :username
        """)
    params = {'credits': credits, 'username': username}
    with engine.connect() as conn:
        conn.execute(command, **params)
        conn.close()


def getUserCredits(username):
    command = text("""
        SELECT * FROM users
        WHERE "username" = :username
        """)
    params = {'username': username}
    with engine.connect() as conn:
        users = cleanFetchedSQL(conn.execute(command, **params).fetchone())
        conn.close()
        if users:
            return users['credits_outstanding']
    return 0


def fetchCodes():
    command = text("""
        SELECT * FROM users
        """)
    params = {}
    with engine.connect() as conn:
        users = cleanFetchedSQL(conn.execute(command, **params).fetchall())
        conn.close()
        return [user['code'] for user in users]
    return None


def userVMStatus(username):
    has_paid = False
    has_disk = False

    command = text("""
        SELECT * FROM customers
        WHERE "username" = :username
        """)
    params = {'username': username}
    with engine.connect() as conn:
        user = cleanFetchedSQL(conn.execute(command, **params).fetchone())
        conn.close()
        if user:
            has_paid = True

    command = text("""
        SELECT * FROM disks
        WHERE "username" = :username
        """)

    params = {'username': username}
    with engine.connect() as conn:
        user = cleanFetchedSQL(conn.execute(command, **params).fetchone())
        conn.close()
        if user:
            has_disk = True

    if not has_paid and not has_disk:
        return 'not_created'

    if has_paid and not has_disk:
        return 'is_creating'

    if has_paid and has_disk:
        return 'has_created'

    return 'has_not_paid'


def checkUserVerified(username):
    command = text("""
        SELECT * FROM users WHERE "username" = :userName
        """)
    params = {'userName': username}
    with engine.connect() as conn:
        user = cleanFetchedSQL(conn.execute(command, **params).fetchone())
        conn.close()
        if user:
            return user['verified']
        return False


def fetchUserToken(username):
    command = text("""
        SELECT * FROM users WHERE "username" = :userName
        """)
    params = {'userName': username}
    with engine.connect() as conn:
        user = cleanFetchedSQL(conn.execute(command, **params).fetchone())
        conn.close()
        if user:
            return user['id']
        return None


def makeUserVerified(username, verified):
    command = text("""
        UPDATE users
        SET verified = :verified
        WHERE
           "username" = :username
        """)
    params = {'verified': verified, 'username': username}
    with engine.connect() as conn:
        conn.execute(command, **params)
        conn.close()


def storeFeedback(username, feedback):
    command = text("""
        INSERT INTO feedback("username", "feedback") 
        VALUES(:email, :feedback)
        """)
    params = {'email': username, 'feedback': feedback}
    with engine.connect() as conn:
        conn.execute(command, **params)
        conn.close()


def updateVMIP(vm_name, ip):
    command = text("""
        UPDATE v_ms
        SET ip = :ip
        WHERE
           "vm_name" = :vm_name
        """)
    params = {'ip': ip, 'vm_name': vm_name}
    with engine.connect() as conn:
        conn.execute(command, **params)
        conn.close()


def updateTrialEnd(subscription, trial_end):
    command = text("""
        UPDATE customers
        SET trial_end = :trial_end
        WHERE
           "subscription" = :subscription
        """)
    params = {'subscription': subscription, 'trial_end': trial_end}
    with engine.connect() as conn:
        conn.execute(command, **params)
        conn.close()


def updateVMState(vm_name, state):
    command = text("""
        UPDATE v_ms
        SET state = :state
        WHERE
           "vm_name" = :vm_name
        """)
    params = {'vm_name': vm_name, 'state': state}
    with engine.connect() as conn:
        conn.execute(command, **params)
        conn.close()


def updateVMLocation(vm_name, location):
    command = text("""
        UPDATE v_ms
        SET location = :location
        WHERE
           "vm_name" = :vm_name
        """)
    params = {'vm_name': vm_name, 'location': location}
    with engine.connect() as conn:
        conn.execute(command, **params)
        conn.close()


def updateDisk(disk_name, vm_name, location):
    command = text("""
        SELECT * FROM disks WHERE "disk_name" = :disk_name
        """)
    params = {'disk_name': disk_name}
    with engine.connect() as conn:
        disk = cleanFetchedSQL(conn.execute(command, **params).fetchone())
        if disk:
            if location:
                command = text("""
                    UPDATE disks
                    SET "vm_name" = :vm_name, "location" = :location
                    WHERE
                       "disk_name" = :disk_name
                """)
                params = {'vm_name': vm_name,
                          'location': location,
                          'disk_name': disk_name}
            else:
                command = text("""
                    UPDATE disks
                    SET "vm_name" = :vm_name
                    WHERE
                       "disk_name" = :disk_name
                """)
                params = {'vm_name': vm_name,
                          'disk_name': disk_name}
        else:
            if location:
                command = text("""
                    INSERT INTO disks("disk_name", "vm_name", "location") 
                    VALUES(:disk_name, :vm_name, :location)
                    """)
                params = {'vm_name': vm_name,
                          'location': location,
                          'disk_name': disk_name}
            else:
                command = text("""
                    INSERT INTO disks("disk_name", "vm_name") 
                    VALUES(:disk_name, :vm_name)
                    """)
                params = {'vm_name': vm_name,
                          'disk_name': disk_name}

        conn.execute(command, **params)
        conn.close()


def assignUserToDisk(disk_name, username):
    command = text("""
        UPDATE disks SET "username" = :username WHERE "disk_name" = :disk_name
        """)
    params = {'username': username, 'disk_name': disk_name}
    with engine.connect() as conn:
        conn.execute(command, **params)
        conn.close()


def fetchAttachableVMs(state, location):
    command = text("""
        SELECT * FROM v_ms WHERE "state" = :state AND "location" = :location AND "lock" = :lock AND "dev" = :dev
        """)
    params = {'state': state, 'location': location,
              'lock': False, 'dev': False}

    with engine.connect() as conn:
        vms = cleanFetchedSQL(conn.execute(command, **params).fetchall())
        conn.close()
        return vms


def getMostRecentActivity(username):
    command = text("""
        SELECT *
        FROM login_history
        WHERE "username" = :username
        ORDER BY timestamp DESC LIMIT 1
        """)

    params = {'username': username}

    with engine.connect() as conn:
        activity = cleanFetchedSQL(conn.execute(command, **params).fetchone())
        return activity


def addPendingCharge(username, amount):
    command = text("""
        SELECT *
        FROM customers
        WHERE "username" = :username
        """)

    params = {'username': username}

    with engine.connect() as conn:
        customer = cleanFetchedSQL(conn.execute(command, **params).fetchone())
        if customer:
            pending_charges = customer['pending_charges'] + amount
            command = text("""
                UPDATE customers
                SET "pending_charges" = :pending_charges
                WHERE "username" = :username
                """)
            params = {'pending_charges': pending_charges, 'username': username}

            conn.execute(command, **params)
            conn.close()
        else:
            print(
                'CRITICAL ERROR: {} has an hourly plan but not found as a customer in database')


def associateVMWithDisk(vm_name, disk_name):
    username = mapDiskToUser(disk_name)
    username = username if username else ''
    command = text("""
        UPDATE v_ms
        SET "disk_name" = :disk_name, "username" = :username
        WHERE
           "vm_name" = :vm_name
        """)
    params = {'vm_name': vm_name, 'disk_name': disk_name, 'username': username}
    with engine.connect() as conn:
        conn.execute(command, **params)
        conn.close()


def lockVM(vm_name, lock):
    command = text("""
        UPDATE v_ms
        SET "lock" = :lock, "last_updated" = :last_updated
        WHERE
           "vm_name" = :vm_name
        """)
    last_updated = getCurrentTime()
    params = {'vm_name': vm_name, 'lock': lock, 'last_updated': last_updated}
    with engine.connect() as conn:
        conn.execute(command, **params)
        conn.close()

def vmReadyToConnect(vm_name, ready):
    command = text("""
        UPDATE v_ms
        SET "ready_to_connect" = :ready
        WHERE
           "vm_name" = :vm_name
        """)
    params = {'vm_name': vm_name, 'ready': ready}
    with engine.connect() as conn:
        conn.execute(command, **params)
        conn.close()



def checkLock(vm_name):
    command = text("""
        SELECT * FROM v_ms WHERE "vm_name" = :vm_name
        """)
    params = {'vm_name': vm_name}

    with engine.connect() as conn:
        vm = cleanFetchedSQL(conn.execute(command, **params).fetchone())
        conn.close()
        if vm:
            return vm['lock']
        return None


def attachDiskToVM(disk_name, vm_name, lun):
    try:
        _, compute_client, _ = createClients()
        virtual_machine = getVM(vm_name)

        data_disk = compute_client.disks.get(os.getenv('VM_GROUP'), disk_name)
        virtual_machine.storage_profile.data_disks.append({
            'lun': lun,
            'name': disk_name,
            'create_option': DiskCreateOption.attach,
            'managed_disk': {
                'id': data_disk.id
            }
        })

        async_disk_attach = compute_client.virtual_machines.create_or_update(
            os.getenv('VM_GROUP'),
            virtual_machine.name,
            virtual_machine
        )
        async_disk_attach.wait()
        return 1
    except Exception as e:
        print(e)
        return -1


def swapdisk_name(disk_name, vm_name):
    try:
        _, compute_client, _ = createClients()
        virtual_machine = getVM(vm_name)
        new_os_disk = compute_client.disks.get(
            os.getenv('VM_GROUP'), disk_name)

        virtual_machine.storage_profile.os_disk.managed_disk.id = new_os_disk.id
        virtual_machine.storage_profile.os_disk.name = new_os_disk.name

        print("TASK: Attaching disk " + disk_name + " to " + vm_name)
        start = time.perf_counter()
        async_disk_attach = compute_client.virtual_machines.create_or_update(
            os.getenv('VM_GROUP'), vm_name, virtual_machine
        )
        print(async_disk_attach.result())
        end = time.perf_counter()
        print("SUCCESS: Disk " + disk_name + " attached to " +
              vm_name + " in " + str(end - start) + " seconds")

        return fractalVMStart(vm_name, True)
    except Exception as e:
        print("CRITICAL ERROR: " + str(e))
        return -1


def fetchAllDisks():
    command = text("""
        SELECT *
        FROM disks
        """)

    params = {}

    with engine.connect() as conn:
        disks = cleanFetchedSQL(conn.execute(command, **params).fetchall())
        return disks


def deleteDiskFromTable(disk_name):
    command = text("""
        DELETE FROM disks WHERE "disk_name" = :disk_name 
        """)
    params = {'disk_name': disk_name}
    with engine.connect() as conn:
        conn.execute(command, **params)
        conn.close()


def mapDiskToVM(disk_name):
    command = text("""
        SELECT * FROM v_ms WHERE "disk_name" = :disk_name
        """)

    params = {'disk_name': disk_name}

    with engine.connect() as conn:
        vms = cleanFetchedSQL(conn.execute(command, **params).fetchall())
        return vms


def updateVM(vm_name, location, disk_name, username):
    command = text("""
        UPDATE v_ms
        SET "location" = :location, "disk_name" = :disk_name, "username" = :username
        WHERE
           "vm_name" = :vm_name
        """)
    params = {'location': location, 'vm_name': vm_name,
              'disk_name': disk_name, 'username': username}
    with engine.connect() as conn:
        conn.execute(command, **params)
        conn.close()


def mapDiskToUser(disk_name):
    command = text("""
        SELECT * FROM disks WHERE "disk_name" = :disk_name
        """)

    params = {'disk_name': disk_name}

    with engine.connect() as conn:
        disk = cleanFetchedSQL(conn.execute(command, **params).fetchone())
        if disk:
            return disk['username']
        print("ERROR: No username found for disk " + disk_name)
        return None


def deleteVMFromTable(vm_name):
    command = text("""
        DELETE FROM v_ms WHERE "vm_name" = :vm_name 
        """)
    params = {'vm_name': vm_name}
    with engine.connect() as conn:
        conn.execute(command, **params)
        conn.close()


def updateDiskState(disk_name, state):
    command = text("""
        UPDATE disks
        SET state = :state
        WHERE
           "disk_name" = :disk_name
        """)
    params = {'state': state, 'disk_name': disk_name}
    with engine.connect() as conn:
        conn.execute(command, **params)
        conn.close()


def assignVMSizeToDisk(disk_name, vm_size):
    command = text("""
        UPDATE disks SET "vm_size" = :vm_size WHERE "disk_name" = :disk_name
        """)
    params = {'vm_size': vm_size, 'disk_name': disk_name}
    with engine.connect() as conn:
        conn.execute(command, **params)
        conn.close()


def createDiskFromImageHelper(username, location, vm_size):
    disk_name = genDiskName()
    _, compute_client, _ = createClients()

    try:
        ORIGINAL_DISK = 'Fractal_Disk_Eastus'
        if location == 'southcentralus':
            ORIGINAL_DISK = 'Fractal_Disk_Southcentralus'
        elif location == 'northcentralus':
            ORIGINAL_DISK = 'Fractal_Disk_Northcentralus'

        disk_image = compute_client.disks.get('Fractal', ORIGINAL_DISK)
        print('SUCCESS: Disk found in Fractal resource pool')
        print('NOTIFICATION: Preparing to create disk {} with location {} under {} attached to a {} VM'.format(
            disk_name, location, username, vm_size))
        async_disk_creation = compute_client.disks.create_or_update(
            'Fractal',
            disk_name,
            {
                'location': location,
                'creation_data': {
                    'create_option': DiskCreateOption.copy,
                    'source_resource_id': disk_image.id
                }
            }
        )
        print('NOTIFICATION: Disk clone command sent. Waiting on disk to create')
        async_disk_creation.wait()
        print('SUCCESS: Disk successfully cloned to {}'.format(disk_name))
        new_disk = async_disk_creation.result()

        updateDisk(disk_name, '', location)
        assignUserToDisk(disk_name, username)
        assignVMSizeToDisk(disk_name, vm_size)

        return {'status': 200, 'disk_name': disk_name}
    except Exception as e:
        print('CRITICAL ERROR: ' + str(e))

        print("Attempting to delete the disk {}".format(disk_name))
        os_disk_delete = compute_client.disks.delete(
            os.getenv('VM_GROUP'), disk_name)
        os_disk_delete.wait()
        print("Disk {} deleted".format(disk_name))

        time.sleep(30)
        return {'status': 400, 'disk_name': None}


def sendVMStartCommand(vm_name, needs_restart):
    _, compute_client, _ = createClients()

    try:
        power_state = 'PowerState/deallocated'
        vm_state = compute_client.virtual_machines.instance_view(
            resource_group_name=os.getenv('VM_GROUP'), vm_name=vm_name)

        try:
            power_state = vm_state.statuses[1].code
        except Exception as e:
            print('CRITICAL ERROR: ' + str(e))
            print(vm_state.statuses)
            pass

        if 'stop' in power_state or 'dealloc' in power_state:
            print("Starting VM {}".format(vm_name))
            async_vm_start = compute_client.virtual_machines.start(
                os.environ.get('VM_GROUP'), vm_name)
            print(async_vm_start.result())
            time.sleep(35)
            print("VM {} started".format(vm_name))

        if needs_restart:
            print("Restarting VM {}".format(vm_name))
            async_vm_restart = compute_client.virtual_machines.restart(
                os.environ.get('VM_GROUP'), vm_name)
            print(async_vm_restart.result())
            print("VM {} restarted".format(vm_name))
<<<<<<< HEAD
            time.sleep(55)
=======
            time.sleep(30)
>>>>>>> 20aec5e4

        return 1
    except Exception as e:
        print('CRITICAL ERROR: ' + str(e))
        return -1


def fractalVMStart(vm_name, needs_restart=False):
    _, compute_client, _ = createClients()

    started = False
    start_attempts = 0

    # We will try to start/restart the VM and wait for it three times in total before giving up
    while not started and start_attempts < 3:
        start_command_tries = 0

        # First, send a basic start or restart command. Try six times, if it fails, give up
        while sendVMStartCommand(vm_name, needs_restart) < 0 and start_command_tries < 6:
            time.sleep(10)
            start_command_tries += 1

        if start_command_tries >= 6:
            return -1

        wake_retries = 0

        # After the VM has been started/restarted, query the state. Try 12 times for the state to be running. If it is not running,
        # give up and go to the top of the while loop to send another start/restart command
        vm_state = compute_client.virtual_machines.instance_view(
            resource_group_name=os.getenv('VM_GROUP'), vm_name=vm_name)

        # Success! VM is running and ready to use
        if 'running' in vm_state.statuses[1].code:
            print('SUCCESS: Running found in status of VM {}'.format(vm_name))
            started = True
            return 1

        while not 'running' in vm_state.statuses[1].code and wake_retries < 12:
            print('VM state is currently {}, sleeping for 5 seconds and querying state again'.format(
                vm_state.statuses[1].code))
            time.sleep(5)
            vm_state = compute_client.virtual_machines.instance_view(
                resource_group_name=os.getenv('VM_GROUP'), vm_name=vm_name)

            # Success! VM is running and ready to use
            if 'running' in vm_state.statuses[1].code:
                print('SUCCESS: Running found in status of VM {}'.format(vm_name))
                started = True
                return 1

            wake_retries += 1

        start_attempts += 1

    return -1


def spinLock(vm_name):
    locked = checkLock(vm_name)

    num_tries = 0

    if not locked:
        print('NOTIFICATION: VM {} is unlocked'.format(vm_name))
        return 1

    while locked:
        print('NOTIFICATION: VM {} is locked. Waiting to be unlocked'.format(vm_name))
        time.sleep(5)
        locked = checkLock(vm_name)
        num_tries += 1

        if num_tries > 50:
            return -1

    return 1<|MERGE_RESOLUTION|>--- conflicted
+++ resolved
@@ -1490,11 +1490,7 @@
                 os.environ.get('VM_GROUP'), vm_name)
             print(async_vm_restart.result())
             print("VM {} restarted".format(vm_name))
-<<<<<<< HEAD
             time.sleep(55)
-=======
-            time.sleep(30)
->>>>>>> 20aec5e4
 
         return 1
     except Exception as e:
