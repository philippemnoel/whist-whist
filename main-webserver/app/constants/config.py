--- conflicted
+++ resolved
@@ -3,11 +3,7 @@
 
 from sqlalchemy.orm import sessionmaker
 
-<<<<<<< HEAD
 config_engine = sqlalchemy.create_engine(
-=======
-config_engine = db.create_engine(
->>>>>>> 58d4b344
     os.getenv("CONFIG_DB_URL"), echo=False, pool_pre_ping=True
 )
 ConfigSession = sessionmaker(bind=config_engine, autocommit=False)
@@ -39,12 +35,8 @@
     session.commit()
     session.close()
 
-<<<<<<< HEAD
     return output[1]
-=======
-    encoded = output[1]
-    return jwt.decode(encoded, os.getenv("CONFIG_SECRET_KEY"))["value"]
->>>>>>> 58d4b344
+
 
 
 DATABASE_URL = (
