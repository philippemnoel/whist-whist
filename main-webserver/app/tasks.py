--- conflicted
+++ resolved
@@ -399,17 +399,10 @@
 	vm_attached = True if vm_name else False
 
 	if vm_attached:
-<<<<<<< HEAD
-		self.update_state(state='PENDING', meta={"msg": "Boot request received successfully. Preparing your cloud PC."})
-		sendInfo(ID, " Azure says that disk {} belonging to {} is attached to {}".format(disk_name, username, vm_name))
-	else:
-		self.update_state(state='PENDING', meta={"msg": "Boot request received successfully. Fetching your cloud PC."})
-=======
         self.update_state(state='PENDING', meta={"msg": "Boot request received successfully. Preparing your cloud PC."})
 		sendInfo(ID, " Azure says that disk {} belonging to {} is attached to {}".format(disk_name, username, vm_name))
 	else:
         self.update_state(state='PENDING', meta={"msg": "Boot request received successfully. Fetching your cloud PC."})
->>>>>>> 5cec1ae5
 		sendInfo(ID, " Azure says that disk {} belonging to {} is not attached to any VM".format(disk_name, username))
 
 	# Update the database to reflect the disk attached to the VM currently
