from app import *
from .helperFuncs import *
from msrest.exceptions import ClientException


@celery.task(bind=True)
def createVM(self, vm_size, location):
	_, compute_client, _ = createClients()
	vmName = genVMName()
	nic = createNic(vmName, location, 0)
	if not nic:
		return jsonify({})
	vmParameters = createVMParameters(vmName, nic.id, vm_size, location)
	async_vm_creation = compute_client.virtual_machines.create_or_update(
		os.environ.get('VM_GROUP'), vmParameters['vmName'], vmParameters['params'])
	async_vm_creation.wait()

	extension_parameters = {
		'location': location,
		'publisher': 'Microsoft.HpcCompute',
		'vm_extension_name': 'NvidiaGpuDriverWindows',
		'virtual_machine_extension_type': 'NvidiaGpuDriverWindows',
		'type_handler_version': '1.2'
	}

	async_vm_powershell = compute_client.virtual_machine_extensions.create_or_update(os.environ.get('VM_GROUP'),
																					 vmParameters['vmName'], 'NvidiaGpuDriverWindows', extension_parameters)
	async_vm_powershell.wait()

	async_vm_start = compute_client.virtual_machines.start(
		os.environ.get('VM_GROUP'), vmParameters['vmName'])
	async_vm_start.wait()

	with open('app/scripts/vmCreate.txt', 'r') as file:
		command = file.read()
		run_command_parameters = {
			'command_id': 'RunPowerShellScript',
			'script': [
				command
			]
		}
		poller = compute_client.virtual_machines.run_command(
			os.environ.get('VM_GROUP'),
			vmParameters['vmName'],
			run_command_parameters
		)
		result = poller.result()
		print(result.value[0].message)

	vm = getVM(vmParameters['vmName'])
	vm_ip = getIP(vm)
	updateVMIP(vmParameters['vmName'], vm_ip)

	return fetchVMCredentials(vmParameters['vmName'])


@celery.task(bind=True)
def createDisk(self, vm_name, disk_size, username, location):
<<<<<<< HEAD
	_, compute_client, _ = createClients()
	disk_name = genDiskName()

	# Create managed data disk
	print('\nCreate (empty) managed Data Disk: ' + disk_name)
	async_disk_creation = compute_client.disks.create_or_update(
		os.environ.get('VM_GROUP'),
		disk_name,
		{
			'location': location,
			'disk_size_gb': disk_size,
			'creation_data': {
				'create_option': DiskCreateOption.empty
			}
		}
	)
	data_disk = async_disk_creation.result()

	# Attach data disk
	print('\nAttach Data Disk')
	lunNum = 1
	attachedDisk = False
	while not attachedDisk:
		try:
			# Get the virtual machine by name
			print('\nGet Virtual Machine by Name')
			virtual_machine = compute_client.virtual_machines.get(
				os.environ.get('VM_GROUP'),
				vm_name
			)
			virtual_machine.storage_profile.data_disks.append({
				'lun': lunNum,
				'name': disk_name,
				'create_option': DiskCreateOption.attach,
				'managed_disk': {
					'id': data_disk.id
				}
			})
			async_disk_attach = compute_client.virtual_machines.create_or_update(
				os.environ.get('VM_GROUP'),
				virtual_machine.name,
				virtual_machine
			)
			attachedDisk = True
		# TODO: Figure catch Client Exception specifically
		except ClientException:
			lunNum += 1

	async_disk_attach.wait()

	with open('app/scripts/diskCreate.txt', 'r') as file:
		command = file.read()
		run_command_parameters = {
			'command_id': 'RunPowerShellScript',
			'script': [
				command
			],
			'parameters': [
				{'name': "disk_name", 'value': disk_name}
			]
		}
		poller = compute_client.virtual_machines.run_command(
			os.environ.get('VM_GROUP'),
			vm_name,
			run_command_parameters
		)
		result = poller.result()
		print(result.value[0].message)

	createDiskEntry(disk_name, vm_name, username, location)

	return disk_name
=======
    _, compute_client, _ = createClients()
    disk_name = genDiskName()

    # Create managed data disk
    print('\nCreating (empty) managed Data Disk: ' + disk_name)
    async_disk_creation = compute_client.disks.create_or_update(
        os.environ.get('VM_GROUP'),
        disk_name,
        {
            'location': location,
            'disk_size_gb': disk_size,
            'creation_data': {
                'create_option': DiskCreateOption.empty
            }
        }
    )
    data_disk = async_disk_creation.result()

    createDiskEntry(disk_name, vm_name, username, location)
    print("Disk created")
    attachDisk()

    return disk_name


@celery.task(bind=True)
def attachDisk(self, vm_name, disk_name):
    print('\nAttaching Data Disk')
    _, compute_client, _ = createClients()
    data_disk = compute_client.disks.get(os.environ.get('VM_GROUP'), disk_name)
    lunNum = 1
    attachedDisk = False
    while not attachedDisk:
        try:
            # Get the virtual machine by name
            print('Incrementing lun')
            virtual_machine = compute_client.virtual_machines.get(
                os.environ.get('VM_GROUP'),
                vm_name
            )
            virtual_machine.storage_profile.data_disks.append({
                'lun': lunNum,
                'name': disk_name,
                'create_option': DiskCreateOption.attach,
                'managed_disk': {
                    'id': data_disk.id
                }
            })
            async_disk_attach = compute_client.virtual_machines.create_or_update(
                os.environ.get('VM_GROUP'),
                virtual_machine.name,
                virtual_machine
            )
            attachedDisk = True
        except ClientException:
            lunNum += 1

    async_disk_attach.wait()

    command = '''
        Get-Disk | Where partitionstyle -eq 'raw' |
            Initialize-Disk -PartitionStyle MBR -PassThru |
            New-Partition -AssignDriveLetter -UseMaximumSize |
            Format-Volume -FileSystem NTFS -NewFileSystemLabel "{disk_name}" -Confirm:$false
        '''.format(disk_name=disk_name)

    run_command_parameters = {
        'command_id': 'RunPowerShellScript',
        'script': [
            command
        ]
    }
    poller = compute_client.virtual_machines.run_command(
        os.environ.get('VM_GROUP'),
        vm_name,
        run_command_parameters
    )

    result = poller.result()
    print("Disk attached to LUN#" + str(lunNum))
    print(result.value[0].message)
>>>>>>> 34c98504


@celery.task(bind=True)
def detachDisk(self, vm_Name, disk_name):
	_, compute_client, _ = createClients()
	# Detach data disk
	print('\nDetach Data Disk: ' + disk_name)

	virtual_machine = compute_client.virtual_machines.get(
		os.environ.get('VM_GROUP'),
		vm_Name
	)
	data_disks = virtual_machine.storage_profile.data_disks
	data_disks[:] = [
		disk for disk in data_disks if disk.name != disk_name]
	async_vm_update = compute_client.virtual_machines.create_or_update(
		os.environ.get('VM_GROUP'),
		vm_Name,
		virtual_machine
	)
	virtual_machine = async_vm_update.result()
	print("Detach data disk sucessful")


@celery.task(bind=True)
def fetchAll(self, update):
	_, compute_client, _ = createClients()
	vms = {'value': []}
	azure_portal_vms = compute_client.virtual_machines.list(
		os.getenv('VM_GROUP'))
	vm_usernames = []
	vm_names = []
	current_vms = {}

	if update:
		current_vms = fetchUserVMs(None)

	for entry in azure_portal_vms:
		vm_info = {}

		try:
			if current_vms[entry.name]['ip']:
				vm_info = {
					'vm_name': entry.name,
					'username': current_vms[entry.name]['username'],
					'ip': current_vms[entry.name]['ip'],
					'location': entry.location
				}
			else:
				vm = getVM(entry.name)
				vm_ip = getIP(vm)
				vm_info = {
					'vm_name': entry.name,
					'username': current_vms[entry.name]['username'],
					'ip': vm_ip,
					'location': entry.location
				}
				updateVMIP(entry.name, vm_ip)
		except:
			vm = getVM(entry.name)
			vm_ip = getIP(vm)
			vm_info = {
				'vm_name': entry.name,
				'username': entry.os_profile.admin_username,
				'ip': vm_ip,
				'location': entry.location
			}

		vms['value'].append(vm_info)
		vm_usernames.append(entry.os_profile.admin_username)
		vm_names.append(entry.name)

		if update:
			try:
				if not entry.name in current_names:
					insertRow(entry.os_profile.admin_username,
							  entry.name, current_usernames, current_names)
			except:
				pass

	if update:
		for vm_name, vm_username in current_vms.items():
			deleteRow(vm_username, vm_name, vm_usernames, vm_names)

	return vms


@celery.task(bind=True)
def deleteVMResources(self, name):
	status = 200 if deleteResource(name) else 404
	return {'status': status}


@celery.task(bind=True)
def restartVM(self, vm_name):
	_, compute_client, _ = createClients()

	async_vm_restart = compute_client.virtual_machines.restart(
		os.environ.get('VM_GROUP'), vm_name)
	async_vm_restart.wait()
	return {'status': 200}

@celery.task(bind=True)
def updateVMStates(self):
	_, compute_client, _ = createClients()
	vms = compute_client.virtual_machines.list(resource_group_name = os.environ.get('VM_GROUP'))

	# looping inside the list of virtual machines, to grab the state of each machine
	for vm in vms:
		state = ''
		is_running = False
		available = False
		vm_state = compute_client.virtual_machines.instance_view(
			resource_group_name = os.environ.get('VM_GROUP'), 
			vm_name = vm.name)
		if 'running' in vm_state.statuses[1].code:
			is_running = True
			
		username = fetchVMCredentials(vm.name)['username']
		if username:
			most_recent_action = getMostRecentActivity(username.split('@'))
			if not most_recent_action:
				available = True
			elif most_recent_action['action'] == 'logoff':
				available = True

		vm_info = compute_client.virtual_machines.get(os.environ.get('VM_GROUP'), vm.name)
		if len(vm_info.storage_profile.data_disks) == 0:
			available = True
			
		if is_running and available:
			state = 'RUNNING_UNAVAILABLE'
		elif is_running and not available:
			state = 'RUNNING_AVAILABLE'
		elif not is_running and available:
			state = 'NOT_RUNNING_UNAVAILABLE'
		else:
			state = 'NOT_RUNNING_AVAILABLE'
		
		updateVMState(vm.name, state)
		
	return {'status': 200}

@celery.task(bind=True)
def syncDisks(self):
	_, compute_client, _ = createClients()
	disks = compute_client.disks.list(resource_group_name = os.environ.get('VM_GROUP'))

	for disk in disks:
		disk_name = disk.name
		disk_state = disk.disk_state
		vm_name = disk.managed_by
		if vm_name:
			vm_name = vm_name.split('/')[-1]
		else:
			vm_name = ''
		location = disk.location

		updateDisk(disk_name, disk_state, vm_name, location)

	return {'status': 200}<|MERGE_RESOLUTION|>--- conflicted
+++ resolved
@@ -56,80 +56,6 @@
 
 @celery.task(bind=True)
 def createDisk(self, vm_name, disk_size, username, location):
-<<<<<<< HEAD
-	_, compute_client, _ = createClients()
-	disk_name = genDiskName()
-
-	# Create managed data disk
-	print('\nCreate (empty) managed Data Disk: ' + disk_name)
-	async_disk_creation = compute_client.disks.create_or_update(
-		os.environ.get('VM_GROUP'),
-		disk_name,
-		{
-			'location': location,
-			'disk_size_gb': disk_size,
-			'creation_data': {
-				'create_option': DiskCreateOption.empty
-			}
-		}
-	)
-	data_disk = async_disk_creation.result()
-
-	# Attach data disk
-	print('\nAttach Data Disk')
-	lunNum = 1
-	attachedDisk = False
-	while not attachedDisk:
-		try:
-			# Get the virtual machine by name
-			print('\nGet Virtual Machine by Name')
-			virtual_machine = compute_client.virtual_machines.get(
-				os.environ.get('VM_GROUP'),
-				vm_name
-			)
-			virtual_machine.storage_profile.data_disks.append({
-				'lun': lunNum,
-				'name': disk_name,
-				'create_option': DiskCreateOption.attach,
-				'managed_disk': {
-					'id': data_disk.id
-				}
-			})
-			async_disk_attach = compute_client.virtual_machines.create_or_update(
-				os.environ.get('VM_GROUP'),
-				virtual_machine.name,
-				virtual_machine
-			)
-			attachedDisk = True
-		# TODO: Figure catch Client Exception specifically
-		except ClientException:
-			lunNum += 1
-
-	async_disk_attach.wait()
-
-	with open('app/scripts/diskCreate.txt', 'r') as file:
-		command = file.read()
-		run_command_parameters = {
-			'command_id': 'RunPowerShellScript',
-			'script': [
-				command
-			],
-			'parameters': [
-				{'name': "disk_name", 'value': disk_name}
-			]
-		}
-		poller = compute_client.virtual_machines.run_command(
-			os.environ.get('VM_GROUP'),
-			vm_name,
-			run_command_parameters
-		)
-		result = poller.result()
-		print(result.value[0].message)
-
-	createDiskEntry(disk_name, vm_name, username, location)
-
-	return disk_name
-=======
     _, compute_client, _ = createClients()
     disk_name = genDiskName()
 
@@ -211,7 +137,6 @@
     result = poller.result()
     print("Disk attached to LUN#" + str(lunNum))
     print(result.value[0].message)
->>>>>>> 34c98504
 
 
 @celery.task(bind=True)
