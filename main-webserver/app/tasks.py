from app import *
from .helperFuncs import *
from msrest.exceptions import ClientException


@celery.task(bind=True)
def createVM(self, vm_size, location):
    _, compute_client, _ = createClients()
    vmName = genVMName()
    nic = createNic(vmName, location, 0)
    if not nic:
        return jsonify({})
    vmParameters = createVMParameters(vmName, nic.id, vm_size, location)
    async_vm_creation = compute_client.virtual_machines.create_or_update(
        os.environ.get('VM_GROUP'), vmParameters['vmName'], vmParameters['params'])
    async_vm_creation.wait()

    extension_parameters = {
        'location': location,
        'publisher': 'Microsoft.HpcCompute',
        'vm_extension_name': 'NvidiaGpuDriverWindows',
        'virtual_machine_extension_type': 'NvidiaGpuDriverWindows',
        'type_handler_version': '1.2'
    }

    async_vm_powershell = compute_client.virtual_machine_extensions.create_or_update(os.environ.get('VM_GROUP'),
                                                                                     vmParameters['vmName'], 'NvidiaGpuDriverWindows', extension_parameters)
    async_vm_powershell.wait()

    async_vm_start = compute_client.virtual_machines.start(
        os.environ.get('VM_GROUP'), vmParameters['vmName'])
    async_vm_start.wait()

    with open('app/scripts/vmCreate.txt', 'r') as file:
        command = file.read()
        run_command_parameters = {
            'command_id': 'RunPowerShellScript',
            'script': [
                command
            ]
        }
        poller = compute_client.virtual_machines.run_command(
            os.environ.get('VM_GROUP'),
            vmParameters['vmName'],
            run_command_parameters
        )
        result = poller.result()
        print(result.value[0].message)

    vm = getVM(vmParameters['vmName'])
    vm_ip = getIP(vm)
    updateVMIP(vmParameters['vmName'], vm_ip)

    return fetchVMCredentials(vmParameters['vmName'])


@celery.task(bind=True)
def createDisk(self, disk_size, username, location):
    _, compute_client, _ = createClients()
    disk_name = genDiskName()

    # Create managed data disk
    print('\nCreating (empty) managed Disk: ' + disk_name)
    async_disk_creation = compute_client.disks.create_or_update(
        os.environ.get('VM_GROUP'),
        disk_name,
        {
            'location': location,
            'disk_size_gb': disk_size,
            'creation_data': {
                'create_option': DiskCreateOption.empty
            }
        }
    )
    data_disk = async_disk_creation.result()

    vm_name = ""
    createDiskEntry(disk_name, vm_name, username, location)
    print("Disk created")
    attachDisk()

    return disk_name


@celery.task(bind=True)
def attachDisk(self, vm_name, disk_name):
    print('\nAttaching Disk')
    _, compute_client, _ = createClients()
    data_disk = compute_client.disks.get(os.environ.get('VM_GROUP'), disk_name)
    lunNum = 1
    attachedDisk = False
    while not attachedDisk:
        try:
            # Get the virtual machine by name
            print('Incrementing lun')
            virtual_machine = compute_client.virtual_machines.get(
                os.environ.get('VM_GROUP'),
                vm_name
            )
            virtual_machine.storage_profile.data_disks.append({
                'lun': lunNum,
                'name': disk_name,
                'create_option': DiskCreateOption.attach,
                'managed_disk': {
                    'id': data_disk.id
                }
            })
            async_disk_attach = compute_client.virtual_machines.create_or_update(
                os.environ.get('VM_GROUP'),
                virtual_machine.name,
                virtual_machine
            )
            attachedDisk = True
        except ClientException:
            lunNum += 1

    async_disk_attach.wait()

    command = '''
        Get-Disk | Where partitionstyle -eq 'raw' |
            Initialize-Disk -PartitionStyle MBR -PassThru |
            New-Partition -AssignDriveLetter -UseMaximumSize |
            Format-Volume -FileSystem NTFS -NewFileSystemLabel "{disk_name}" -Confirm:$false
        '''.format(disk_name=disk_name)

    run_command_parameters = {
        'command_id': 'RunPowerShellScript',
        'script': [
            command
        ]
    }
    poller = compute_client.virtual_machines.run_command(
        os.environ.get('VM_GROUP'),
        vm_name,
        run_command_parameters
    )

    result = poller.result()
    print("Disk attached to LUN#" + str(lunNum))
    print(result.value[0].message)


@celery.task(bind=True)
def detachDisk(self, vm_Name, disk_name):
    _, compute_client, _ = createClients()
    # Detach data disk
    print('\nDetach Data Disk: ' + disk_name)

    virtual_machine = compute_client.virtual_machines.get(
        os.environ.get('VM_GROUP'),
        vm_Name
    )
    data_disks = virtual_machine.storage_profile.data_disks
    data_disks[:] = [
        disk for disk in data_disks if disk.name != disk_name]
    async_vm_update = compute_client.virtual_machines.create_or_update(
        os.environ.get('VM_GROUP'),
        vm_Name,
        virtual_machine
    )
    virtual_machine = async_vm_update.result()
    print("Detach data disk sucessful")


@celery.task(bind=True)
def fetchAll(self, update):
    _, compute_client, _ = createClients()
    vms = {'value': []}
    azure_portal_vms = compute_client.virtual_machines.list(
        os.getenv('VM_GROUP'))
    vm_usernames = []
    vm_names = []
    current_vms = {}

    if update:
        current_vms = fetchUserVMs(None)

    for entry in azure_portal_vms:
        vm_info = {}

        try:
            if current_vms[entry.name]['ip']:
                vm_info = {
                    'vm_name': entry.name,
                    'username': current_vms[entry.name]['username'],
                    'ip': current_vms[entry.name]['ip'],
                    'location': entry.location
                }
            else:
                vm = getVM(entry.name)
                vm_ip = getIP(vm)
                vm_info = {
                    'vm_name': entry.name,
                    'username': current_vms[entry.name]['username'],
                    'ip': vm_ip,
                    'location': entry.location
                }
                updateVMIP(entry.name, vm_ip)
        except:
            vm = getVM(entry.name)
            vm_ip = getIP(vm)
            vm_info = {
                'vm_name': entry.name,
                'username': entry.os_profile.admin_username,
                'ip': vm_ip,
                'location': entry.location
            }

        vms['value'].append(vm_info)
        vm_usernames.append(entry.os_profile.admin_username)
        vm_names.append(entry.name)

        if update:
            try:
                if not entry.name in current_names:
                    insertRow(entry.os_profile.admin_username,
                              entry.name, current_usernames, current_names)
            except:
                pass

    if update:
        for vm_name, vm_username in current_vms.items():
            deleteRow(vm_username, vm_name, vm_usernames, vm_names)

    return vms


@celery.task(bind=True)
def deleteVMResources(self, name):
    status = 200 if deleteResource(name) else 404
    return {'status': status}


@celery.task(bind=True)
def restartVM(self, vm_name):
    _, compute_client, _ = createClients()

    async_vm_restart = compute_client.virtual_machines.restart(
        os.environ.get('VM_GROUP'), vm_name)
    async_vm_restart.wait()
    return {'status': 200}


@celery.task(bind=True)
def updateVMStates(self):
    _, compute_client, _ = createClients()
    vms = compute_client.virtual_machines.list(
        resource_group_name=os.environ.get('VM_GROUP'))

    # looping inside the list of virtual machines, to grab the state of each machine
    for vm in vms:
        state = ''
        is_running = False
        available = False
        vm_state = compute_client.virtual_machines.instance_view(
            resource_group_name=os.environ.get('VM_GROUP'),
            vm_name=vm.name)
        if 'running' in vm_state.statuses[1].code:
            is_running = True

        username = fetchVMCredentials(vm.name)['username']
        if username:
            most_recent_action = getMostRecentActivity(username.split('@')[0])
            if not most_recent_action:
                available = True
            elif most_recent_action['action'] == 'logoff':
                available = True

        vm_info = compute_client.virtual_machines.get(
            os.environ.get('VM_GROUP'), vm.name)
        if len(vm_info.storage_profile.data_disks) == 0:
            available = True

        if is_running and available:
            state = 'RUNNING_AVAILABLE'
        elif is_running and not available:
            state = 'RUNNING_UNAVAILABLE'
        elif not is_running and available:
            state = 'NOT_RUNNING_AVAILABLE'
        else:
            state = 'NOT_RUNNING_UNAVAILABLE'

        updateVMState(vm.name, state)

    return {'status': 200}


def fetchAllDisks():
    disks = fetchUserDisks(None)
    print(disks)
    # TODO: The Azure checking functionality seen in fetchAllVms
    return disks


@celery.task(bind=True)
def syncDisks(self):
    _, compute_client, _ = createClients()
    disks = compute_client.disks.list(
        resource_group_name=os.environ.get('VM_GROUP'))

    for disk in disks:
        disk_name = disk.name
        disk_state = disk.disk_state
        vm_name = disk.managed_by
        if vm_name:
            vm_name = vm_name.split('/')[-1]
        else:
            vm_name = ''
        location = disk.location

        updateDisk(disk_name, disk_state, vm_name, location)

    return {'status': 200}


@celery.task(bind=True)
def swapDisk(self, disk_name):
    _, compute_client, _ = createClients()
    os_disk = compute_client.disks.get(os.environ.get('VM_GROUP'), disk_name)
    vm_name = os_disk.managed_by
    disk_state = os_disk.disk_state
    location = os_disk.location

    def swapDiskAndUpdate(disk_name, vm_name):
        # Pick a VM, attach it to disk
        hr = swapOSDisk(disk_name, vm_name)
        if hr > 0:
            updateDisk(disk_name, disk_state, vm_name, location)
            associateVMWithDisk(vm_name, disk_name)
            updateVMState(vm_name, 'RUNNING_UNAVAILABLE')
            print("Database updated.")
            return 1
        else:
            return -1
    # Disk is currently attached to a VM. Make sure the database reflects the current disk state,
    # and restart the VM as a sanity check.
    if vm_name:
        vm_name = vm_name.split('/')[-1]
        print("Disk already attached to VM " + vm_name)
        updateDisk(disk_name, disk_state, vm_name, location)
        associateVMWithDisk(vm_name, disk_name)
        updateVMState(vm_name, 'RUNNING_UNAVAILABLE')
        print("Database updated. Restarting VM...")
        async_vm_restart = compute_client.virtual_machines.restart(
            os.environ.get('VM_GROUP'), vm_name)
        async_vm_restart.wait()
        time.sleep(10)
        print("VM restarted and ready to use")
        return fetchVMCredentials(vm_name)
    # Disk is currently in an unattached state. Find an available VM and attach the disk to that VM
    # (then reboot the VM), or wait until a VM becomes available.
    else:
        print("No VM attached to disk")
        free_vm_found = False
        while not free_vm_found:
            print("No VM attached to " + disk_name)
            available_vms = fetchVMsByState('RUNNING_AVAILABLE')
            if len(available_vms) > 0:
                print('Found ' + str(len(available_vms)) + ' available VMs')
                # Pick a VM, attach it to disk
                vm_name = available_vms[0]['vm_name']
                print('Selected VM ' + vm_name +
                      ' to attach to disk ' + disk_name)
                if swapDiskAndUpdate(disk_name, vm_name) > 0:
                    free_vm_found = True
                    return fetchVMCredentials(vm_name)
                return {'status': 400}
            else:
                # Look for VMs that are not running
                print(
                    "Could not find a running and available VM to attach to disk " + disk_name)
                deactivated_vms = fetchVMsByState(
                    'NOT_RUNNING_AVAILABLE') + fetchVMsByState('NOT_RUNNING_UNAVAILABLE')
                if len(deactivated_vms) > 0:
                    vm_name = deactivated_vms[0]['vm_name']
                    print("Found deactivated VM " + vm_name)
                    if swapDiskAndUpdate(disk_name, vm_name) > 0:
                        free_vm_found = True
                        return fetchVMCredentials(vm_name)
                    return {'status': 400}
                else:
                    print("No VMs are available. Going to sleep...")
                    time.sleep(30)
    return {'status': 200}


@celery.task(bind=True)
def swapSpecificDisk(self, disk_name, vm_name):
    new_os_disk = compute_client.disks.get(
        os.environ.get('VM_GROUP'), disk_name)

    vm = getVM(vm_name)
    vm.storage_profile.os_disk.managed_disk.id = new_os_disk.id
    vm.storage_profile.os_disk.name = new_os_disk.name

    print('Swapping out disk ' + disk_name + ' on VM ' + vm_name)

    async_disk_attach = compute_client.virtual_machines.create_or_update(
        'Fractal', vm.name, vm
    )
    async_disk_attach.wait()

    print('Disk swapped out. Restarting VM ' + vm_name)

    async_vm_restart = compute_client.virtual_machines.restart(
        'Fractal', vm.name)
    async_vm_restart.wait()

    time.sleep(10)

    print('VM ' + vm_name + ' successfully restarted')

<<<<<<< HEAD
	return fetchVMCredentials(vm_name)
=======
    return {'status': 200}
>>>>>>> a465f1ef
<|MERGE_RESOLUTION|>--- conflicted
+++ resolved
@@ -410,8 +410,4 @@
 
     print('VM ' + vm_name + ' successfully restarted')
 
-<<<<<<< HEAD
 	return fetchVMCredentials(vm_name)
-=======
-    return {'status': 200}
->>>>>>> a465f1ef
