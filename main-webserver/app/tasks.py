--- conflicted
+++ resolved
@@ -476,7 +476,6 @@
 			lockVM(vm_name, False)
 			return vm_credentials
 		else:
-<<<<<<< HEAD
 			print('CRITICAL ERROR: Could not start VM {}'.format(vm_name))
 			self.update_state(state='FAILURE', meta={"msg": "Cloud PC could not be started. Please contact support."})
 
@@ -484,10 +483,6 @@
 		lockVM(vm_name, False)
 		return vm_credentials
 		
-=======
-			self.update_state(state='FAILURE', meta={"msg": "Error: Update took too long. Please contact support."})
-			return {}
->>>>>>> 20aec5e4
 	# Disk is currently in an unattached state. Find an available VM and attach the disk to that VM
 	# (then reboot the VM), or wait until a VM becomes available.
 	if not vm_attached:
