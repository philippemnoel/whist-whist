--- conflicted
+++ resolved
@@ -306,15 +306,6 @@
 
 @celery.task(bind=True)
 def deleteVMResources(self, vm_name, delete_disk, ID=-1):
-<<<<<<< HEAD
-	if spinLock(vm_name) > 0:
-		lockVMAndUpdate(vm_name = vm_name, state = 'DELETING', lock = True, temporary_lock = None,
-			change_last_updated = True, verbose = False, ID = ID)
-
-		status = 200 if deleteResource(vm_name, delete_disk) else 404
-
-		lockVM(vm_name, False)
-=======
     if spinLock(vm_name) > 0:
         lockVMAndUpdate(
             vm_name=vm_name,
@@ -329,7 +320,6 @@
         status = 200 if deleteResource(vm_name, delete_disk) else 404
 
         lockVM(vm_name, False)
->>>>>>> e7e15dab
 
         sendInfo(
             ID,
@@ -345,11 +335,6 @@
 
 @celery.task(bind=True)
 def restartVM(self, vm_name, ID=-1):
-<<<<<<< HEAD
-	if spinLock(vm_name) > 0:
-		lockVMAndUpdate(vm_name = vm_name, state = 'RESTARTING', lock = True, temporary_lock = None,
-			change_last_updated = True, verbose = False, ID = ID)
-=======
     if spinLock(vm_name) > 0:
         lockVMAndUpdate(
             vm_name=vm_name,
@@ -368,7 +353,6 @@
         return {"status": 200}
     else:
         return {"status": 404}
->>>>>>> e7e15dab
 
 
 @celery.task(bind=True)
@@ -380,13 +364,8 @@
 
         _, compute_client, _ = createClients()
 
-<<<<<<< HEAD
-		lockVMAndUpdate(vm_name = vm_name, state = 'RUNNING_AVAILABLE', lock = False, temporary_lock = 1,
-			change_last_updated = True, verbose = False, ID = ID)
-=======
         fractalVMStart(vm_name)
         lockVM(vm_name, False)
->>>>>>> e7e15dab
 
         sendInfo(ID, "VM {} started successfully".format(vm_name))
 
@@ -490,275 +469,6 @@
 
 @celery.task(bind=True)
 def swapDiskSync(self, disk_name, ID=-1):
-<<<<<<< HEAD
-	def swapDiskAndUpdate(s, disk_name, vm_name, needs_winlogon):
-		# Pick a VM, attach it to disk
-		hr = swapdisk_name(s, disk_name, vm_name, needs_winlogon = needs_winlogon)
-		if hr > 0:
-			updateDisk(disk_name, vm_name, location)
-			associateVMWithDisk(vm_name, disk_name)
-			sendInfo(
-				ID, "Database updated with VM {}, disk {}".format(vm_name, disk_name)
-			)
-			return 1
-		else:
-			return -1
-
-	def updateOldDisk(vm_name):
-		virtual_machine = getVM(vm_name)
-		old_disk = virtual_machine.storage_profile.os_disk
-		updateDisk(old_disk.name, "", None)
-
-	def attachSecondaryDisks(s, username, vm_name):
-		secondary_disks = fetchSecondaryDisks(username)
-		if secondary_disks:
-			# Lock immediately
-			lockVMAndUpdate(
-				vm_name=vm_name,
-				state="ATTACHING",
-				lock=True,
-				temporary_lock=None,
-				change_last_updated=True,
-				verbose=False,
-				ID=ID,
-			)
-
-			s.update_state(
-				state="PENDING",
-				meta={"msg": "{} extra storage hard drive(s) were found on your cloud PC. Running a few extra tests.".format(len(secondary_disks))},
-			)
-
-			for secondary_disk in secondary_disks:
-				attachDisk(secondary_disk["disk_name"], vm_name)
-
-			# Lock immediately
-			lockVMAndUpdate(
-				vm_name=vm_name,
-				state="RUNNING_AVAILABLE",
-				lock=False,
-				temporary_lock=1,
-				change_last_updated=True,
-				verbose=False,
-				ID=ID,
-			)
-
-	sendInfo(ID, " Swap disk task for disk {} added to Redis queue".format(disk_name))
-
-	# Get the
-	_, compute_client, _ = createClients()
-
-	os_disk = compute_client.disks.get(os.environ.get("VM_GROUP"), disk_name)
-	os_type = 'Windows' if 'windows' in str(os_disk.os_type) else 'Linux'
-	needs_winlogon = os_type == 'Windows'
-	username = mapDiskToUser(disk_name)
-	vm_name = os_disk.managed_by
-
-	location = os_disk.location
-	vm_attached = True if vm_name else False
-
-	if vm_attached:
-		self.update_state(
-			state="PENDING",
-			meta={
-				"msg": "Boot request received successfully. Preparing your cloud PC."
-			},
-		)
-		sendInfo(
-			ID,
-			" Azure says that disk {} belonging to {} is attached to {}".format(
-				disk_name, username, vm_name
-			),
-		)
-	else:
-		self.update_state(
-			state="PENDING",
-			meta={"msg": "Boot request received successfully. Fetching your cloud PC."},
-		)
-		sendInfo(
-			ID,
-			" Azure says that disk {} belonging to {} is not attached to any VM".format(
-				disk_name, username
-			),
-		)
-
-	# Update the database to reflect the disk attached to the VM currently
-	if vm_attached:
-		vm_name = vm_name.split("/")[-1]
-		sendInfo(ID, "{}is attached to {}".format(username, vm_name))
-
-		unlocked = False
-		while not unlocked and vm_attached:
-			if spinLock(vm_name, s=self) > 0:
-				unlocked = True
-				# Lock immediately
-				lockVMAndUpdate(
-					vm_name=vm_name,
-					state="ATTACHING",
-					lock=True,
-					temporary_lock=None,
-					change_last_updated=True,
-					verbose=False,
-					ID=ID,
-				)
-				lockVM(vm_name, True, username=username, disk_name=disk_name, ID=ID)
-
-				# Update database with new disk name and VM state
-				sendInfo(
-					ID,
-					" Disk {} belongs to user {} and is already attached to VM {}".format(
-						disk_name, username, vm_name
-					),
-				)
-				updateDisk(disk_name, vm_name, location)
-
-				self.update_state(
-					state="PENDING",
-					meta={
-						"msg": "Database updated. Sending signal to boot your cloud PC."
-					},
-				)
-
-				sendInfo(
-					ID, " Database updated with {} and {}".format(disk_name, vm_name)
-				)
-
-				if fractalVMStart(vm_name, needs_winlogon = needs_winlogon, s=self) > 0:
-					sendInfo(ID, " VM {} is started and ready to use".format(vm_name))
-					self.update_state(
-						state="PENDING", meta={"msg": "Cloud PC is ready to use."}
-					)
-				else:
-					sendError(ID, " Could not start VM {}".format(vm_name))
-					self.update_state(
-						state="FAILURE",
-						meta={
-							"msg": "Cloud PC could not be started. Please contact support."
-						},
-					)
-
-				vm_credentials = fetchVMCredentials(vm_name)
-
-				attachSecondaryDisks(self, username, vm_name)
-
-				lockVMAndUpdate(
-					vm_name=vm_name,
-					state="RUNNING_AVAILABLE",
-					lock=False,
-					temporary_lock=1,
-					change_last_updated=True,
-					verbose=False,
-					ID=ID,
-				)
-
-				return vm_credentials
-			else:
-				os_disk = compute_client.disks.get(
-					os.environ.get("VM_GROUP"), disk_name
-				)
-				vm_name = os_disk.managed_by
-				location = os_disk.location
-				vm_attached = True if vm_name else False
-
-	if not vm_attached:
-		disk_attached = False
-		while not disk_attached:
-			vm = claimAvailableVM(disk_name, location, os_type, s=self)
-			if vm:
-				try:
-					vm_name = vm["vm_name"]
-
-					vm_info = compute_client.virtual_machines.get(os.getenv('VM_GROUP'), vm_name)
-
-					for disk in vm_info.storage_profile.data_disks:
-						if disk.name != disk_name:
-							self.update_state(
-								state="PENDING",
-								meta={"msg": "Making sure that you have a stable connection."},
-							)
-
-							sendInfo(
-								ID,
-								"Detaching disk {} from {}".format(
-									disk_name, vm_name
-								),
-							)
-
-							detachDisk(disk.name, vm_name)
-
-					sendInfo(
-						ID,
-						"Disk {} was unattached. VM {} claimed for {}".format(
-							disk_name, vm_name, username
-						),
-					)
-
-					if swapDiskAndUpdate(self, disk_name, vm_name, needs_winlogon) > 0:
-						self.update_state(
-							state="PENDING",
-							meta={"msg": "Data successfully uploaded to cloud PC."},
-						)
-						free_vm_found = True
-						updateOldDisk(vm_name)
-						attachSecondaryDisks(self, username, vm_name)
-
-						lockVMAndUpdate(
-							vm_name=vm_name,
-							state="RUNNING_AVAILABLE",
-							lock=False,
-							temporary_lock=1,
-							change_last_updated=True,
-							verbose=False,
-							ID=ID,
-						)
-
-						return fetchVMCredentials(vm_name)
-
-					vm_credentials = fetchVMCredentials(vm_name)
-					attachSecondaryDisks(self, username, vm_name)
-
-					lockVMAndUpdate(
-						vm_name=vm_name,
-						state="RUNNING_AVAILABLE",
-						lock=False,
-						temporary_lock=1,
-						change_last_updated=True,
-						verbose=False,
-						ID=ID,
-					)
-
-					disk_attached = True
-					sendInfo(
-						ID,
-						" VM {} successfully attached to disk {}".format(
-							vm_name, disk_name
-						),
-					)
-
-					return vm_credentials
-				except Exception as e:
-					sendCritical(ID, str(e))
-
-			else:
-				self.update_state(
-					state="PENDING",
-					meta={
-						"msg": "Running performance tests. This could take a few extra minutes."
-					},
-				)
-				sendInfo(
-					ID,
-					"No VMs are available for {} using {}. Going to sleep...".format(
-						username, disk_name
-					),
-				)
-				time.sleep(30)
-
-	self.update_state(
-		state="FAILURE",
-		meta={"msg": "Cloud PC could not be started. Please contact support."},
-	)
-	return None
-=======
     def swapDiskAndUpdate(s, disk_name, vm_name, needs_winlogon):
         # Pick a VM, attach it to disk
         sendInfo(ID, "Preparing to swap disk")
@@ -1033,7 +743,6 @@
         meta={"msg": "Cloud PC could not be started. Please contact support."},
     )
     return None
->>>>>>> e7e15dab
 
 
 @celery.task(bind=True)
