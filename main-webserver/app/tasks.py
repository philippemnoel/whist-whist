from app import *
from msrest.exceptions import ClientException
from .logger import *
from .helpers.general import *
from .helpers.vms import *
from .helpers.logins import *
from .helpers.disks import *
from .helpers.s3 import *


@celery.task(bind=True)
def createVM(self, vm_size, location, operating_system, ID=-1):
    """Creates a windows vm of size vm_size in Azure region location

	Args:
		vm_size (str): The size of the vm to create
		location (str): The Azure region

	Returns:
		dict: The dict representing the vm in the v_ms sql table
	"""
    sendInfo(
        ID,
        "Creating VM of size {}, location {}, operating system {}".format(
            vm_size, location, operating_system
        ),
    )

    _, compute_client, _ = createClients()
    vmName = genVMName()
    nic = createNic(vmName, location, 0)
    if not nic:
        sendError(ID, "Nic does not exist, aborting")
        return
    vmParameters = createVMParameters(vmName, nic.id, vm_size, location)
    async_vm_creation = compute_client.virtual_machines.create_or_update(
        os.environ["VM_GROUP"], vmParameters["vm_name"], vmParameters["params"]
    )
    sendDebug(ID, "Waiting on async_vm_creation")
    async_vm_creation.wait()

    time.sleep(10)

    async_vm_start = compute_client.virtual_machines.start(
        os.environ["VM_GROUP"], vmParameters["vm_name"]
    )
    sendDebug(ID, "Waiting on async_vm_start")
    async_vm_start.wait()

    time.sleep(30)

    extension_parameters = {
        "location": location,
        "publisher": "Microsoft.HpcCompute",
        "vm_extension_name": "NvidiaGpuDriverWindows",
        "virtual_machine_extension_type": "NvidiaGpuDriverWindows",
        "type_handler_version": "1.2",
    }

    async_vm_extension = compute_client.virtual_machine_extensions.create_or_update(
        os.environ["VM_GROUP"],
        vmParameters["vm_name"],
        "NvidiaGpuDriverWindows",
        extension_parameters,
    )
    sendDebug(ID, "Waiting on async_vm_extension")
    async_vm_extension.wait()

    vm = getVM(vmParameters["vm_name"])
    vm_ip = getIP(vm)
    updateVMIP(vmParameters["vm_name"], vm_ip)
    updateVMState(vmParameters["vm_name"], "RUNNING_AVAILABLE")
    updateVMLocation(vmParameters["vm_name"], location)

    sendInfo(ID, "SUCCESS: VM {} created and updated".format(vmName))

    return fetchVMCredentials(vmParameters["vm_name"])


@celery.task(bind=True)
def createEmptyDisk(self, disk_size, username, location, ID=-1):
    _, compute_client, _ = createClients()
    disk_name = genDiskName()

    # Create managed data disk
    sendInfo(ID, "Creating (empty) managed Disk: " + disk_name)
    async_disk_creation = compute_client.disks.create_or_update(
        os.environ.get("VM_GROUP"),
        disk_name,
        {
            "location": location,
            "disk_size_gb": disk_size,
            "creation_data": {"create_option": DiskCreateOption.empty},
        },
    )
    data_disk = async_disk_creation.result()

    vm_name = ""
    createDiskEntry(disk_name, vm_name, username, location)
    attachDisk()

    return disk_name


@celery.task(bind=True)
def createDiskFromImage(self, username, location, vm_size, operating_system):
    hr = 400
    payload = None

    while hr == 400:
        print("Creating {} disk for {}".format(operating_system, username))
        payload = createDiskFromImageHelper(
            username, location, vm_size, operating_system
        )
        hr = payload["status"]
        print("Disk created with status {}".format(hr))

    print(payload)
    payload["location"] = location
    return payload


@celery.task(bind=True)
def attachDisk(self, vm_name, disk_name):
    _, compute_client, _ = createClients()
    data_disk = compute_client.disks.get(os.environ.get("VM_GROUP"), disk_name)
    lunNum = 1
    attachedDisk = False
    while not attachedDisk:
        try:
            # Get the virtual machine by name
            print("Incrementing lun")
            virtual_machine = compute_client.virtual_machines.get(
                os.environ.get("VM_GROUP"), vm_name
            )
            virtual_machine.storage_profile.data_disks.append(
                {
                    "lun": lunNum,
                    "name": disk_name,
                    "create_option": DiskCreateOption.attach,
                    "managed_disk": {"id": data_disk.id},
                }
            )
            async_disk_attach = compute_client.virtual_machines.create_or_update(
                os.environ.get("VM_GROUP"), virtual_machine.name, virtual_machine
            )
            attachedDisk = True
        except ClientException:
            lunNum += 1

    async_disk_attach.wait()

    command = """
		Get-Disk | Where partitionstyle -eq 'raw' |
			Initialize-Disk -PartitionStyle MBR -PassThru |
			New-Partition -AssignDriveLetter -UseMaximumSize |
			Format-Volume -FileSystem NTFS -NewFileSystemLabel "{disk_name}" -Confirm:$false
		""".format(
        disk_name=disk_name
    )

    run_command_parameters = {"command_id": "RunPowerShellScript", "script": [command]}
    poller = compute_client.virtual_machines.run_command(
        os.environ.get("VM_GROUP"), vm_name, run_command_parameters
    )

    result = poller.result()
    print("Disk attached to LUN#" + str(lunNum))
    print(result.value[0].message)


@celery.task(bind=True)
def detachDisk(self, vm_Name, disk_name, ID=-1):
    """Detaches disk from vm

    Args:
        vm_Name (str): Name of the vm
        disk_name (str): Name of the disk
        ID (int, optional): Papertrail logging ID. Defaults to -1.
    """
    _, compute_client, _ = createClients()
    # Detach data disk
    sendInfo(ID, "\nDetach Data Disk: " + disk_name)

    virtual_machine = compute_client.virtual_machines.get(
        os.environ.get("VM_GROUP"), vm_Name
    )
    data_disks = virtual_machine.storage_profile.data_disks
    data_disks[:] = [disk for disk in data_disks if disk.name != disk_name]
    async_vm_update = compute_client.virtual_machines.create_or_update(
        os.environ.get("VM_GROUP"), vm_Name, virtual_machine
    )
    virtual_machine = async_vm_update.result()
    sendInfo(ID, "Detach data disk sucessful")


@celery.task(bind=True)
def fetchAll(self, update, ID=-1):
    _, compute_client, _ = createClients()
    vms = {"value": []}
    azure_portal_vms = compute_client.virtual_machines.list(os.getenv("VM_GROUP"))
    vm_usernames = []
    vm_names = []
    current_vms = {}
    vm_ip = None

    if update:
        current_vms = fetchUserVMs(None)

    for entry in azure_portal_vms:
        sendDebug(ID, "Found VM {} in Azure portal".format(entry.name))
        vm_info = {}

        try:
            if current_vms[entry.name]["ip"]:
                vm_ip = current_vms[entry.name]["ip"]
                vm_info = {
                    "vm_name": entry.name,
                    "username": current_vms[entry.name]["username"],
                    "ip": vm_ip,
                    "location": entry.location,
                }
            else:
                vm = getVM(entry.name)
                vm_ip = getIP(vm)
                vm_info = {
                    "vm_name": entry.name,
                    "username": current_vms[entry.name]["username"],
                    "ip": vm_ip,
                    "location": entry.location,
                }
                updateVMIP(entry.name, vm_ip)
        except:
            vm = getVM(entry.name)
            vm_ip = getIP(vm)
            vm_info = {
                "vm_name": entry.name,
                "username": entry.os_profile.admin_username,
                "ip": vm_ip,
                "location": entry.location,
            }

        vms["value"].append(vm_info)
        vm_usernames.append(entry.os_profile.admin_username)
        vm_names.append(entry.name)

        if update:
            sendDebug(ID, "Inserting {} into database".format(entry.name))
            insertVM(entry.name)

    if update:
        updateVMStates()
        if current_vms:
            for vm_name, vm_username in current_vms.items():
                deleteRow(vm_name, vm_names)

    return vms


@celery.task(bind=True)
<<<<<<< HEAD
def deleteVMResources(self, vm_name, delete_disk):

	if spinLock(vm_name) > 0:
		status = 200 if deleteResource(vm_name, delete_disk) else 404
		lockVM(vm_name, False)
		return {'status': status}
	else:
		return {'status': 404}
=======
def deleteVMResources(self, vm_name, delete_disk, ID=-1):
    sendInfo(ID, "Trying to delete vm {} with disk {}".format(vm_name, delete_disk))

    locked = checkLock(vm_name)

    while locked:
        sendDebug(ID, "VM {} is locked. Waiting to be unlocked".format(vm_name))
        time.sleep(5)
        locked = checkLock(vm_name)

    lockVM(vm_name, True, ID=ID)
    status = 200 if deleteResource(vm_name, delete_disk, ID) else 404
    lockVM(vm_name, False, ID=ID)
    sendInfo(
        ID,
        "Disk vm deletion request for vm {} resolved with status {}".format(
            vm_name, status
        ),
    )

    return {"status": status}
>>>>>>> babee8f9


@celery.task(bind=True)
def restartVM(self, vm_name, ID=-1):
<<<<<<< HEAD
	if spinLock(vm_name) > 0:
		lockVM(vm_name, True)

		_, compute_client, _ = createClients()

		fractalVMStart(vm_name, True)

		lockVM(vm_name, False)
		sendInfo(ID, 'VM {} restarted successfully'.format(vm_name))

		return {'status': 200}
	else:
		return {'status': 404}
=======
    sendInfo(ID, "Attempting to restart VM {}".format(vm_name))
    locked = checkLock(vm_name)

    while locked:
        sendDebug(ID, "VM {} is locked. Waiting to be unlocked".format(vm_name))
        time.sleep(5)
        locked = checkLock(vm_name)

    lockVM(vm_name, True, ID=ID)

    _, compute_client, _ = createClients()

    fractalVMStart(vm_name, True)

    lockVM(vm_name, False, ID=ID)
    sendInfo(ID, "VM {} restarted successfully".format(vm_name))

    return {"status": 200}
>>>>>>> babee8f9


@celery.task(bind=True)
def startVM(self, vm_name, ID=-1):
<<<<<<< HEAD
	if spinLock(vm_name) > 0:
		lockVM(vm_name, True)

		_, compute_client, _ = createClients()

		fractalVMStart(vm_name)
		lockVM(vm_name, False)

		sendInfo(ID, 'VM {} started successfully'.format(vm_name))

		return {'status': 200}
	else:
		return {'status': 400}
=======
    sendInfo(ID, "Attempting to start VM {}".format(vm_name))
    locked = checkLock(vm_name)

    while locked:
        sendDebug(ID, "VM {} is locked. Waiting to be unlocked".format(vm_name))
        time.sleep(5)
        locked = checkLock(vm_name)

    lockVM(vm_name, True, ID=ID)

    _, compute_client, _ = createClients()

    fractalVMStart(vm_name, ID=ID)
    lockVM(vm_name, False, ID=ID)

    sendInfo(ID, "VM {} started successfully".format(vm_name))

    return {"status": 200}


@celery.task(bind=True)
def updateVMStates(self, ID=-1):
    sendInfo(ID, "Updating vm states for all vms")
    _, compute_client, _ = createClients()
    vms = compute_client.virtual_machines.list(
        resource_group_name=os.environ.get("VM_GROUP")
    )

    # looping inside the list of virtual machines, to grab the state of each machine
    for vm in vms:
        state = ""
        is_running = False
        available = False
        vm_state = compute_client.virtual_machines.instance_view(
            resource_group_name=os.environ.get("VM_GROUP"), vm_name=vm.name
        )
        if "running" in vm_state.statuses[1].code:
            is_running = True

        username = fetchVMCredentials(vm.name)
        if username:
            username = username["username"]
            most_recent_action = getMostRecentActivity(username)
            if not most_recent_action:
                available = True
            elif most_recent_action["action"] == "logoff":
                available = True

        vm_info = compute_client.virtual_machines.get(
            os.environ.get("VM_GROUP"), vm.name
        )
        if len(vm_info.storage_profile.data_disks) == 0:
            available = True

        updateVMStateAutomatically(vm.name)

    return {"status": 200}
>>>>>>> babee8f9


@celery.task(bind=True)
def syncDisks(self, ID=-1):
    """Syncs disks sql table to what's on Azure

    Returns:
        dict: status = 200 for success
    """
    sendInfo(ID, "Starting sync disks")
    _, compute_client, _ = createClients()
    disks = compute_client.disks.list(resource_group_name=os.environ.get("VM_GROUP"))
    disk_names = []

    for disk in disks:
        disk_name = disk.name
        disk_names.append(disk_name)
        disk_state = disk.disk_state
        vm_name = disk.managed_by
        if vm_name:
            vm_name = vm_name.split("/")[-1]
        else:
            vm_name = ""
        location = disk.location

        updateDisk(disk_name, vm_name, location)

    stored_disks = fetchUserDisks(None)
    for stored_disk in stored_disks:
        if not stored_disk["disk_name"] in disk_names:
            deleteDiskFromTable(stored_disk["disk_name"])

    sendInfo(ID, "Sync disks complete")

    return {"status": 200}


@celery.task(bind=True)
<<<<<<< HEAD
def syncDisks(self):
	_, compute_client, _ = createClients()
	disks = compute_client.disks.list(
		resource_group_name=os.environ.get('VM_GROUP'))
	disk_names = []

	for disk in disks:
		disk_name = disk.name
		disk_names.append(disk_name)
		disk_state = disk.disk_state
		vm_name = disk.managed_by
		if vm_name:
			vm_name = vm_name.split('/')[-1]
		else:
			vm_name = ''
		location = disk.location

		updateDisk(disk_name, vm_name, location)

	stored_disks = fetchUserDisks(None)
	for stored_disk in stored_disks:
		if not stored_disk['disk_name'] in disk_names:
			deleteDiskFromTable(stored_disk['disk_name'])

	return {'status': 200}

@celery.task(bind = True)
def swapDiskSync(self, disk_name, ID = -1):
	def swapDiskAndUpdate(s, disk_name, vm_name):
		# Pick a VM, attach it to disk
		hr = swapdisk_name(s, disk_name, vm_name)
		if hr > 0:
			updateDisk(disk_name, vm_name, location)
			associateVMWithDisk(vm_name, disk_name)
			sendInfo(ID, "Database updated with VM {}, disk {}".format(vm_name, disk_name))
			return 1
		else:
			return -1

	def updateOldDisk(vm_name):
		virtual_machine = getVM(vm_name)
		old_disk = virtual_machine.storage_profile.os_disk
		updateDisk(old_disk.name, '', None)

	sendInfo(ID, " Swap disk task for disk {} added to Redis queue".format(disk_name))

	# Get the 
	_, compute_client, _ = createClients()

	if not disk_name:
		return None

	os_disk = compute_client.disks.get(os.environ.get('VM_GROUP'), disk_name)
	username = mapDiskToUser(disk_name)
	vm_name = os_disk.managed_by

	location = os_disk.location
	vm_attached = True if vm_name else False

	if vm_attached:
		self.update_state(state='PENDING', meta={"msg": "Server successfully received boot request. Preparing your cloud PC."})
		sendInfo(ID, " Azure says that disk {} belonging to {} is attached to {}".format(disk_name, username, vm_name))
	else:
		self.update_state(state='PENDING', meta={"msg": "Server successfully received boot request. Fetching your cloud PC."})
		sendInfo(ID, " Azure says that disk {} belonging to {} is not attached to any VM".format(disk_name, username))

	# Update the database to reflect the disk attached to the VM currently
	if vm_attached:
		vm_name = vm_name.split('/')[-1]
		sendInfo(ID, "{}is attached to {}".format(username, vm_name))

		unlocked = False
		while not unlocked and vm_attached:
			if spinLock(vm_name, s = self) > 0:
				unlocked = True
				# Lock immediately
				lockVMAndUpdate(vm_name = vm_name, state = 'ATTACHING', lock = True, temporary_lock = None, 
					change_last_updated = True, verbose = False, ID = ID)
				lockVM(vm_name, True, username = username, disk_name = disk_name, ID = ID)

				# Update database with new disk name and VM state
				sendInfo(ID, " Disk {} belongs to user {} and is already attached to VM {}".format(disk_name, username, vm_name))
				updateDisk(disk_name, vm_name, location)

				self.update_state(state='PENDING', meta={"msg": "Database updated. Sending command to start your cloud PC."})

				sendInfo(ID, ' Database updated with {} and {}'.format(disk_name, vm_name))

				if fractalVMStart(vm_name, s = self) > 0:
					sendInfo(ID, ' VM {} is started and ready to use'.format(vm_name))
					self.update_state(state='PENDING', meta={"msg": "Cloud PC is ready to use."})
				else:
					sendError(ID, ' Could not start VM {}'.format(vm_name))
					self.update_state(state='FAILURE', meta={"msg": "Cloud PC could not be started. Please contact support."})

				vm_credentials = fetchVMCredentials(vm_name)
				
				lockVMAndUpdate(vm_name = vm_name, state = 'RUNNING_AVAILABLE', lock = False, temporary_lock = 1, 
					change_last_updated = True, verbose = False, ID = ID)

				return vm_credentials
			else:
				os_disk = compute_client.disks.get(os.environ.get('VM_GROUP'), disk_name)
				vm_name = os_disk.managed_by
				location = os_disk.location
				vm_attached = True if vm_name else False
	
	if not vm_attached:
		disk_attached = False
		while not disk_attached: 
			vm = claimAvailableVM(disk_name, location, s = self)
			if vm:
				try:
					vm_name = vm['vm_name']
					sendInfo(ID, 'Disk {} was unattached. VM {} claimed for {}'.format(disk_name, vm_name, username))

					if swapDiskAndUpdate(self, disk_name, vm_name) > 0:
						self.update_state(state='PENDING', meta={"msg": "Data successfully uploaded to cloud PC."})
						free_vm_found = True
						updateOldDisk(vm_name)
						lockVM(vm_name, False)
						updateVMState(vm_name, 'RUNNING_AVAILABLE')
						return fetchVMCredentials(vm_name)

					lockVMAndUpdate(vm_name = vm_name, state = 'RUNNING_AVAILABLE', lock = False, temporary_lock = 1, 
						change_last_updated = True, verbose = False, ID = ID)

					disk_attached = True
					sendInfo(ID, ' VM {} successfully attached to disk {}'.format(vm_name, disk_name))

					vm_credentials = fetchVMCredentials(vm_name)
					return vm_credentials
				except Exception as e:
					sendCritical(ID, str(e))

			else:
				self.update_state(state='PENDING', meta={"msg": "Running performance tests. This could take a few extra minutes."})
				sendInfo(ID, 'No VMs are available for {} using {}. Going to sleep...'.format(username, disk_name))
				time.sleep(30)

	self.update_state(state='FAILURE', meta={"msg": "Cloud PC could not be started. Please contact support."})
	return None
=======
def swapDiskSync(self, disk_name, ID=-1):
    def swapDiskAndUpdate(s, disk_name, vm_name):
        # Pick a VM, attach it to disk
        hr = swapdisk_name(s, disk_name, vm_name)
        if hr > 0:
            updateDisk(disk_name, vm_name, location)
            associateVMWithDisk(vm_name, disk_name)
            sendInfo(
                ID, "Database updated with VM {}, disk {}".format(vm_name, disk_name)
            )
            return 1
        else:
            return -1

    def updateOldDisk(vm_name):
        virtual_machine = getVM(vm_name)
        old_disk = virtual_machine.storage_profile.os_disk
        updateDisk(old_disk.name, "", None)

    sendInfo(ID, " Swap disk task for disk {} added to Redis queue".format(disk_name))

    # Get the
    _, compute_client, _ = createClients()

    os_disk = compute_client.disks.get(os.environ.get("VM_GROUP"), disk_name)
    username = mapDiskToUser(disk_name)
    vm_name = os_disk.managed_by

    location = os_disk.location
    vm_attached = True if vm_name else False

    if vm_attached:
        self.update_state(
            state="PENDING",
            meta={
                "msg": "Boot request received successfully. Preparing your cloud PC."
            },
        )
        sendInfo(
            ID,
            " Azure says that disk {} belonging to {} is attached to {}".format(
                disk_name, username, vm_name
            ),
        )
    else:
        self.update_state(
            state="PENDING",
            meta={"msg": "Boot request received successfully. Fetching your cloud PC."},
        )
        sendInfo(
            ID,
            " Azure says that disk {} belonging to {} is not attached to any VM".format(
                disk_name, username
            ),
        )

    # Update the database to reflect the disk attached to the VM currently
    if vm_attached:
        vm_name = vm_name.split("/")[-1]
        sendInfo(ID, "{}is attached to {}".format(username, vm_name))

        unlocked = False
        while not unlocked and vm_attached:
            if spinLock(vm_name, s=self) > 0:
                unlocked = True
                # Lock immediately
                lockVMAndUpdate(
                    vm_name=vm_name,
                    state="ATTACHING",
                    lock=True,
                    temporary_lock=None,
                    change_last_updated=True,
                    verbose=False,
                    ID=ID,
                )
                lockVM(vm_name, True, username=username, disk_name=disk_name, ID=ID)

                # Update database with new disk name and VM state
                sendInfo(
                    ID,
                    " Disk {} belongs to user {} and is already attached to VM {}".format(
                        disk_name, username, vm_name
                    ),
                )
                updateDisk(disk_name, vm_name, location)

                self.update_state(
                    state="PENDING",
                    meta={
                        "msg": "Database updated. Sending signal to boot your cloud PC."
                    },
                )

                sendInfo(
                    ID, " Database updated with {} and {}".format(disk_name, vm_name)
                )

                if fractalVMStart(vm_name, s=self) > 0:
                    sendInfo(ID, " VM {} is started and ready to use".format(vm_name))
                    self.update_state(
                        state="PENDING", meta={"msg": "Cloud PC is ready to use."}
                    )
                else:
                    sendError(ID, " Could not start VM {}".format(vm_name))
                    self.update_state(
                        state="FAILURE",
                        meta={
                            "msg": "Cloud PC could not be started. Please contact support."
                        },
                    )

                vm_credentials = fetchVMCredentials(vm_name)

                lockVMAndUpdate(
                    vm_name=vm_name,
                    state="RUNNING_AVAILABLE",
                    lock=False,
                    temporary_lock=1,
                    change_last_updated=True,
                    verbose=False,
                    ID=ID,
                )

                return vm_credentials
            else:
                os_disk = compute_client.disks.get(
                    os.environ.get("VM_GROUP"), disk_name
                )
                vm_name = os_disk.managed_by
                location = os_disk.location
                vm_attached = True if vm_name else False

    if not vm_attached:
        disk_attached = False
        while not disk_attached:
            vm = claimAvailableVM(disk_name, location, s=self)
            if vm:
                try:
                    vm_name = vm["vm_name"]
                    sendInfo(
                        ID,
                        "Disk {} was unattached. VM {} claimed for {}".format(
                            disk_name, vm_name, username
                        ),
                    )

                    if swapDiskAndUpdate(self, disk_name, vm_name) > 0:
                        self.update_state(
                            state="PENDING",
                            meta={"msg": "Data successfully uploaded to cloud PC."},
                        )
                        free_vm_found = True
                        updateOldDisk(vm_name)
                        lockVM(vm_name, False, ID=ID)
                        updateVMState(vm_name, "RUNNING_AVAILABLE")
                        return fetchVMCredentials(vm_name)

                    lockVMAndUpdate(
                        vm_name=vm_name,
                        state="RUNNING_AVAILABLE",
                        lock=False,
                        temporary_lock=1,
                        change_last_updated=True,
                        verbose=False,
                        ID=ID,
                    )

                    disk_attached = True
                    sendInfo(
                        ID,
                        " VM {} successfully attached to disk {}".format(
                            vm_name, disk_name
                        ),
                    )

                    vm_credentials = fetchVMCredentials(vm_name)
                    return vm_credentials
                except Exception as e:
                    sendCritical(ID, str(e))

            else:
                self.update_state(
                    state="PENDING",
                    meta={
                        "msg": "Running performance tests. This could take a few extra minutes."
                    },
                )
                sendInfo(
                    ID,
                    "No VMs are available for {} using {}. Going to sleep...".format(
                        username, disk_name
                    ),
                )
                time.sleep(30)

    self.update_state(
        state="FAILURE",
        meta={"msg": "Cloud PC could not be started. Please contact support."},
    )
    return None
>>>>>>> babee8f9


@celery.task(bind=True)
def swapSpecificDisk(self, disk_name, vm_name, ID=-1):
    """Swaps out a disk in a vm

    Args:
        disk_name (str): The name of the disk to swap out
        vm_name (str): The name of the vm the disk is attached to
        ID (int, optional): Papertrail logging ID. Defaults to -1.

    Returns:
        dict: A dictionary representing the VM in the v_ms sql table
    """
    sendInfo(ID, "Attempting to swap out disk {} in VM {}".format(disk_name, vm_name))
    locked = checkLock(vm_name)

    while locked:
        sendDebug(ID, "VM {} is locked. Waiting to be unlocked".format(vm_name))
        time.sleep(5)
        locked = checkLock(vm_name)

    lockVM(vm_name, True, ID=ID)

    _, compute_client, _ = createClients()
    new_os_disk = compute_client.disks.get(os.environ.get("VM_GROUP"), disk_name)

    vm = getVM(vm_name)
    vm.storage_profile.os_disk.managed_disk.id = new_os_disk.id
    vm.storage_profile.os_disk.name = new_os_disk.name

    sendDebug(ID, "Swapping out disk " + disk_name + " on VM " + vm_name)
    start = time.perf_counter()

    async_disk_attach = compute_client.virtual_machines.create_or_update(
        "Fractal", vm.name, vm
    )
    async_disk_attach.wait()

    end = time.perf_counter()
    # sendDebug(ID, f"SUCCESS: Disk swapped out in {end - start:0.4f} seconds. Restarting " + vm_name)

    start = time.perf_counter()
    fractalVMStart(vm_name)
    end = time.perf_counter()

    # sendDebug(ID, f"SUCCESS: VM restarted in {end - start:0.4f} seconds")

    updateDisk(disk_name, vm_name, None)
    associateVMWithDisk(vm_name, disk_name)
    sendDebug(ID, "Database updated.")

    time.sleep(10)

    sendDebug(ID, "VM " + vm_name + " successfully restarted")

    lockVM(vm_name, False, ID=ID)
    return fetchVMCredentials(vm_name)


@celery.task(bind=True)
def updateVMTable(self, ID=-1):
    """Updates the entire VM sql table

    Args:
        ID (int, optional): Papertrail logging id. Defaults to -1.

    Returns:
        dict: status 200 for success
    """
    sendInfo(ID, "Updating VM table")
    vms = fetchUserVMs(None, ID)
    _, compute_client, network_client = createClients()
    azure_portal_vms = [
        entry.name
        for entry in compute_client.virtual_machines.list(os.getenv("VM_GROUP"))
    ]

    for vm in vms:
        try:
            if not vm["vm_name"] in azure_portal_vms:
                deleteVMFromTable(vm["vm_name"])
            else:
                vm_name = vm["vm_name"]
                vm = getVM(vm_name)
                os_disk_name = vm.storage_profile.os_disk.name
                username = mapDiskToUser(os_disk_name)
                updateVM(vm_name, vm.location, os_disk_name, username)
        except Exception as e:
            sendError(ID, e)
            pass

    return {"status": 200}


@celery.task(bind=True)
def runPowershell(self, vm_name):
    _, compute_client, _ = createClients()
    with open("app/scripts/vmCreate.txt", "r") as file:
        print("TASK: Starting to run Powershell scripts")
        command = file.read()
        run_command_parameters = {
            "command_id": "RunPowerShellScript",
            "script": [command],
        }

        poller = compute_client.virtual_machines.run_command(
            os.environ.get("VM_GROUP"), vm_name, run_command_parameters
        )
        # poller.wait()
        result = poller.result()
        print("SUCCESS: Powershell scripts finished running")
        print(result.value[0].message)

    return {"status": 200}


@celery.task(bind=True)
def deleteDisk(self, disk_name):
    _, compute_client, _ = createClients()
    try:
        print("Attempting to delete the OS disk...")
        os_disk_delete = compute_client.disks.delete(os.getenv("VM_GROUP"), disk_name)
        os_disk_delete.wait()
        deleteDiskFromTable(disk_name)
        print("OS disk deleted")
    except Exception as e:
        print("ERROR: " + str(e))
        updateDiskState(disk_name, "TO_BE_DELETED")

    print("SUCCESS: {} deleted".format(disk_name))

    return {"status": 200}


@celery.task(bind=True)
def deallocateVM(self, vm_name, ID=-1):
    lockVM(vm_name, True, ID=ID)

    _, compute_client, _ = createClients()

    sendInfo(ID, "Starting to deallocate VM {}".format(vm_name))
    updateVMState(vm_name, "DEALLOCATING")

    async_vm_deallocate = compute_client.virtual_machines.deallocate(
        os.environ.get("VM_GROUP"), vm_name
    )
    async_vm_deallocate.wait()

    lockVM(vm_name, False, ID=ID)

    updateVMState(vm_name, "DEALLOCATED")
    sendInfo(ID, "VM {} deallocated successfully".format(vm_name))

    return {"status": 200}


@celery.task(bind=True)
def storeLogs(self, sender, connection_id, logs, vm_ip, version, ID=-1):
    if SendLogsToS3(logs, sender, connection_id, vm_ip, version, ID) > 0:
        return {"status": 200}
    return {"status": 422}


@celery.task(bind=True)
def fetchLogs(self, username, fetch_all=False, ID=-1):
    if not fetch_all:
        sendInfo(ID, "Fetch log for {} sent to Redis queue".format(username))
        command = text(
            """
			SELECT * FROM logs WHERE "username" = :username ORDER BY last_updated DESC
			"""
        )

        params = {"username": username}

        with engine.connect() as conn:
            sendInfo(ID, "Fetching logs for {} from Postgres".format(username))
            logs = cleanFetchedSQL(conn.execute(command, **params).fetchall())
            sendInfo(ID, "Logs fetched for {} successfully".format(username))
            conn.close()
            return logs
    else:
        sendInfo(ID, "Fetch all logs sent to Redis queue")
        command = text(
            """
			SELECT * FROM logs ORDER BY last_updated DESC
			"""
        )

        params = {"username": username}

        with engine.connect() as conn:
            sendInfo(ID, "Fetching all logs from Postgres".format(username))
            logs = cleanFetchedSQL(conn.execute(command, **params).fetchall())
            sendInfo(ID, "All logs fetched successfully".format(username))
            conn.close()
            return logs


@celery.task(bind=True)
def deleteLogs(self, connection_id, ID=-1):
    if deleteLogsInS3(connection_id, ID) > 0:
        sendInfo(ID, "Delete logs success")
        return {"status": 200}
    sendError(ID, "Delete logs unsuccessful")
    return {"status": 422}<|MERGE_RESOLUTION|>--- conflicted
+++ resolved
@@ -258,43 +258,25 @@
 
 
 @celery.task(bind=True)
-<<<<<<< HEAD
-def deleteVMResources(self, vm_name, delete_disk):
-
+def deleteVMResources(self, vm_name, delete_disk, ID=-1):
 	if spinLock(vm_name) > 0:
 		status = 200 if deleteResource(vm_name, delete_disk) else 404
 		lockVM(vm_name, False)
+
+	    sendInfo(
+	        ID,
+	        "Disk vm deletion request for vm {} resolved with status {}".format(
+	            vm_name, status
+	        ),
+	    )
+
 		return {'status': status}
 	else:
 		return {'status': 404}
-=======
-def deleteVMResources(self, vm_name, delete_disk, ID=-1):
-    sendInfo(ID, "Trying to delete vm {} with disk {}".format(vm_name, delete_disk))
-
-    locked = checkLock(vm_name)
-
-    while locked:
-        sendDebug(ID, "VM {} is locked. Waiting to be unlocked".format(vm_name))
-        time.sleep(5)
-        locked = checkLock(vm_name)
-
-    lockVM(vm_name, True, ID=ID)
-    status = 200 if deleteResource(vm_name, delete_disk, ID) else 404
-    lockVM(vm_name, False, ID=ID)
-    sendInfo(
-        ID,
-        "Disk vm deletion request for vm {} resolved with status {}".format(
-            vm_name, status
-        ),
-    )
-
-    return {"status": status}
->>>>>>> babee8f9
 
 
 @celery.task(bind=True)
 def restartVM(self, vm_name, ID=-1):
-<<<<<<< HEAD
 	if spinLock(vm_name) > 0:
 		lockVM(vm_name, True)
 
@@ -308,31 +290,10 @@
 		return {'status': 200}
 	else:
 		return {'status': 404}
-=======
-    sendInfo(ID, "Attempting to restart VM {}".format(vm_name))
-    locked = checkLock(vm_name)
-
-    while locked:
-        sendDebug(ID, "VM {} is locked. Waiting to be unlocked".format(vm_name))
-        time.sleep(5)
-        locked = checkLock(vm_name)
-
-    lockVM(vm_name, True, ID=ID)
-
-    _, compute_client, _ = createClients()
-
-    fractalVMStart(vm_name, True)
-
-    lockVM(vm_name, False, ID=ID)
-    sendInfo(ID, "VM {} restarted successfully".format(vm_name))
-
-    return {"status": 200}
->>>>>>> babee8f9
 
 
 @celery.task(bind=True)
 def startVM(self, vm_name, ID=-1):
-<<<<<<< HEAD
 	if spinLock(vm_name) > 0:
 		lockVM(vm_name, True)
 
@@ -346,25 +307,6 @@
 		return {'status': 200}
 	else:
 		return {'status': 400}
-=======
-    sendInfo(ID, "Attempting to start VM {}".format(vm_name))
-    locked = checkLock(vm_name)
-
-    while locked:
-        sendDebug(ID, "VM {} is locked. Waiting to be unlocked".format(vm_name))
-        time.sleep(5)
-        locked = checkLock(vm_name)
-
-    lockVM(vm_name, True, ID=ID)
-
-    _, compute_client, _ = createClients()
-
-    fractalVMStart(vm_name, ID=ID)
-    lockVM(vm_name, False, ID=ID)
-
-    sendInfo(ID, "VM {} started successfully".format(vm_name))
-
-    return {"status": 200}
 
 
 @celery.task(bind=True)
@@ -404,7 +346,6 @@
         updateVMStateAutomatically(vm.name)
 
     return {"status": 200}
->>>>>>> babee8f9
 
 
 @celery.task(bind=True)
@@ -443,7 +384,6 @@
 
 
 @celery.task(bind=True)
-<<<<<<< HEAD
 def syncDisks(self):
 	_, compute_client, _ = createClients()
 	disks = compute_client.disks.list(
@@ -471,122 +411,6 @@
 	return {'status': 200}
 
 @celery.task(bind = True)
-def swapDiskSync(self, disk_name, ID = -1):
-	def swapDiskAndUpdate(s, disk_name, vm_name):
-		# Pick a VM, attach it to disk
-		hr = swapdisk_name(s, disk_name, vm_name)
-		if hr > 0:
-			updateDisk(disk_name, vm_name, location)
-			associateVMWithDisk(vm_name, disk_name)
-			sendInfo(ID, "Database updated with VM {}, disk {}".format(vm_name, disk_name))
-			return 1
-		else:
-			return -1
-
-	def updateOldDisk(vm_name):
-		virtual_machine = getVM(vm_name)
-		old_disk = virtual_machine.storage_profile.os_disk
-		updateDisk(old_disk.name, '', None)
-
-	sendInfo(ID, " Swap disk task for disk {} added to Redis queue".format(disk_name))
-
-	# Get the 
-	_, compute_client, _ = createClients()
-
-	if not disk_name:
-		return None
-
-	os_disk = compute_client.disks.get(os.environ.get('VM_GROUP'), disk_name)
-	username = mapDiskToUser(disk_name)
-	vm_name = os_disk.managed_by
-
-	location = os_disk.location
-	vm_attached = True if vm_name else False
-
-	if vm_attached:
-		self.update_state(state='PENDING', meta={"msg": "Server successfully received boot request. Preparing your cloud PC."})
-		sendInfo(ID, " Azure says that disk {} belonging to {} is attached to {}".format(disk_name, username, vm_name))
-	else:
-		self.update_state(state='PENDING', meta={"msg": "Server successfully received boot request. Fetching your cloud PC."})
-		sendInfo(ID, " Azure says that disk {} belonging to {} is not attached to any VM".format(disk_name, username))
-
-	# Update the database to reflect the disk attached to the VM currently
-	if vm_attached:
-		vm_name = vm_name.split('/')[-1]
-		sendInfo(ID, "{}is attached to {}".format(username, vm_name))
-
-		unlocked = False
-		while not unlocked and vm_attached:
-			if spinLock(vm_name, s = self) > 0:
-				unlocked = True
-				# Lock immediately
-				lockVMAndUpdate(vm_name = vm_name, state = 'ATTACHING', lock = True, temporary_lock = None, 
-					change_last_updated = True, verbose = False, ID = ID)
-				lockVM(vm_name, True, username = username, disk_name = disk_name, ID = ID)
-
-				# Update database with new disk name and VM state
-				sendInfo(ID, " Disk {} belongs to user {} and is already attached to VM {}".format(disk_name, username, vm_name))
-				updateDisk(disk_name, vm_name, location)
-
-				self.update_state(state='PENDING', meta={"msg": "Database updated. Sending command to start your cloud PC."})
-
-				sendInfo(ID, ' Database updated with {} and {}'.format(disk_name, vm_name))
-
-				if fractalVMStart(vm_name, s = self) > 0:
-					sendInfo(ID, ' VM {} is started and ready to use'.format(vm_name))
-					self.update_state(state='PENDING', meta={"msg": "Cloud PC is ready to use."})
-				else:
-					sendError(ID, ' Could not start VM {}'.format(vm_name))
-					self.update_state(state='FAILURE', meta={"msg": "Cloud PC could not be started. Please contact support."})
-
-				vm_credentials = fetchVMCredentials(vm_name)
-				
-				lockVMAndUpdate(vm_name = vm_name, state = 'RUNNING_AVAILABLE', lock = False, temporary_lock = 1, 
-					change_last_updated = True, verbose = False, ID = ID)
-
-				return vm_credentials
-			else:
-				os_disk = compute_client.disks.get(os.environ.get('VM_GROUP'), disk_name)
-				vm_name = os_disk.managed_by
-				location = os_disk.location
-				vm_attached = True if vm_name else False
-	
-	if not vm_attached:
-		disk_attached = False
-		while not disk_attached: 
-			vm = claimAvailableVM(disk_name, location, s = self)
-			if vm:
-				try:
-					vm_name = vm['vm_name']
-					sendInfo(ID, 'Disk {} was unattached. VM {} claimed for {}'.format(disk_name, vm_name, username))
-
-					if swapDiskAndUpdate(self, disk_name, vm_name) > 0:
-						self.update_state(state='PENDING', meta={"msg": "Data successfully uploaded to cloud PC."})
-						free_vm_found = True
-						updateOldDisk(vm_name)
-						lockVM(vm_name, False)
-						updateVMState(vm_name, 'RUNNING_AVAILABLE')
-						return fetchVMCredentials(vm_name)
-
-					lockVMAndUpdate(vm_name = vm_name, state = 'RUNNING_AVAILABLE', lock = False, temporary_lock = 1, 
-						change_last_updated = True, verbose = False, ID = ID)
-
-					disk_attached = True
-					sendInfo(ID, ' VM {} successfully attached to disk {}'.format(vm_name, disk_name))
-
-					vm_credentials = fetchVMCredentials(vm_name)
-					return vm_credentials
-				except Exception as e:
-					sendCritical(ID, str(e))
-
-			else:
-				self.update_state(state='PENDING', meta={"msg": "Running performance tests. This could take a few extra minutes."})
-				sendInfo(ID, 'No VMs are available for {} using {}. Going to sleep...'.format(username, disk_name))
-				time.sleep(30)
-
-	self.update_state(state='FAILURE', meta={"msg": "Cloud PC could not be started. Please contact support."})
-	return None
-=======
 def swapDiskSync(self, disk_name, ID=-1):
     def swapDiskAndUpdate(s, disk_name, vm_name):
         # Pick a VM, attach it to disk
@@ -787,7 +611,6 @@
         meta={"msg": "Cloud PC could not be started. Please contact support."},
     )
     return None
->>>>>>> babee8f9
 
 
 @celery.task(bind=True)
