cd ;
$progressPreference = 'silentlyContinue' ;
$creds = [System.Convert]::ToBase64String([System.Text.Encoding]::UTF8.GetBytes('fractal-github:e7518bdd95b58547e5b1a333c21a13a105f7247b')) ;
$r = iwr https://api.github.com/repos/fractalcomputers/protocol/actions/runs/RUN_ID/artifacts -Headers @{'Authorization' = 'Basic ' + $creds} -UseBasicParsing ;
$artifact_info = ConvertFrom-Json -InputObject $r.content ;
$windows_build_json = $artifact_info.artifacts | where { $_.name -eq 'ARTIFACT_NAME' } ;
Invoke-WebRequest $windows_build_json.archive_download_url -Headers @{'Authorization' = 'Basic ' + $creds} -UseBasicParsing -OutFile build.zip ;
net stop fractal ;
taskkill /IM "FractalService.exe" /F ;
taskkill /IM "FractalServer.exe" /F ;
Expand-Archive .\build.zip -Force ;
Copy-item -Force -Recurse build\* -Destination 'C:\Program Files\Fractal' ;
Remove-Item C:\ProgramData\FractalCache\log.txt ;
net start fractal ;
<<<<<<< HEAD
shutdown /r 
=======
shutdown /r
>>>>>>> c0f60ff8
<|MERGE_RESOLUTION|>--- conflicted
+++ resolved
@@ -12,8 +12,4 @@
 Copy-item -Force -Recurse build\* -Destination 'C:\Program Files\Fractal' ;
 Remove-Item C:\ProgramData\FractalCache\log.txt ;
 net start fractal ;
-<<<<<<< HEAD
-shutdown /r 
-=======
-shutdown /r
->>>>>>> c0f60ff8
+shutdown /r