--- conflicted
+++ resolved
@@ -1,21 +1,21 @@
 {
   "environments": {
     "review": {
-      "addons": ["heroku-redis:hobby-dev"]
+      "addons": [
+        "heroku-redis:hobby-dev"
+      ]
     },
     "test": {
-      "addons": ["heroku-redis:in-dyno"],
+      "addons": [
+        "heroku-redis:in-dyno"
+      ],
       "scripts": {
-<<<<<<< HEAD
-        "test": "source ci_env_setup.sh; source test_setup.sh; py.test -v -s -r A"
-=======
         "test": "source ci_env_setup.sh; source test_setup.sh; py.test -v -s -o log_cli=true -x"
       },
       "formation": {
         "test": {
           "quantity": 2
         }
->>>>>>> 607e85f3
       }
     }
   }
