--- conflicted
+++ resolved
@@ -4,31 +4,27 @@
 
 on:
   push:
-    branches: [ master, staging ]
+    branches: [master, staging]
   pull_request:
-    branches: [ master, staging ]
+    branches: [master, staging]
 
 jobs:
   build:
     runs-on: ubuntu-latest
 
     steps:
-    - uses: actions/checkout@v2
-      
-    - name: Set up Python 3.6
-      uses: actions/setup-python@v2
-      with:
-        python-version: 3.6
+      - uses: actions/checkout@v2
 
-    - name: Install dependencies
-      run: |
-        python -m pip install --upgrade pip
-        pip install pytest
-        if [ -f requirements.txt ]; then pip install -r requirements.txt; fi
-<<<<<<< HEAD
-=======
+      - name: Set up Python 3.6
+        uses: actions/setup-python@v2
+        with:
+          python-version: 3.6
 
->>>>>>> a4c0b389
+      - name: Install dependencies
+        run: |
+          python -m pip install --upgrade pip
+          pip install pytest
+          if [ -f requirements.txt ]; then pip install -r requirements.txt; fi
     # TODO: write unit tests
     # - name: Test with pytest
     #   run: |
