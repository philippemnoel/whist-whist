# This workflow will lint with Python Black and commit to the same branch

name: Python Black Linting

on:
  pull_request:
<<<<<<< HEAD
    branches: [master, staging]
=======
    branches: [ master, staging ]
>>>>>>> 607e85f3

jobs:
  lint:
    runs-on: ubuntu-latest

    steps:
<<<<<<< HEAD
      - uses: actions/checkout@v2

      - name: Set up Python 3.6
        uses: actions/setup-python@v2
        with:
          python-version: 3.6

      - name: Install dependencies
        run: |
          python -m pip install --upgrade pip
          pip install black
          if [ -f requirements.txt ]; then pip install -r requirements.txt; fi

      - name: Format with Python Black
        run: black .

      - name: Commit linted files
        run: |
          git config --local user.email "linter@fractalcomputers.com"
          git config --local user.name "Fractal Linter"
          git diff-index --quiet HEAD || git commit -m "Linted with Python Black" -a

      - name: Push changes
        uses: ad-m/github-push-action@master
        with:
          github_token: ${{ secrets.GITHUB_TOKEN }}
          branch: ${{ github.ref }}
=======
    - uses: actions/checkout@v2
      with:
        persist-credentials: false # otherwise, the token used is the GITHUB_TOKEN, instead of your personal token
        fetch-depth: 0 # otherwise, you will failed to push refs to dest repo

    - name: Set up Python 3.6
      uses: actions/setup-python@v2
      with:
        python-version: 3.6

    - name: Install dependencies
      run: |
        python -m pip install --upgrade pip
        pip install black
        if [ -f requirements.txt ]; then pip install -r requirements.txt; fi
        
    - name: Format with Python Black
      run: black .
      
    - name: Commit linted files
      run: |
        git config --local user.email "linter@fractalcomputers.com"
        git config --local user.name "Fractal Linter"
        git diff-index --quiet HEAD || (echo "To pass this check please lint the code with Python Black" && false)
>>>>>>> 607e85f3
<|MERGE_RESOLUTION|>--- conflicted
+++ resolved
@@ -4,46 +4,13 @@
 
 on:
   pull_request:
-<<<<<<< HEAD
     branches: [master, staging]
-=======
-    branches: [ master, staging ]
->>>>>>> 607e85f3
 
 jobs:
   lint:
     runs-on: ubuntu-latest
 
     steps:
-<<<<<<< HEAD
-      - uses: actions/checkout@v2
-
-      - name: Set up Python 3.6
-        uses: actions/setup-python@v2
-        with:
-          python-version: 3.6
-
-      - name: Install dependencies
-        run: |
-          python -m pip install --upgrade pip
-          pip install black
-          if [ -f requirements.txt ]; then pip install -r requirements.txt; fi
-
-      - name: Format with Python Black
-        run: black .
-
-      - name: Commit linted files
-        run: |
-          git config --local user.email "linter@fractalcomputers.com"
-          git config --local user.name "Fractal Linter"
-          git diff-index --quiet HEAD || git commit -m "Linted with Python Black" -a
-
-      - name: Push changes
-        uses: ad-m/github-push-action@master
-        with:
-          github_token: ${{ secrets.GITHUB_TOKEN }}
-          branch: ${{ github.ref }}
-=======
     - uses: actions/checkout@v2
       with:
         persist-credentials: false # otherwise, the token used is the GITHUB_TOKEN, instead of your personal token
@@ -67,5 +34,4 @@
       run: |
         git config --local user.email "linter@fractalcomputers.com"
         git config --local user.name "Fractal Linter"
-        git diff-index --quiet HEAD || (echo "To pass this check please lint the code with Python Black" && false)
->>>>>>> 607e85f3
+        git diff-index --quiet HEAD || (echo "To pass this check please lint the code with Python Black" && false)