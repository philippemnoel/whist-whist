--- conflicted
+++ resolved
@@ -35,8 +35,6 @@
   celery:
     << : *base-app
     command: celery
-<<<<<<< HEAD
-=======
     networks:
       - primary
     depends_on:
@@ -46,7 +44,6 @@
       - AWS_SHARED_CREDENTIALS_FILE=/.aws/credentials
     volumes:
       - $HOME/.aws:/.aws
->>>>>>> ea7ee8b8
 
 # TODO use a local DB (as commented out below) instead of the staging/production DB
 #   db:
